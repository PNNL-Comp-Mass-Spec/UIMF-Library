﻿// --------------------------------------------------------------------------------------------------------------------
// <summary>
//   UIMF Data Reader Class
//
//   Written by Yan Shi for the Department of Energy (PNNL, Richland, WA)
//   Additional contributions by Anuj Shah, Matthew Monroe, Gordon Slysz, Kevin Crowell, and Bill Danielson
//   E-mail: matthew.monroe@pnnl.gov or proteomics@pnl.gov
//   Website: http://omics.pnl.gov/software/
//
// </summary>
// --------------------------------------------------------------------------------------------------------------------

using System.Globalization;

namespace UIMFLibrary
{
    using System;
    using System.Collections.Generic;
    using System.Data.SQLite;
    using System.IO;
    using System.Linq;
    using System.Text.RegularExpressions;

    /// <summary>
    /// UIMF Data Reader Class
    /// </summary>
    public class DataReader : IDisposable
    {
        #region Constants

        /// <summary>
        /// BPI text
        /// </summary>
        private const string BPI = "BPI";

        /// <summary>
        /// Data size
        /// </summary>
        private const int DATASIZE = 4; // All intensities are stored as 4 byte quantities

        /// <summary>
        /// TIC text
        /// </summary>
        private const string TIC = "TIC";

        private const double FRAME_PRESSURE_STANDARD = 4.0;

        #endregion

        #region Static Fields

        /// <summary>
        /// Number of error messages that have been caught
        /// </summary>
        private static int m_errMessageCounter;

        #endregion

        #region Fields

        /// <summary>
        /// Frame parameter keys
        /// </summary>
        protected Dictionary<FrameParamKeyType, FrameParamDef> m_frameParameterKeys;

        /// <summary>
        /// Frame parameters class cache
        /// </summary>
        /// <remarks>One FrameParameters instance per frame number</remarks>
        /// [Obsolete("Use m_CachedFrameParameters instead")]
        //protected readonly FrameParameters[] m_frameParametersCache;

        /// <summary>
        /// Frame parameters cache
        /// </summary>
        /// <remarks>Key is frame number, value is the frame parameters</remarks>
        protected readonly Dictionary<int, FrameParams> m_CachedFrameParameters;
        
        /// <summary>
        /// ScanInfo cache
        /// </summary>
        /// <remarks>Key is frame number, value is a List of ScanInfo objects</remarks>
        protected readonly Dictionary<int, List<ScanInfo>> m_CachedScanInfo;

        /// <summary>
        /// Global parameters
        /// </summary>
        protected GlobalParams m_globalParameters;

        /// <summary>
        /// UIMF database connection
        /// </summary>
        protected readonly SQLiteConnection m_dbConnection;

        /// <summary>
        /// Calibration table
        /// </summary>
        /// <remarks>Lists the TOF arrival time bin minimum for each pixel</remarks>
        private double[] m_calibrationTable;

        /// <summary>
        /// True if the file has bin-centric data
        /// </summary>
        private readonly bool m_doesContainBinCentricData;

        /// <summary>
        /// True if the file has the Frame_Parameters table
        /// </summary>
        private readonly bool m_HasLegacyFrameParameters;

        /// <summary>
        /// True when the .UIMF file has table Frame_Params (which takes precedence over any existing Frame_Parameters table)
        /// </summary>
        private readonly bool m_UsingLegacyFrameParameters;

        /// <summary>
        /// List of column names that are not present in the legacy Frame_Parameters table
        /// </summary>
        private readonly SortedSet<string> m_LegacyFrameParametersMissingColumns;

        /// <summary>
        /// Dictionary tracking the frames by frame type
        /// </summary>
        /// <remarks><see cref="FrameSetContainer"/> maps frame number to frame index</remarks>
        private readonly IDictionary<FrameType, FrameSetContainer> m_frameTypeInfo;

        /// <summary>
        /// Tracks the frame parameter types that were not recognized
        /// </summary>
        private static readonly SortedSet<int> m_UnrecognizedFrameParamTypes = new SortedSet<int>();

        /// <summary>
        /// Frame type with MS1 data
        /// </summary>
        private int m_frameTypeMS1;

        /// <summary>
        /// Sqlite command for getting bin data
        /// </summary>
        private SQLiteCommand m_getBinDataCommand;

        // v1.2 prepared statements

        /// <summary>
        /// Sqlite command for getting data count per frame
        /// </summary>
        private SQLiteCommand m_getCountPerFrameCommand;

        /// <summary>
        /// Sqlite command for getting file bytes stored in a table
        /// </summary>
        private SQLiteCommand m_getFileBytesCommand;

        /// <summary>
        /// Sqlite command for getting the legacy frame parameters
        /// </summary>
        private SQLiteCommand m_getFrameParametersCommand;

        /// <summary>
        /// Sqlite command for getting the parameters from Frame_Params
        /// </summary>
        private SQLiteCommand m_getFrameParamsCommand;

        /// <summary>
        /// Sqlite command for getting a list of the scans for a given frame, along with the NonZeroCount, BPI, BPI_MZ, and TIC
        /// </summary>
        private SQLiteCommand m_getFrameScansCommand;

        /// <summary>
        /// Sqlite command for getting frames and scans by descending intensity
        /// </summary>
        private SQLiteCommand m_getFramesAndScanByDescendingIntensityCommand;

        /// <summary>
        /// Sqlite command for getting a spectrum
        /// </summary>
        private SQLiteCommand m_getSpectrumCommand;

        /// <summary>
        /// Spectrum cache list
        /// </summary>
        /// <remarks>
        /// Holds the mass spectra for the 10 most recently accessed frames (or frame ranges if frames were summed)
        /// Can adjust the number of spectra to cache using SpectraToCache
        /// Spectra are removed from the cache if the memory usage exceeds MaxSpectrumCacheMemoryMB
        /// </remarks>
        private readonly List<SpectrumCache> m_spectrumCacheList;

        private int m_maxSpectrumCacheMemoryMB;

        /// <summary>
        /// Maximum memory to allow the spectrum cache to utilize (defaults to 750 MB)
        /// </summary>
        public int MaxSpectrumCacheMemoryMB
        {
            get { return m_maxSpectrumCacheMemoryMB; }
            set
            {
                if (value < 25)
                    value = 25;
                m_maxSpectrumCacheMemoryMB = value;
            }
        }


        private int m_spectraToCache;

        /// <summary>
        /// Number of spectra to cache (defaults to 10)
        /// </summary>
        /// <remarks>Set this to a smaller value if you are encountering OutOfMemory exceptions</remarks>
        public int SpectraToCache
        {
            get { return m_spectraToCache; }
            set
            {
                if (value < 2)
                    value = 2;
                m_spectraToCache = value;
            }
        }

        /// <summary>
        /// UIMF file path
        /// </summary>
        private readonly string m_uimfFilePath;

        #endregion

        #region Constructors and Destructors

        /// <summary>
        /// Initializes a new instance of the <see cref="DataReader"/> class.
        /// </summary>
        /// <param name="fileName">
        /// Path to the UIMF file
        /// </param>
        /// <exception cref="Exception">
        /// </exception>
        /// <exception cref="FileNotFoundException">
        /// </exception>
        public DataReader(string fileName)
        {
            m_errMessageCounter = 0;
            m_spectraToCache = 10;
            m_maxSpectrumCacheMemoryMB = 750;

            m_calibrationTable = new double[0];
            m_spectrumCacheList = new List<SpectrumCache>();
            m_frameTypeInfo = new Dictionary<FrameType, FrameSetContainer>();

            FileSystemInfo uimfFileInfo = new FileInfo(fileName);

            if (!uimfFileInfo.Exists)
            {
                throw new FileNotFoundException("UIMF file not found: " + uimfFileInfo.FullName);
            }

            // Note: providing true for parseViaFramework as a workaround for reading SqLite files located on UNC or in readonly folders
            string connectionString = "Data Source = " + uimfFileInfo.FullName + "; Version=3; DateTimeFormat=Ticks;";
            m_dbConnection = new SQLiteConnection(connectionString, true);

            try
            {
                m_dbConnection.Open();
                m_uimfFilePath = uimfFileInfo.FullName;

                CacheGlobalParameters();

                // Initialize the frame parameters and scan info caches
                m_CachedFrameParameters = new Dictionary<int, FrameParams>();

                m_CachedScanInfo = new Dictionary<int, List<ScanInfo>>();

                // Initialize the variable used to track missing columns when reading legacy parameters
                m_LegacyFrameParametersMissingColumns = new SortedSet<string>();

                // Look for the Frame_Parameters and Frame_Params tables
                m_UsingLegacyFrameParameters = UsingLegacyFrameParams(m_dbConnection, out m_HasLegacyFrameParameters);

                LoadPrepStmts();

                // Update the frame parameter keys
                GetFrameParameterKeys(true);

                var frameList = GetMasterFrameList();
                int firstFrameNumber = -1;

                if (frameList.Count > 0)
                {
                    firstFrameNumber = frameList.First().Key;
                }

                if (m_HasLegacyFrameParameters)
                {
                    // Read the parameters for the first frame so that m_LegacyFrameParametersMissingColumns will be up to date
                    GetFrameParams(firstFrameNumber);
                }

                // Lookup whether the pressure columns are in torr or mTorr
                DeterminePressureUnits(firstFrameNumber);

                // Find out if the MS1 Frames are labeled as 0 or 1.
                DetermineFrameTypes();

                // Discover and store info about each frame type
                FillOutFrameInfo();

                m_doesContainBinCentricData = DoesContainBinCentricData();
            }
            catch (Exception ex)
            {
                throw new Exception("Failed to open UIMF file: " + ex);
            }
        }

        #endregion

        #region Enums

        /// <summary>
        /// Frame type.
        /// </summary>
        public enum FrameType
        {
            /// <summary>
            /// MS1
            /// </summary>
            MS1 = 1,

            /// <summary>
            /// MS2
            /// </summary>
            MS2 = 2,

            /// <summary>
            /// Calibration
            /// </summary>
            Calibration = 3,

            /// <summary>
            /// Prescan
            /// </summary>
            Prescan = 4
        }

        /// <summary>
        /// Tolerance type.
        /// </summary>
        public enum ToleranceType
        {
            /// <summary>
            /// Parts per million
            /// </summary>
            PPM = 1,

            /// <summary>
            /// Thomsons
            /// </summary>
            Thomson = 2
        }

        #endregion

        #region Public Properties

        public SQLiteConnection DBConnection
        {
            get { return m_dbConnection; }
        }

        public bool HasFrameParamsTable
        {
            get { return !m_UsingLegacyFrameParameters; }
        }

        public bool HasLegacyFrameParameters {
            get { return m_HasLegacyFrameParameters; }
        }

        /// <summary>
        /// Gets or sets a value indicating whether pressure is millitorr.
        /// </summary>
        public bool PressureIsMilliTorr { get; set; }

        /// <summary>
        /// Gets the tenths of nano seconds per bin.
        /// </summary>
        public double TenthsOfNanoSecondsPerBin
        {
            get { return m_globalParameters.BinWidth * 10.0; }
        }

        /// <summary>
        /// Gets the uimf file path.
        /// </summary>
        public string UimfFilePath
        {
            get { return m_uimfFilePath; }
        }

        #endregion

        #region Public Methods and Operators

        /// <summary>
        /// Looks for the given column on the given table in the SqLite database
        /// Note that table names are case sensitive
        /// </summary>
        /// <param name="oConnection">
        /// </param>
        /// <param name="tableName">
        /// </param>
        /// <param name="columnName">
        /// The column Name.
        /// </param>
        /// <returns>
        /// True if the column exists<see cref="bool"/>.
        /// </returns>
        public static bool ColumnExists(SQLiteConnection oConnection, string tableName, string columnName)
        {
            bool columnExists = false;

            using (
                var cmd = new SQLiteCommand(oConnection)
                {
                    CommandText =
                        "SELECT sql FROM sqlite_master WHERE type='table' And tbl_name = '"
                        + tableName + "'"
                })
            {
                using (SQLiteDataReader reader = cmd.ExecuteReader())
                {
                    if (reader.Read())
                    {
                        string sql = reader.GetString(0);

                        // Replace the first open parenthese with a comma
                        int charIndex = sql.IndexOf("(");
                        if (charIndex > 0)
                        {
                            sql = sql.Substring(0, charIndex - 1) + ',' + sql.Substring(charIndex + 1);
                        }

                        // Extract the column names using a RegEx
                        var reColumns = new Regex(@", *([\w()0-9]+)", RegexOptions.Compiled);
                        var reMatches = reColumns.Matches(sql);

                        var lstColumns = (from Match reMatch in reMatches select reMatch.Groups[1].Value).ToList();

                        if (lstColumns.Contains(columnName))
                        {
                            columnExists = true;
                        }
                    }
                }
            }

            return columnExists;
        }

        /// <summary>
        /// Compute the spacing between the two midpoint bins in a given frame
        /// </summary>
        /// <param name="frameNumber">Frame number</param>
        /// <returns>Spacing between bins (in Thompsons)</returns>
        public double GetDeltaMz(int frameNumber)
        {
            // Determine the bin number at the midpoint
            var startBin = m_globalParameters.Bins / 2;
            if (startBin < 0)
                startBin = 0;

            return GetDeltaMz(frameNumber, startBin);
        }

        /// <summary>
        /// Compute the spacing between any two adjacent bins in a given frame
        /// </summary>
        /// <param name="frameNumber">Frame number</param>
        /// <param name="startBin">Starting bin nuber</param>
        /// <returns>Spacing between bins (in Thompsons)</returns>
        public double GetDeltaMz(int frameNumber, int startBin)
        {
            var frameParams = GetFrameParams(frameNumber);
            double calibrationSlope = frameParams.CalibrationSlope;
            double calibrationIntercept = frameParams.CalibrationIntercept;

            var mz1 = ConvertBinToMZ(
                calibrationSlope,
                calibrationIntercept,
                m_globalParameters.BinWidth,
                m_globalParameters.TOFCorrectionTime,
                startBin);

            var mz2 = ConvertBinToMZ(
                calibrationSlope,
                calibrationIntercept,
                m_globalParameters.BinWidth,
                m_globalParameters.TOFCorrectionTime,
                startBin + 1);

            var deltaMz = mz2 - mz1;
            return deltaMz;
        }


        /// <summary>
        /// Convert bin to mz.
        /// </summary>
        /// <param name="slope">
        /// Slope.
        /// </param>
        /// <param name="intercept">
        /// Intercept.
        /// </param>
        /// <param name="binWidth">
        /// Bin width (in ns)
        /// </param>
        /// <param name="correctionTimeForTOF">
        /// Correction time for tof.
        /// </param>
        /// <param name="bin">
        /// Bin number
        /// </param>
        /// <returns>
        /// m/z<see cref="double"/>.
        /// </returns>
        public static double ConvertBinToMZ(
            double slope,
            double intercept,
            double binWidth,
            double correctionTimeForTOF,
            int bin)
        {
            double t = bin * binWidth / 1000;
            double term1 = slope * (t - correctionTimeForTOF / 1000 - intercept);
            return term1 * term1;
        }

        /// <summary>
        /// Returns the bin value that corresponds to an m/z value.  
        /// NOTE: this may not be accurate if the UIMF file uses polynomial calibration values  (eg.  FrameParameter A2)
        /// </summary>
        /// <param name="slope">
        /// </param>
        /// <param name="intercept">
        /// </param>
        /// <param name="binWidth">Bin width (in ns)
        /// </param>
        /// <param name="correctionTimeForTOF">
        /// </param>
        /// <param name="targetMZ">
        /// </param>
        /// <returns>
        /// Bin number<see cref="double"/>.
        /// </returns>
        public static double GetBinClosestToMZ(
            double slope,
            double intercept,
            double binWidth,
            double correctionTimeForTOF,
            double targetMZ)
        {
            // NOTE: this may not be accurate if the UIMF file uses polynomial calibration values  (eg.  FrameParameter A2)
            double binCorrection = (correctionTimeForTOF / 1000) / binWidth;
            double bin = (Math.Sqrt(targetMZ) / slope + intercept) / binWidth * 1000;

            // TODO:  have a test case with a TOFCorrectionTime > 0 and verify the binCorrection adjustment
            return bin + binCorrection;
        }

        /// <summary>
        /// Get global parameters from table.
        /// </summary>
        /// <param name="oUimfDatabaseConnection">
        /// UIMF database connection.
        /// </param>
        /// <returns>
        /// Global parameters object
        /// </returns>
        /// <exception cref="Exception">
        /// </exception>
#pragma warning disable 612, 618
        private GlobalParameters GetGlobalParametersFromTable(SQLiteConnection oUimfDatabaseConnection)
        {
            var globalParameters = new GlobalParameters();
#pragma warning restore 612, 618

            using (var dbCommand = oUimfDatabaseConnection.CreateCommand())
            {
                dbCommand.CommandText = "SELECT * FROM Global_Parameters";

                using (SQLiteDataReader reader = dbCommand.ExecuteReader())
                {
                    while (reader.Read())
                    {
                        try
                        {
                            globalParameters.BinWidth = Convert.ToDouble(reader["BinWidth"]);
                            globalParameters.DateStarted = Convert.ToString(reader["DateStarted"]);
                            globalParameters.NumFrames = Convert.ToInt32(reader["NumFrames"]);
                            globalParameters.TimeOffset = Convert.ToInt32(reader["TimeOffset"]);
                            globalParameters.BinWidth = Convert.ToDouble(reader["BinWidth"]);
                            globalParameters.Bins = Convert.ToInt32(reader["Bins"]);
                            try
                            {
                                globalParameters.TOFCorrectionTime = Convert.ToSingle(reader["TOFCorrectionTime"]);
                            }
                            catch
                            {
                                m_errMessageCounter++;
                                Console.WriteLine(
                                    "Warning: this UIMF file is created with an old version of IMF2UIMF (TOFCorrectionTime is missing from the Global_Parameters table), please get the newest version from \\\\floyd\\software");
                            }

                            globalParameters.Prescan_TOFPulses = Convert.ToInt32(reader["Prescan_TOFPulses"]);
                            globalParameters.Prescan_Accumulations = Convert.ToInt32(reader["Prescan_Accumulations"]);
                            globalParameters.Prescan_TICThreshold = Convert.ToInt32(reader["Prescan_TICThreshold"]);
                            globalParameters.Prescan_Continuous = Convert.ToBoolean(reader["Prescan_Continuous"]);
                            globalParameters.Prescan_Profile = Convert.ToString(reader["Prescan_Profile"]);
                            globalParameters.FrameDataBlobVersion =
                                (float)Convert.ToDouble(reader["FrameDataBlobVersion"]);
                            globalParameters.ScanDataBlobVersion =
                                (float)Convert.ToDouble(reader["ScanDataBlobVersion"]);
                            globalParameters.TOFIntensityType = Convert.ToString(reader["TOFIntensityType"]);
                            globalParameters.DatasetType = Convert.ToString(reader["DatasetType"]);
                            try
                            {
                                globalParameters.InstrumentName = Convert.ToString(reader["Instrument_Name"]);
                            }
                            // ReSharper disable once EmptyGeneralCatchClause
                            catch
                            {
                                // Likely an old .UIMF file that does not have column Instrument_Name
                                globalParameters.InstrumentName = string.Empty;
                            }
                        }
                        catch (Exception ex)
                        {
                            throw new Exception("Failed to get global parameters " + ex);
                        }
                    }
                }

                // Examine globalParameters.DateStarted; it should be one of these forms:
                //   A text-based date, like "5/2/2011 4:26:59 PM"; example: Sarc_MS2_26_2Apr11_Cheetah_11-02-18_inverse.uimf
                //   A text-based date (no time info), like "Thursday, January 13, 2011"; example: QC_Shew_11_01_pt5_c2_030311_earth_4ms_0001
                //   A tick-based date, like 129272890050787740 (number of ticks since January 1, 1601); example: BATs_TS_01_c4_Eagle_10-02-06_0000

                try
                {
                    var reportedDateStarted = globalParameters.DateStarted;
                    DateTime dtReportedDateStarted;

                    if (DateTime.TryParse(reportedDateStarted, out dtReportedDateStarted))
                    {
                        if (dtReportedDateStarted.Year < 450)
                        {
                            // Some .UIMF files have DateStarted values represented by huge integers, e.g. 127805472000000000 or 129145004045937500; example: BATs_TS_01_c4_Eagle_10-02-06_0000
                            //  These numbers are the number of ticks since 1 January 1601 (where each tick is 100 ns)
                            //  This value is returned by function GetSystemTimeAsFileTime (see http://en.wikipedia.org/wiki/System_time)

                            //  When SQLite parses these numbers, it converts them to years around 0410
                            //  To get the correct year, simply add 1600

                            dtReportedDateStarted = dtReportedDateStarted.AddYears(1600);
                            globalParameters.DateStarted = UIMFDataUtilities.StandardizeDate(dtReportedDateStarted);
                        }
                    }

                }
                // ReSharper disable once EmptyGeneralCatchClause
                catch (Exception)
                {
                    // Ignore errors here
                }
            }

            return globalParameters;
        }

        /// <summary>
        /// Looks for the given table in the SqLite database
        /// Note that table names are case sensitive
        /// </summary>
        /// <param name="oConnection">
        /// </param>
        /// <param name="tableName">
        /// </param>
        /// <returns>
        /// True if the table exists<see cref="bool"/>.
        /// </returns>
        public static bool TableExists(SQLiteConnection oConnection, string tableName)
        {
            bool hasRows;

            using (var cmd = new SQLiteCommand(oConnection)
            {
                CommandText = "SELECT name " +
                              "FROM sqlite_master " +
                              "WHERE type='table' And tbl_name = '" + tableName + "'"
            })
            {
                using (SQLiteDataReader reader = cmd.ExecuteReader())
                {
                    hasRows = reader.HasRows;
                }
            }

            return hasRows;
        }

        /// <summary>
        /// Looks for the given index in the SqLite database
        /// Note that index names are case sensitive
        /// </summary>
        /// <param name="uimfWriterConnection">
        /// </param>
        /// <param name="indexName">
        /// </param>
        /// <returns>
        /// True if the index exists<see cref="bool"/>.
        /// </returns>
        public static bool IndexExists(SQLiteConnection uimfWriterConnection, string indexName)
        {
            bool hasRows;

            using (
                var cmd = new SQLiteCommand(uimfWriterConnection)
                {
                    CommandText = "SELECT name FROM " +
                                  "sqlite_master " +
                                  "WHERE type='index' AND " + "name = '" + indexName + "'"
                })
            {
                using (SQLiteDataReader reader = cmd.ExecuteReader())
                {
                    hasRows = reader.HasRows;
                }
            }

            return hasRows;
        }

        /// <summary>
        /// Check whether a table has a column
        /// </summary>
        /// <param name="oConnection">
        /// Sqlite connection
        /// </param>
        /// <param name="tableName">
        /// Table name
        /// </param>
        /// <param name="columnName">
        /// Column name.
        /// </param>
        /// <returns>
        /// True if the table contains the specified column<see cref="bool"/>.
        /// </returns>
        public static bool TableHasColumn(SQLiteConnection oConnection, string tableName, string columnName)
        {
            bool hasColumn;

            using (
                var cmd = new SQLiteCommand(oConnection)
                {
                    CommandText = "Select * From '" + tableName + "' Limit 1;"
                })
            {
                using (SQLiteDataReader reader = cmd.ExecuteReader())
                {
                    hasColumn = reader.GetOrdinal(columnName) >= 0;
                }
            }

            return hasColumn;
        }

        /// <summary>
        /// Retrieves a given frame (or frames) and sums them in order to be viewed on a heatmap view or other 2D representation visually. 
        /// </summary>
        /// <param name="startFrameNumber">
        /// </param>
        /// <param name="endFrameNumber">
        /// </param>
        /// <param name="flagTOF">
        /// </param>
        /// <param name="startScan">
        /// </param>
        /// <param name="endScan">
        /// </param>
        /// <param name="startBin">
        /// </param>
        /// <param name="endBin">
        /// </param>
        /// <param name="xCompression">
        /// </param>
        /// <param name="yCompression">
        /// </param>
        /// <returns>
        /// Frame data to be utilized in visualization as a multidimensional array
        /// </returns>
        /// <remarks>
        /// This function is used by the UIMF Viewer and by Atreyu
        /// </remarks>
        public double[,] AccumulateFrameData(
            int startFrameNumber,
            int endFrameNumber,
            bool flagTOF,
            int startScan,
            int endScan,
            int startBin,
            int endBin,
            double xCompression,
            double yCompression)
        {
            if (endFrameNumber - startFrameNumber < 0)
            {
                throw new ArgumentException("Start frame cannot be greater than end frame", "endFrameNumber");
            }

            int width = endScan - startScan + 1;
<<<<<<< HEAD
            int height = endBin - startBin + 1;
            height = (yCompression > 1) ? (int)Math.Round(height / yCompression) : height;
=======
            var height = endBin - startBin + 1;
            if (yCompression > 1)
            {
                height = (int)Math.Round(height / yCompression);
            }

>>>>>>> 5365c188
            var frameData = new double[width, height];

            for (int currentFrameNumber = startFrameNumber; currentFrameNumber <= endFrameNumber; currentFrameNumber++)
            {
                var streamBinIntensity = new byte[m_globalParameters.Bins * 4];

                // Create a calibration lookup table -- for speed
                m_calibrationTable = new double[height];
                if (flagTOF)
                {
                    for (int i = 0; i < height; i++)
                    {
                        m_calibrationTable[i] = startBin + (i * (double)(endBin - startBin) / height);
                    }
                }
                else
                {
                    var frameParams = GetFrameParams(currentFrameNumber);
                    var mzCalibrator = GetMzCalibrator(frameParams);

                    if (Math.Abs(frameParams.CalibrationSlope) < Single.Epsilon)
                        Console.WriteLine(" ... Warning, CalibrationSlope is 0 for frame " + currentFrameNumber);

                    double mzMin =
                        mzCalibrator.TOFtoMZ(
                            (float)((startBin / m_globalParameters.BinWidth) * TenthsOfNanoSecondsPerBin));
                    double mzMax =
                        mzCalibrator.TOFtoMZ((float)((endBin / m_globalParameters.BinWidth) * TenthsOfNanoSecondsPerBin));

                    for (int i = 0; i < height; i++)
                    {
                        m_calibrationTable[i] = mzCalibrator.MZtoTOF(mzMin + (i * (mzMax - mzMin) / height))
                                                * m_globalParameters.BinWidth / TenthsOfNanoSecondsPerBin;
                    }
                }

                // This function extracts intensities from selected scans and bins in a single frame 
                // and returns a two-dimensional array intensities[scan][bin]
                // frameNum is mandatory and all other arguments are optional
                using (var dbCommand = m_dbConnection.CreateCommand())
                {
                    dbCommand.CommandText = "SELECT ScanNum, Intensities " +
                                            "FROM Frame_Scans " +
                                            "WHERE FrameNum = " + currentFrameNumber +
                                            " AND ScanNum >= " + startScan +
                                            " AND ScanNum <= " + (startScan + width - 1);

                    using (SQLiteDataReader reader = dbCommand.ExecuteReader())
                    {

                        // accumulate the data into the plot_data
                        if (yCompression <= 1)
                        {
                            AccumulateFrameDataNoCompression(reader, width, startScan, startBin, endBin, ref frameData,
                                                             ref streamBinIntensity);
                        }
                        else
                        {
                            AccumulateFrameDataWithCompression(reader, width, height, startScan, startBin, endBin,
                                                               ref frameData, ref streamBinIntensity);
                        }
                    }
                }
            }

            return frameData;
        }

        private void AccumulateFrameDataNoCompression(
            SQLiteDataReader reader,
            int width,
            int startScan,
            int startBin,
            int endBin,
            ref double[,] frameData,
            ref byte[] streamBinIntensity)
        {
            for (int scansData = 0; (scansData < width) && reader.Read(); scansData++)
            {
                int currentScan = Convert.ToInt32(reader["ScanNum"]) - startScan;
                var compressedBinIntensity = (byte[])(reader["Intensities"]);

                if (compressedBinIntensity.Length == 0)
                {
                    continue;
                }

                int indexCurrentBin = 0;
                int decompressLength = LZFCompressionUtil.Decompress(
                    ref compressedBinIntensity,
                    compressedBinIntensity.Length,
                    ref streamBinIntensity,
                    m_globalParameters.Bins * DATASIZE);

                for (int binValue = 0;
                    (binValue < decompressLength) && (indexCurrentBin <= endBin);
                    binValue += DATASIZE)
                {
                    int intBinIntensity = BitConverter.ToInt32(streamBinIntensity, binValue);

                    if (intBinIntensity < 0)
                    {
                        indexCurrentBin += -intBinIntensity; // concurrent zeros
                    }
                    else if (indexCurrentBin < startBin)
                    {
                        indexCurrentBin++;
                    }
                    else if (indexCurrentBin > endBin)
                    {
                        break;
                    }
                    else
                    {
                        frameData[currentScan, indexCurrentBin - startBin] += intBinIntensity;
                        indexCurrentBin++;
                    }
                }
            }
        }

        private void AccumulateFrameDataWithCompression(
            SQLiteDataReader reader,
            int width,
            int height,
            int startScan,
            int startBin,
            int endBin,
            ref double[,] frameData,
            ref byte[] streamBinIntensity)
        {
            // each pixel accumulates more than 1 bin of data
            for (int scansData = 0; (scansData < width) && reader.Read(); scansData++)
            {
                int currentScan = Convert.ToInt32(reader["ScanNum"]) - startScan;

                var compressedBinIntensity = (byte[])(reader["Intensities"]);

                if (compressedBinIntensity.Length == 0)
                {
                    continue;
                }

                int indexCurrentBin = 0;
                int decompressLength = LZFCompressionUtil.Decompress(
                    ref compressedBinIntensity,
                    compressedBinIntensity.Length,
                    ref streamBinIntensity,
                    m_globalParameters.Bins * DATASIZE);

                int pixelY = 1;

                for (int binValue = 0;
                    (binValue < decompressLength) && (indexCurrentBin < endBin);
                    binValue += DATASIZE)
                {
                    int intBinIntensity = BitConverter.ToInt32(streamBinIntensity, binValue);

                    if (intBinIntensity < 0)
                    {
                        indexCurrentBin += -intBinIntensity; // concurrent zeros
                    }
                    else if (indexCurrentBin < startBin)
                    {
                        indexCurrentBin++;
                    }
                    else if (indexCurrentBin > endBin)
                    {
                        break;
                    }
                    else
                    {
                        double calibratedBin = indexCurrentBin;

                        for (int i = pixelY; i < height; i++)
                        {
                            if (m_calibrationTable[i] > calibratedBin)
                            {
                                pixelY = i;
                                frameData[currentScan, pixelY] += intBinIntensity;
                                break;
                            }
                        }

                        indexCurrentBin++;
                    }
                }
            }
        }

        /// <summary>
        /// Clones this database, but doesn't copy data in tables sTablesToSkipCopyingData.
        /// If a table is skipped, data will still copy for the frame types specified in eFrameScanFrameTypeDataToAlwaysCopy.
        /// </summary>
        /// <param name="targetDBPath">
        /// The desired path of the newly cloned UIMF file.
        /// </param>
        /// <param name="tablesToSkip">
        /// A list of table names (e.g. Frame_Scans) that should not be copied.
        /// </param>
        /// <param name="frameTypesToAlwaysCopy">
        /// A list of FrameTypes that should ALWAYS be copied. 
        /// 		e.g. If "Frame_Scans" is passed into tablesToSkip, data will still be inserted into "Frame_Scans" for these Frame Types.
        /// </param>
        /// <returns>
        /// True if success, false if a problem
        /// </returns>
        public bool CloneUIMF(string targetDBPath, List<string> tablesToSkip, List<FrameType> frameTypesToAlwaysCopy)
        {
            string sCurrentTable = string.Empty;

            try
            {
                // Get list of tables in source DB
                Dictionary<string, string> dctTableInfo = CloneUIMFGetObjects("table");

                // Delete the "sqlite_sequence" database from dctTableInfo if present
                if (dctTableInfo.ContainsKey("sqlite_sequence"))
                {
                    dctTableInfo.Remove("sqlite_sequence");
                }

                // Get list of indices in source DB
                Dictionary<string, string> dctIndexInfo = CloneUIMFGetObjects("index");

                if (File.Exists(targetDBPath))
                {
                    File.Delete(targetDBPath);
                }

                try
                {
                    // Note: providing true for parseViaFramework as a workaround for reading SqLite files located on UNC or in readonly folders
                    string sTargetConnectionString = "Data Source = " + targetDBPath +
                                                     "; Version=3; DateTimeFormat=Ticks;";
                    var cnTargetDB = new SQLiteConnection(sTargetConnectionString, true);

                    cnTargetDB.Open();
                    using (var cmdTargetDB = cnTargetDB.CreateCommand())
                    {

                        // Create each table
                        foreach (KeyValuePair<string, string> kvp in dctTableInfo)
                        {
                            if (!string.IsNullOrEmpty(kvp.Value))
                            {
                                sCurrentTable = string.Copy(kvp.Key);
                                cmdTargetDB.CommandText = kvp.Value;
                                cmdTargetDB.ExecuteNonQuery();
                            }
                        }

                        foreach (KeyValuePair<string, string> kvp in dctIndexInfo)
                        {
                            if (!string.IsNullOrEmpty(kvp.Value))
                            {
                                sCurrentTable = kvp.Key + " (create index)";
                                cmdTargetDB.CommandText = kvp.Value;
                                cmdTargetDB.ExecuteNonQuery();
                            }
                        }

                        try
                        {
                            cmdTargetDB.CommandText = "ATTACH DATABASE '" + m_uimfFilePath + "' AS SourceDB;";
                            cmdTargetDB.ExecuteNonQuery();

                            // Populate each table
                            foreach (KeyValuePair<string, string> kvp in dctTableInfo)
                            {
                                sCurrentTable = string.Copy(kvp.Key);

                                if (!tablesToSkip.Contains(sCurrentTable))
                                {
                                    string sSql = "INSERT INTO main." + sCurrentTable + " SELECT * FROM SourceDB." +
                                                  sCurrentTable + ";";

                                    cmdTargetDB.CommandText = sSql;
                                    cmdTargetDB.ExecuteNonQuery();
                                }
                                else
                                {
                                    if (sCurrentTable.ToLower() == "Frame_Scans".ToLower() &&
                                        frameTypesToAlwaysCopy != null
                                        && frameTypesToAlwaysCopy.Count > 0)
                                    {
                                        // Explicitly copy data for the frame types defined in eFrameScanFrameTypeDataToAlwaysCopy
                                        foreach (FrameType frameType in frameTypesToAlwaysCopy)
                                        {
                                            string sSql = "INSERT INTO main." + sCurrentTable +
                                                          " SELECT * FROM SourceDB." + sCurrentTable
                                                          + " WHERE FrameNum IN (";

                                            if (m_UsingLegacyFrameParameters)
                                            {
                                                sSql += "SELECT FrameNum " +
                                                        "FROM Frame_Parameters " +
                                                        "WHERE FrameType = " + GetFrameTypeInt(frameType);
                                            }
                                            else
                                            {
                                                sSql += "SELECT FrameNum " +
                                                        "FROM Frame_Params " +
                                                        "WHERE ParamID = " + (int)FrameParamKeyType.FrameType +
                                                        " AND ParamValue = " + GetFrameTypeInt(frameType);
                                            }

                                            sSql += ");";

                                            cmdTargetDB.CommandText = sSql;
                                            cmdTargetDB.ExecuteNonQuery();
                                        }
                                    }
                                }
                            }

                            sCurrentTable = "(DETACH DATABASE)";

                            // Detach the source DB
                            cmdTargetDB.CommandText = "DETACH DATABASE 'SourceDB';";
                            cmdTargetDB.ExecuteNonQuery();
                        }
                        catch (Exception ex)
                        {
                            throw new Exception("Error copying data into cloned database, table " + sCurrentTable, ex);
                        }

                    }
                    cnTargetDB.Close();
                }
                catch (Exception ex)
                {
                    throw new Exception("Error initializing cloned database, table " + sCurrentTable, ex);
                }
            }
            catch (Exception ex)
            {
                throw new Exception("Error cloning database: " + ex.Message, ex);
            }

            return true;
        }

        /// <summary>
        /// Dispose this class
        /// </summary>
        /// <exception cref="Exception">
        /// </exception>
        public void Dispose()
        {
            try
            {
                UnloadPrepStmts();

                if (m_dbConnection != null)
                {
                    m_dbConnection.Close();
                    if (m_dbConnection != null)
                    {
                        m_dbConnection.Dispose();
                    }
                }
            }
            catch (ObjectDisposedException)
            {
                // Ignore this error
            }
            catch (Exception ex)
            {
                throw new Exception("Failed to close UIMF file " + ex);
            }
        }

        /// <summary>
        /// Runs a query to see if the bin centric data exists in this UIMF file
        /// </summary>
        /// <returns>true if the bin centric data exists, false otherwise</returns>
        public bool DoesContainBinCentricData()
        {
            return TableExists("Bin_Intensities");
        }

        /// <summary>
        /// Get the frame type description.
        /// </summary>
        /// <param name="frameType">
        /// Frame type.
        /// </param>
        /// <returns>
        /// Frame type text<see cref="string"/>.
        /// </returns>
        /// <exception cref="InvalidCastException">
        /// </exception>
        public string FrameTypeDescription(FrameType frameType)
        {
            switch (frameType)
            {
                case FrameType.MS1:
                    return "MS";
                case FrameType.MS2:
                    return "MS/MS";
                case FrameType.Calibration:
                    return "Calibration";
                case FrameType.Prescan:
                    return "Prescan";
                default:
                    throw new InvalidCastException("Invalid frame type: " + frameType);
            }
        }

        /// <summary>
        /// Returns the x,y,z arrays needed for a surface plot for the elution of the species in both the LC and drifttime dimensions
        /// </summary>
        /// <param name="startFrameNumber">
        /// </param>
        /// <param name="endFrameNumber">
        /// </param>
        /// <param name="frameType">
        /// </param>
        /// <param name="startScan">
        /// </param>
        /// <param name="endScan">
        /// </param>
        /// <param name="targetMZ">
        /// </param>
        /// <param name="toleranceInMZ">
        /// </param>
        /// <param name="frameValues">
        /// </param>
        /// <param name="scanValues">
        /// </param>
        /// <param name="intensities">
        /// </param>
        public void Get3DElutionProfile(
            int startFrameNumber,
            int endFrameNumber,
            FrameType frameType,
            int startScan,
            int endScan,
            double targetMZ,
            double toleranceInMZ,
            out int[] frameValues,
            out int[] scanValues,
            out int[] intensities)
        {
            if ((startFrameNumber > endFrameNumber) || (startFrameNumber < 0))
            {
                throw new ArgumentException(
                    "Failed to get LCProfile. Input startFrame was greater than input endFrame. start_frame="
                    + startFrameNumber + ", end_frame=" + endFrameNumber);
            }

            if (startScan > endScan)
            {
                throw new ArgumentException("Failed to get 3D profile. Input startScan was greater than input endScan");
            }

            int lengthOfOutputArrays = (endFrameNumber - startFrameNumber + 1) * (endScan - startScan + 1);

            frameValues = new int[lengthOfOutputArrays];
            scanValues = new int[lengthOfOutputArrays];
            intensities = new int[lengthOfOutputArrays];

            int[] lowerUpperBins = GetUpperLowerBinsFromMz(startFrameNumber, targetMZ, toleranceInMZ);

            int[][][] frameIntensities = GetIntensityBlock(
                startFrameNumber,
                endFrameNumber,
                frameType,
                startScan,
                endScan,
                lowerUpperBins[0],
                lowerUpperBins[1]);

            int counter = 0;

            for (int frameNumber = startFrameNumber; frameNumber <= endFrameNumber; frameNumber++)
            {
                for (int scan = startScan; scan <= endScan; scan++)
                {
                    int sumAcrossBins = 0;
                    for (int bin = lowerUpperBins[0]; bin <= lowerUpperBins[1]; bin++)
                    {
                        int binIntensity =
                            frameIntensities[frameNumber - startFrameNumber][scan - startScan][bin - lowerUpperBins[0]];
                        sumAcrossBins += binIntensity;
                    }

                    frameValues[counter] = frameNumber;
                    scanValues[counter] = scan;
                    intensities[counter] = sumAcrossBins;
                    counter++;
                }
            }
        }

        /// <summary>
        /// Extracts BPI from startFrame to endFrame and startScan to endScan and returns an array
        /// </summary>
        /// <param name="frameType">Frame type
        /// </param>
        /// <param name="startFrameNumber">Start frame number (if startFrameNumber and endFrameNumber are zero, then sum across all frames)
        /// </param>
        /// <param name="endFrameNumber">End frame number
        /// </param>
        /// <param name="startScan">Start scan number (if StartScan and EndScan are zero, then sum across all scans)
        /// </param>
        /// <param name="endScan">End scan number
        /// </param>
        /// <returns>
        /// Array of intensity values, one per frame
        /// </returns>
        /// <remarks>
        /// To obtain BPI values for all scans in a given Frame, use GetFrameScans
        /// </remarks>
        public double[] GetBPI(FrameType frameType, int startFrameNumber, int endFrameNumber, int startScan, int endScan)
        {
            return GetTicOrBpi(frameType, startFrameNumber, endFrameNumber, startScan, endScan, BPI);
        }

        /// <summary>
        /// Extracts BPI (base peak intensity, aka the largest intensity) from startFrame to endFrame and startScan to endScan and returns a dictionary for all frames
        /// </summary>
        /// <param name="startFrameNumber">
        /// If startFrameNumber and endFrameNumber are 0, then returns all frames
        /// </param>
        /// <param name="endFrameNumber">
        /// If startFrameNumber and endFrameNumber are 0, then returns all frames
        /// </param>
        /// <param name="startScan">
        /// If startScan and endScan are 0, then uses all scans
        /// </param>
        /// <param name="endScan">
        /// If startScan and endScan are 0, then uses all scans
        /// </param>
        /// <returns>
        /// Dictionary where keys are frame number and values are the BPI value
        /// </returns>
        /// <remarks>
        /// To obtain BPI values for all scans in a given Frame, use GetFrameScans
        /// </remarks>
        public Dictionary<int, double> GetBPIByFrame(
            int startFrameNumber, int endFrameNumber, 
            int startScan, int endScan)
        {
            return GetTicOrBpiByFrame(
                startFrameNumber,
                endFrameNumber,
                startScan,
                endScan,
                BPI,
                filterByFrameType: false,
                frameType: FrameType.MS1);
        }

        /// <summary>
        /// Extracts BPI from startFrame to endFrame and startScan to endScan and returns a dictionary of the specified frame type
        /// </summary>
        /// <param name="startFrameNumber">
        /// If startFrameNumber and endFrameNumber are 0, then returns all frames
        /// </param>
        /// <param name="endFrameNumber">
        /// If startFrameNumber and endFrameNumber are 0, then returns all frames
        /// </param>
        /// <param name="startScan">
        /// If startScan and endScan are 0, then uses all scans
        /// </param>
        /// <param name="endScan">
        /// If startScan and endScan are 0, then uses all scans
        /// </param>
        /// <param name="frameType">
        /// FrameType to return
        /// </param>
        /// <returns>
        /// Dictionary where keys are frame number and values are the BPI value
        /// </returns>
        /// <remarks>
        /// To obtain BPI values for all scans in a given Frame, use GetFrameScans
        /// </remarks>
        public Dictionary<int, double> GetBPIByFrame(
            int startFrameNumber,
            int endFrameNumber,
            int startScan,
            int endScan,
            FrameType frameType)
        {
            return GetTicOrBpiByFrame(
                startFrameNumber,
                endFrameNumber,
                startScan,
                endScan,
                BPI,
                filterByFrameType: true,
                frameType: frameType);
        }

        /// <summary>
        /// Get calibration table names.
        /// </summary>
        /// <returns>
        /// List of calibration table names
        /// </returns>
        /// <exception cref="Exception">
        /// </exception>
        public List<string> GetCalibrationTableNames()
        {
            var cmd = new SQLiteCommand(m_dbConnection)
            {
                CommandText =
                    "SELECT NAME FROM Sqlite_master WHERE type='table' ORDER BY NAME"
            };
            var calibrationTableNames = new List<string>();
            try
            {
                using (SQLiteDataReader reader = cmd.ExecuteReader())
                {
                    while (reader.Read())
                    {
                        string tableName = Convert.ToString(reader["Name"]);
                        if (tableName.StartsWith("Calib_"))
                        {
                            calibrationTableNames.Add(tableName);
                        }
                    }
                }
            }
            catch (Exception ex)
            {
                throw new Exception("Exception finding calibration table names: " + ex);
            }

            return calibrationTableNames;
        }

        /// <summary>
        /// Count the number of non zero data points in a frame
        /// </summary>
        /// <param name="frameNumber">
        /// The frame number.
        /// </param>
        /// <returns>
        /// Sum of nonzerocount for the spectra in a frame<see cref="int"/>.
        /// </returns>
        public int GetCountPerFrame(int frameNumber)
        {
            int countPerFrame = 0;
            m_getCountPerFrameCommand.Parameters.Clear();
            m_getCountPerFrameCommand.Parameters.Add(new SQLiteParameter(":FrameNum", frameNumber));

            try
            {
                using (var reader = m_getCountPerFrameCommand.ExecuteReader())
                {
                    while (reader.Read())
                    {
                        countPerFrame = reader.IsDBNull(0) ? 1 : Convert.ToInt32(reader[0]);
                    }

                }
            }
            catch (Exception ex)
            {
                Console.WriteLine("Exception looking up sum(nonzerocount) for frame " + frameNumber + ": " + ex.Message);
                countPerFrame = 1;
            }

            return countPerFrame;
        }

        /// <summary>
        /// Returns the drift time for the given frame and IMS scan, as computed using driftTime = averageTOFLength * scanNum / 1e6
        /// The drift time is normalized using 'drift time * STANDARD_PRESSURE / framePressure' where STANDARD_PRESSURE = 4
        /// </summary>
        /// <param name="frameNum">
        /// Frame number (1-based)
        /// </param>
        /// <param name="scanNum">
        /// IMS scan number
        /// Traditionally the first scan in a frame has been scan 0, but we switched to start with Scan 1 in 2015.
        /// </param>
        /// <returns>Drift time (milliseconds)</returns>
        [Obsolete("For clarity, use GetDriftTime with parameter normalizeByPressure")]
        public double GetDriftTime(int frameNum, int scanNum)
        {
            return GetDriftTime(frameNum, scanNum, normalizeByPressure: true);
        }

        /// <summary>
        /// Returns the drift time for the given frame and IMS scan, as computed using driftTime = averageTOFLength * scanNum / 1e6
        /// </summary>
        /// <param name="frameNum">
        /// Frame number (1-based)
        /// </param>
        /// <param name="scanNum">
        /// IMS scan number
        /// Traditionally the first scan in a frame has been scan 0, but we switched to start with Scan 1 in 2015.
        /// </param>
        /// <param name="normalizeByPressure">
        /// If true, then this function will normalize the drift time using 'drift time * STANDARD_PRESSURE / framePressure' where STANDARD_PRESSURE = 4
        /// </param>
        /// <returns>Drift time (milliseconds)</returns>
        public double GetDriftTime(int frameNum, int scanNum, bool normalizeByPressure)
        {
            var frameParams = GetFrameParams(frameNum);

            double averageTOFLength = frameParams.GetValueDouble(FrameParamKeyType.AverageTOFLength);
            double driftTime = averageTOFLength * scanNum / 1e6;

            if (!normalizeByPressure)
            {
                return driftTime;
            }

            // Get the frame pressure (in torr)
            var framePressure = GetFramePressureForCalculationOfDriftTime(frameParams);

            if (double.IsNaN(framePressure) || Math.Abs(framePressure) < double.Epsilon)
            {
                // Return uncorrected drift time
                return driftTime;
            }

            // Return drift time corrected for pressure
            return driftTime * (FRAME_PRESSURE_STANDARD / framePressure);
        }

        /// <summary>
        /// Get drift time profile for the given range
        /// </summary>
        /// <param name="startFrameNumber">
        /// Start frame number.
        /// </param>
        /// <param name="endFrameNumber">
        /// End frame number.
        /// </param>
        /// <param name="frameType">
        /// Frame type.
        /// </param>
        /// <param name="startScan">
        /// Start scan.
        /// </param>
        /// <param name="endScan">
        /// End scan.
        /// </param>
        /// <param name="targetMZ">
        /// Target mz.
        /// </param>
        /// <param name="toleranceInMZ">
        /// Tolerance in mz.
        /// </param>
        /// <param name="imsScanValues">
        /// Output: IMS scan values
        /// </param>
        /// <param name="intensities">
        /// Output: intensities
        /// </param>
        /// <exception cref="ArgumentException">
        /// </exception>
        public void GetDriftTimeProfile(
            int startFrameNumber,
            int endFrameNumber,
            FrameType frameType,
            int startScan,
            int endScan,
            double targetMZ,
            double toleranceInMZ,
            ref int[] imsScanValues,
            ref int[] intensities)
        {
            if ((startFrameNumber > endFrameNumber) || (startFrameNumber < 0))
            {
                throw new ArgumentException(
                    "Failed to get DriftTime profile. Input startFrame was greater than input endFrame. start_frame="
                    + startFrameNumber + ", end_frame=" + endFrameNumber);
            }

            if ((startScan > endScan) || (startScan < 0))
            {
                throw new ArgumentException(
                    "Failed to get LCProfile. Input startScan was greater than input endScan. startScan=" + startScan +
                    ", endScan="
                    + endScan);
            }

            int lengthOfScanArray = endScan - startScan + 1;
            imsScanValues = new int[lengthOfScanArray];
            intensities = new int[lengthOfScanArray];

            int[] lowerAndUpperBinBoundaries = GetUpperLowerBinsFromMz(startFrameNumber, targetMZ, toleranceInMZ);

            int[][][] intensityBlock = GetIntensityBlock(
                startFrameNumber,
                endFrameNumber,
                frameType,
                startScan,
                endScan,
                lowerAndUpperBinBoundaries[0],
                lowerAndUpperBinBoundaries[1]);

            for (int scanIndex = startScan; scanIndex <= endScan; scanIndex++)
            {
                int frameSum = 0;
                for (int frameIndex = startFrameNumber; frameIndex <= endFrameNumber; frameIndex++)
                {
                    int binSum = 0;
                    for (int bin = lowerAndUpperBinBoundaries[0]; bin <= lowerAndUpperBinBoundaries[1]; bin++)
                    {
                        binSum +=
                            intensityBlock[frameIndex - startFrameNumber][scanIndex - startScan][
                                bin - lowerAndUpperBinBoundaries[0]];
                    }

                    frameSum += binSum;
                }

                intensities[scanIndex - startScan] = frameSum;
                imsScanValues[scanIndex - startScan] = scanIndex;
            }
        }

        /// <summary>
        /// Method to provide the bytes from tables that store metadata files 
        /// </summary>
        /// <param name="tableName">
        /// </param>
        /// <returns>
        /// Byte array
        /// </returns>
        public byte[] GetFileBytesFromTable(string tableName)
        {
            byte[] byteBuffer = null;

            m_getFileBytesCommand.CommandText = "SELECT FileText from " + tableName;

            if (TableExists(tableName))
            {
                using (var reader = m_getFileBytesCommand.ExecuteReader())
                {
                    while (reader.Read())
                    {
                        byteBuffer = (byte[])reader["FileText"];
                    }
                }

            }

            return byteBuffer;
        }

        /// <summary>
        /// Get frame and scan list by descending intensity.
        /// </summary>
        /// <returns>
        /// Stack of tuples (FrameNum, ScanNum, BPI)
        /// </returns>
        public Stack<int[]> GetFrameAndScanListByDescendingIntensity()
        {
            var frameParams = GetFrameParams(1);
            var scansPerFrame = frameParams.Scans;

            if (scansPerFrame == 0)
            {
                scansPerFrame = 100;
            }

            var tuples = new Stack<int[]>(m_globalParameters.NumFrames * scansPerFrame);

            using (SQLiteDataReader reader = m_getFramesAndScanByDescendingIntensityCommand.ExecuteReader())
            {
                while (reader.Read())
                {
                    var values = new int[3];
                    values[0] = reader.GetInt32(0); // FrameNum
                    values[1] = reader.GetInt32(1); // ScanNum
                    values[2] = reader.GetInt32(2); // BPI

                    tuples.Push(values);
                }
            }

            return tuples;
        }

        /// <summary>
        /// Returns the frame numbers for the specified frame_type
        /// </summary>
        /// <param name="frameType">
        /// The frame Type.
        /// </param>
        /// <returns>
        /// Array of frame numbers
        /// </returns>
        public int[] GetFrameNumbers(FrameType frameType)
        {
            var frameNumberList = new List<int>();

            using (SQLiteCommand dbCommand = m_dbConnection.CreateCommand())
            {
                var frameTypeValue = m_frameTypeMS1;

                if (frameType != FrameType.MS1)
                    frameTypeValue = (int)frameType;

                if (m_UsingLegacyFrameParameters)
                {
                    dbCommand.CommandText =
                        "SELECT DISTINCT(FrameNum) FROM Frame_Parameters WHERE FrameType = :FrameType ORDER BY FrameNum";
                    dbCommand.Parameters.Add(new SQLiteParameter("FrameType", frameTypeValue));

                    using (SQLiteDataReader reader = dbCommand.ExecuteReader())
                    {
                        while (reader.Read())
                        {
                            frameNumberList.Add(Convert.ToInt32(reader["FrameNum"]));
                        }
                    }
                }
                else
                {
                    dbCommand.CommandText = "SELECT FrameNum FROM Frame_Params " +
                                            "WHERE ParamID = :ParamID AND ParamValue = :FrameType " +
                                            "ORDER BY FrameNum";
                    dbCommand.Parameters.Add(new SQLiteParameter("ParamID", (int)FrameParamKeyType.FrameType));
                    dbCommand.Parameters.Add(new SQLiteParameter("FrameType", frameTypeValue));

                    using (SQLiteDataReader reader = dbCommand.ExecuteReader())
                    {
                        while (reader.Read())
                        {
                            frameNumberList.Add(Convert.ToInt32(reader["FrameNum"]));
                        }
                    }
                }
            }

            return frameNumberList.ToArray();
        }

        /// <summary>
        /// Get frame parameter keys
        /// </summary>
        /// <returns>
        /// Frame Parameter Keys.
        /// </returns>
        /// <exception cref="ArgumentOutOfRangeException">
        /// </exception>
        public Dictionary<FrameParamKeyType, FrameParamDef> GetFrameParameterKeys(bool forceRefresh)
        {
            if (m_dbConnection == null)
            {
                return m_frameParameterKeys;
            }

            if (!forceRefresh && m_frameParameterKeys != null)
                return m_frameParameterKeys;

            if (m_frameParameterKeys == null)
                m_frameParameterKeys = new Dictionary<FrameParamKeyType, FrameParamDef>();
            else
                m_frameParameterKeys.Clear();

            m_frameParameterKeys = GetFrameParameterKeys(m_dbConnection);

            return m_frameParameterKeys;
        }

        /// <summary>
        /// Get frame parameter keys
        /// </summary>
        /// <returns>
        /// Frame Parameter Keys.
        /// </returns>
        /// <exception cref="ArgumentOutOfRangeException">
        /// </exception>
        public static Dictionary<FrameParamKeyType, FrameParamDef> GetFrameParameterKeys(SQLiteConnection oConnection)
        {
            var frameParamKeys = new Dictionary<FrameParamKeyType, FrameParamDef>();

            if (!TableExists(oConnection, "Frame_Param_Keys"))
            {
                return GetLegacyFrameParameterKeys();
            }

            const string sqlQuery = "Select ParamID, ParamName, ParamDataType, ParamDescription From Frame_Param_Keys;";

            using (var dbCommand = new SQLiteCommand(oConnection)
            {
                CommandText = sqlQuery
            })
            {
                using (SQLiteDataReader reader = dbCommand.ExecuteReader())
                {
                    while (reader.Read())
                    {
                        int paramID = Convert.ToInt32(reader["ParamID"]);
                        string paramName = Convert.ToString(reader["ParamName"]);
                        string paramDataType = Convert.ToString(reader["ParamDataType"]);
                        string paramDescription = Convert.ToString(reader["ParamDescription"]);

                        try
                        {
                            AddFrameParamKey(frameParamKeys, paramID, paramName, paramDataType, paramDescription);
                        }
                        catch (Exception ex)
                        {
                            throw new Exception("Frame_Param_Keys table contains invalid entries: " + ex.Message, ex);
                        }

                    }
                }
            }

            return frameParamKeys;
        }

        private static Dictionary<FrameParamKeyType, FrameParamDef> GetLegacyFrameParameterKeys()
        {
            var frameParamKeys = new Dictionary<FrameParamKeyType, FrameParamDef>();

            AddFrameParamKey(frameParamKeys, FrameParamKeyType.StartTimeMinutes);
            AddFrameParamKey(frameParamKeys, FrameParamKeyType.DurationSeconds);
            AddFrameParamKey(frameParamKeys, FrameParamKeyType.Accumulations);
            AddFrameParamKey(frameParamKeys, FrameParamKeyType.FrameType);
            AddFrameParamKey(frameParamKeys, FrameParamKeyType.Decoded);
            AddFrameParamKey(frameParamKeys, FrameParamKeyType.CalibrationDone);
            AddFrameParamKey(frameParamKeys, FrameParamKeyType.Scans);
            AddFrameParamKey(frameParamKeys, FrameParamKeyType.MultiplexingEncodingSequence);
            AddFrameParamKey(frameParamKeys, FrameParamKeyType.MPBitOrder);
            AddFrameParamKey(frameParamKeys, FrameParamKeyType.TOFLosses);
            AddFrameParamKey(frameParamKeys, FrameParamKeyType.AverageTOFLength);
            AddFrameParamKey(frameParamKeys, FrameParamKeyType.CalibrationSlope);
            AddFrameParamKey(frameParamKeys, FrameParamKeyType.CalibrationIntercept);
            AddFrameParamKey(frameParamKeys, FrameParamKeyType.MassCalibrationCoefficienta2);
            AddFrameParamKey(frameParamKeys, FrameParamKeyType.MassCalibrationCoefficientb2);
            AddFrameParamKey(frameParamKeys, FrameParamKeyType.MassCalibrationCoefficientc2);
            AddFrameParamKey(frameParamKeys, FrameParamKeyType.MassCalibrationCoefficientd2);
            AddFrameParamKey(frameParamKeys, FrameParamKeyType.MassCalibrationCoefficiente2);
            AddFrameParamKey(frameParamKeys, FrameParamKeyType.MassCalibrationCoefficientf2);
            AddFrameParamKey(frameParamKeys, FrameParamKeyType.AmbientTemperature);
            AddFrameParamKey(frameParamKeys, FrameParamKeyType.VoltHVRack1);
            AddFrameParamKey(frameParamKeys, FrameParamKeyType.VoltHVRack2);
            AddFrameParamKey(frameParamKeys, FrameParamKeyType.VoltHVRack3);
            AddFrameParamKey(frameParamKeys, FrameParamKeyType.VoltHVRack4);
            AddFrameParamKey(frameParamKeys, FrameParamKeyType.VoltCapInlet);
            AddFrameParamKey(frameParamKeys, FrameParamKeyType.VoltEntranceHPFIn);
            AddFrameParamKey(frameParamKeys, FrameParamKeyType.VoltEntranceHPFOut);
            AddFrameParamKey(frameParamKeys, FrameParamKeyType.VoltEntranceCondLmt);
            AddFrameParamKey(frameParamKeys, FrameParamKeyType.VoltTrapOut);
            AddFrameParamKey(frameParamKeys, FrameParamKeyType.VoltTrapIn);
            AddFrameParamKey(frameParamKeys, FrameParamKeyType.VoltJetDist);
            AddFrameParamKey(frameParamKeys, FrameParamKeyType.VoltQuad1);
            AddFrameParamKey(frameParamKeys, FrameParamKeyType.VoltCond1);
            AddFrameParamKey(frameParamKeys, FrameParamKeyType.VoltQuad2);
            AddFrameParamKey(frameParamKeys, FrameParamKeyType.VoltCond2);
            AddFrameParamKey(frameParamKeys, FrameParamKeyType.VoltIMSOut);
            AddFrameParamKey(frameParamKeys, FrameParamKeyType.VoltExitHPFIn);
            AddFrameParamKey(frameParamKeys, FrameParamKeyType.VoltExitHPFOut);
            AddFrameParamKey(frameParamKeys, FrameParamKeyType.VoltExitCondLmt);
            AddFrameParamKey(frameParamKeys, FrameParamKeyType.PressureFront);
            AddFrameParamKey(frameParamKeys, FrameParamKeyType.PressureBack);
            AddFrameParamKey(frameParamKeys, FrameParamKeyType.HighPressureFunnelPressure);
            AddFrameParamKey(frameParamKeys, FrameParamKeyType.IonFunnelTrapPressure);
            AddFrameParamKey(frameParamKeys, FrameParamKeyType.RearIonFunnelPressure);
            AddFrameParamKey(frameParamKeys, FrameParamKeyType.QuadrupolePressure);
            AddFrameParamKey(frameParamKeys, FrameParamKeyType.ESIVoltage);
            AddFrameParamKey(frameParamKeys, FrameParamKeyType.FloatVoltage);
            AddFrameParamKey(frameParamKeys, FrameParamKeyType.FragmentationProfile);

            return frameParamKeys;
        }

        /// <summary>
        /// Get frame parameters for specified frame
        /// </summary>
        /// <param name="frameNumber">
        /// Frame number.
        /// </param>
        /// <returns>
        /// Frame Parameters for the given frame<see cref="FrameParameters"/>.
        /// </returns>
        /// <exception cref="ArgumentOutOfRangeException">
        /// </exception>
        [Obsolete("Use GetFrameParams instead")]
        public FrameParameters GetFrameParameters(int frameNumber)
        {
            if (frameNumber < 0)
            {
                throw new ArgumentOutOfRangeException("frameNumber",
                                                      "FrameNumber should be greater than or equal to zero.");
            }

            // Check in cache first
            FrameParams frameParameters;
            if (m_CachedFrameParameters.TryGetValue(frameNumber, out frameParameters))
            {
                return FrameParamUtilities.GetLegacyFrameParameters(frameNumber, frameParameters);
            }

            frameParameters = GetFrameParams(frameNumber);

            if (frameParameters == null)
            {
                if (frameNumber < 0)
                {
                    throw new ArgumentOutOfRangeException("frameNumber",
                                                          "FrameNumber " + frameNumber + " not found in .UIMF file");
                }
            }

            var legacyFrameParams = FrameParamUtilities.GetLegacyFrameParameters(frameNumber, frameParameters);
            return legacyFrameParams;
        }

        /// <summary>
        /// Reads and caches the all frame parameters in the UIMF file
        /// </summary>
        /// <remarks>Once the parameters are cached, calls to GetFrameParams will be instantaneous</remarks>
        public void PreCacheAllFrameParams()
        {
            int cachedCount = 0;
            for (var frameNum = 0; frameNum <= m_globalParameters.NumFrames; frameNum++)
            {
                if (m_CachedFrameParameters.ContainsKey(frameNum))
                    cachedCount++;
            }

            if (cachedCount > 0 && cachedCount >= m_globalParameters.NumFrames)
            {
                // Nothing to do; all frames are already cached
                return;
            }

            if (m_UsingLegacyFrameParameters)
            {
                PreCacheLegacyFrameParameters();
            }
            else
            {
                PreCacheFrameParams();
            }

        }

        private void PreCacheFrameParams()
        {
            try
            {
                var frameParamKeys = GetFrameParameterKeys(false);
                var frameParameters = new FrameParams();
                var currentFrameNum = -1;

                var dbCommand = m_dbConnection.CreateCommand();
                dbCommand.CommandText = "SELECT FrameNum, ParamID, ParamValue FROM Frame_Params ORDER BY FrameNum";

                using (SQLiteDataReader reader = dbCommand.ExecuteReader())
                {
                    // ParamID column is index 1
                    const int idColIndex = 1;

                    // ParamValue column is index 2
                    const int valueColIndex = 2;
                    var dtLastStatusUpdate = DateTime.UtcNow;

                    while (reader.Read())
                    {
                        // FrameNum column is index 0
                        int frameNum = reader.GetInt32(0);

                        if (frameNum > currentFrameNum)
                        {
                            if (currentFrameNum > -1)
                            {
                                // Store the previous frame's parameters
                                if (!m_CachedFrameParameters.ContainsKey(currentFrameNum))
                                    m_CachedFrameParameters.Add(currentFrameNum, frameParameters);
                            }

                            currentFrameNum = frameNum;
                            frameParameters = new FrameParams();

                            if (DateTime.UtcNow.Subtract(dtLastStatusUpdate).TotalSeconds >= 2)
                            {
                                dtLastStatusUpdate = DateTime.UtcNow;
                                Console.WriteLine("  Caching frame parameters, " + currentFrameNum + " / " +
                                                  m_globalParameters.NumFrames);
                            }
                        }

                        ReadFrameParamValue(reader, idColIndex, valueColIndex, frameParamKeys, frameParameters);

                    }

                    // Store the previous frame's parameters
                    if (!m_CachedFrameParameters.ContainsKey(currentFrameNum))
                        m_CachedFrameParameters.Add(currentFrameNum, frameParameters);

                }

            }
            catch (Exception ex)
            {
                throw new Exception("Exception in PreCacheFrameParams: " + ex.Message);
            }
        }

        private void PreCacheLegacyFrameParameters()
        {
            try
            {
                var dbCommand = m_dbConnection.CreateCommand();
                dbCommand.CommandText = "SELECT * FROM Frame_Parameters ORDER BY FrameNum";

                using (SQLiteDataReader reader = dbCommand.ExecuteReader())
                {
                    var dtLastStatusUpdate = DateTime.UtcNow;

                    while (reader.Read())
                    {

                        var legacyFrameParams = GetLegacyFrameParameters(reader);
                        var frameParamsByType = FrameParamUtilities.ConvertFrameParameters(legacyFrameParams);
                        var frameParameters = FrameParamUtilities.ConvertStringParamsToFrameParams(frameParamsByType);

                        var currentFrameNum = legacyFrameParams.FrameNum;

                        if (!m_CachedFrameParameters.ContainsKey(currentFrameNum))
                            m_CachedFrameParameters.Add(currentFrameNum, frameParameters);

                        if (DateTime.UtcNow.Subtract(dtLastStatusUpdate).TotalSeconds >= 2)
                        {
                            dtLastStatusUpdate = DateTime.UtcNow;
                            Console.WriteLine("  Caching frame parameters, " + currentFrameNum + " / " +
                                              m_globalParameters.NumFrames);
                        }

                    }


                }

            }
            catch (Exception ex)
            {
                throw new Exception("Exception in PreCacheLegacyFrameParameters: " + ex.Message);
            }
        }

        /// <summary>
        /// Get frame parameters
        /// </summary>
        /// <param name="frameNumber"></param>
        /// <returns></returns>
        public FrameParams GetFrameParams(int frameNumber)
        {
            if (frameNumber < 0)
            {
                throw new ArgumentOutOfRangeException("frameNumber",
                                                      "FrameNumber should be greater than or equal to zero.");
            }

            // Check in cache first
            FrameParams frameParameters;
            if (m_CachedFrameParameters.TryGetValue(frameNumber, out frameParameters))
            {
                return frameParameters;
            }

            if (m_dbConnection == null)
                throw new Exception("Database connection is null; cannot retrieve frame parameters for frame " +
                                    frameNumber);

            if (m_UsingLegacyFrameParameters)
            {
                m_getFrameParametersCommand.Parameters.Clear();
                m_getFrameParametersCommand.Parameters.Add(new SQLiteParameter("FrameNum", frameNumber));

                using (SQLiteDataReader reader = m_getFrameParametersCommand.ExecuteReader())
                {
                    if (reader.Read())
                    {
                        var legacyFrameParams = GetLegacyFrameParameters(reader);
                        var frameParamsByType = FrameParamUtilities.ConvertFrameParameters(legacyFrameParams);
                        frameParameters = FrameParamUtilities.ConvertStringParamsToFrameParams(frameParamsByType);
                    }
                }
            }
            else
            {
                var frameParamKeys = GetFrameParameterKeys(false);
                frameParameters = new FrameParams();

                m_getFrameParamsCommand.Parameters.Clear();
                m_getFrameParamsCommand.Parameters.Add(new SQLiteParameter("FrameNum", frameNumber));

                using (SQLiteDataReader reader = m_getFrameParamsCommand.ExecuteReader())
                {
                    // ParamID should be column 1
                    int idColIndex = reader.GetOrdinal("ParamID");

                    // ParamValue should be column 2
                    int valueColIndex = reader.GetOrdinal("ParamValue");

                    while (reader.Read())
                    {
                        ReadFrameParamValue(reader, idColIndex, valueColIndex, frameParamKeys, frameParameters);
                    }

                }
            }

            // Add to the cached parameters
            if (frameParameters != null)
                m_CachedFrameParameters.Add(frameNumber, frameParameters);

            return frameParameters;

        }

        /// <summary>
        /// Returns the key frame pressure value that is used in the calculation of drift time 
        /// </summary>
        /// <param name="frameNumber">
        /// </param>
        /// <returns>
        /// Frame pressure used in drift time calc
        /// </returns>
        public double GetFramePressureForCalculationOfDriftTime(int frameNumber)
        {
            var frameParams = GetFrameParams(frameNumber);
            return GetFramePressureForCalculationOfDriftTime(frameParams);
        }

        /// <summary>
        /// Gets the frame pressure, which is used when computing normalized drift time
        /// </summary>
        /// <param name="frameParameters"></param>
        /// <returns>Frame pressure, in torr</returns>
        private double GetFramePressureForCalculationOfDriftTime(FrameParams frameParameters)
        {

            /*
             * [gord, April 2011] A little history..
             * Earlier UIMF files have the column 'PressureBack' but not the 
             * newer 'RearIonFunnelPressure' or 'IonFunnelTrapPressure'
             * 
             * So, will first check for old format
             * if there is a value there, will use it.  If not,
             * look for newer columns and use these values. 
             */

            double pressure = frameParameters.GetValueDouble(FrameParamKeyType.PressureBack);

            if (Math.Abs(pressure) < float.Epsilon)
            {
                pressure = frameParameters.GetValueDouble(FrameParamKeyType.RearIonFunnelPressure);
            }

            if (Math.Abs(pressure) < float.Epsilon)
            {
                pressure = frameParameters.GetValueDouble(FrameParamKeyType.IonFunnelTrapPressure);
            }

            if (frameParameters.HasParameter(FrameParamKeyType.PressureUnits))
            {
                pressure = ConvertPressureToTorr(pressure,
                                                 (PressureUnits)
                                                 frameParameters.GetValueInt32(FrameParamKeyType.PressureUnits));
            }

            return pressure;
        }

        /// <summary>
        /// Gets information on the scans associated with a given frame
        /// </summary>
        /// <param name="frameNumber">Frame Number</param>
        /// <returns>
        /// List of ScanInfo objects, listing BPI, BPI_MZ, TIC, DriftTime, and NonZeroCount
        /// </returns>
        public List<ScanInfo> GetFrameScans(int frameNumber)
        {
            if (frameNumber < 0)
            {
                throw new ArgumentOutOfRangeException("frameNumber",
                                                      "FrameNumber should be greater than or equal to zero.");
            }

            // Check in cache first
            List<ScanInfo> scansForFrame;

            if (m_CachedScanInfo.TryGetValue(frameNumber, out scansForFrame))
            {
                return scansForFrame;
            }

            scansForFrame = new List<ScanInfo>();

            m_getFrameScansCommand.Parameters.Clear();
            m_getFrameScansCommand.Parameters.Add(new SQLiteParameter("FrameNum", frameNumber));

            using (SQLiteDataReader reader = m_getFrameScansCommand.ExecuteReader())
            {
                while (reader.Read())
                {                    

                    int scanNumber = reader.GetInt32(0);        // ScanNum

                    var scanInfo = new ScanInfo(frameNumber, scanNumber)
                    {
                        NonZeroCount = reader.GetInt32(1),      // NonZeroCount
                        BPI = reader.GetDouble(2),              // BPI
                        BPI_MZ = reader.GetDouble(3),           // BPI_MZ
                        TIC = reader.GetDouble(4),              // TIC
                        DriftTime = GetDriftTime(frameNumber, scanNumber, true),
                        DriftTimeUnnormalized = GetDriftTime(frameNumber, scanNumber, false)
                    };
                    
                    scansForFrame.Add(scanInfo);
                }
            }

            // Add to the cached parameters
            m_CachedScanInfo.Add(frameNumber, scansForFrame);

            return scansForFrame;
        }

        /// <summary>
        /// Utility method to return the Frame Type for a particular frame number
        /// </summary>
        /// <param name="frameNumber">
        /// </param>
        /// <returns>
        /// Frame type of the frame<see cref="FrameType"/>.
        /// </returns>
        public FrameType GetFrameTypeForFrame(int frameNumber)
        {

            var frameParams = GetFrameParams(frameNumber);
            if (frameParams == null)
            {
                // Frame number out of range
                throw new ArgumentOutOfRangeException("frameNumber",
                                                      "FrameNumber " + frameNumber + " is not in the .UIMF file");
            }

            return frameParams.FrameType;
        }

        /// <summary>
        /// Get frames and scan intensities for a given mz.
        /// </summary>
        /// <param name="startFrameNumber">
        /// Start frame number.
        /// </param>
        /// <param name="endFrameNumber">
        /// End frame number.
        /// </param>
        /// <param name="frameType">
        /// Frame type.
        /// </param>
        /// <param name="startScan">
        /// Start scan.
        /// </param>
        /// <param name="endScan">
        /// Eend scan.
        /// </param>
        /// <param name="targetMZ">
        /// Target mz.
        /// </param>
        /// <param name="toleranceInMZ">
        /// Tolerance in mz.
        /// </param>
        /// <returns>
        /// 2D array of scan intensities by frame
        /// </returns>
        /// <exception cref="ArgumentException">
        /// </exception>
        public int[][] GetFramesAndScanIntensitiesForAGivenMz(
            int startFrameNumber,
            int endFrameNumber,
            FrameType frameType,
            int startScan,
            int endScan,
            double targetMZ,
            double toleranceInMZ)
        {
            if ((startFrameNumber > endFrameNumber) || (startFrameNumber < 0))
            {
                throw new ArgumentException("Failed to get 3D profile. Input startFrame was greater than input endFrame");
            }

            if (startScan > endScan || startScan < 0)
            {
                throw new ArgumentException("Failed to get 3D profile. Input startScan was greater than input endScan");
            }

            var intensityValues = new int[endFrameNumber - startFrameNumber + 1][];
            int[] lowerUpperBins = GetUpperLowerBinsFromMz(startFrameNumber, targetMZ, toleranceInMZ);

            int[][][] frameIntensities = GetIntensityBlock(
                startFrameNumber,
                endFrameNumber,
                frameType,
                startScan,
                endScan,
                lowerUpperBins[0],
                lowerUpperBins[1]);

            for (int frameNumber = startFrameNumber; frameNumber <= endFrameNumber; frameNumber++)
            {
                intensityValues[frameNumber - startFrameNumber] = new int[endScan - startScan + 1];
                for (int scan = startScan; scan <= endScan; scan++)
                {
                    int sumAcrossBins = 0;
                    for (int bin = lowerUpperBins[0]; bin <= lowerUpperBins[1]; bin++)
                    {
                        int binIntensity =
                            frameIntensities[frameNumber - startFrameNumber][scan - startScan][bin - lowerUpperBins[0]];
                        sumAcrossBins += binIntensity;
                    }

                    intensityValues[frameNumber - startFrameNumber][scan - startScan] = sumAcrossBins;
                }
            }

            return intensityValues;
        }

        private int GetFrameTypeInt(FrameType frameType)
        {
            if (frameType.Equals(FrameType.MS1))
                return m_frameTypeMS1;

            return (int)frameType;
        }

        /// <summary>
        /// Return the global parameters using the legacy GlobalParameters object
        /// </summary>
        /// <returns>
        /// Global parameters for this UIMF library<see cref="GlobalParameters"/>.
        /// </returns>
        [Obsolete("Use GetGlobalParams")]
        public GlobalParameters GetGlobalParameters()
        {
            return GlobalParamUtilities.GetLegacyGlobalParameters(m_globalParameters);
        }

        /// <summary>
        /// Return the global parameters <see cref="GlobalParams"/>
        /// </summary>
        /// <returns></returns>
        public GlobalParams GetGlobalParams()
        {
            return m_globalParameters;
        }

        /// <summary>
        /// Get the intensity block for a given data range
        /// </summary>
        /// <param name="startFrameNumber">
        /// Start frame number.
        /// </param>
        /// <param name="endFrameNumber">
        /// End frame number.
        /// </param>
        /// <param name="frameType">
        /// Frame type.
        /// </param>
        /// <param name="startScan">
        /// Start scan.
        /// </param>
        /// <param name="endScan">
        /// End scan.
        /// </param>
        /// <param name="startBin">
        /// Start bin.
        /// </param>
        /// <param name="endBin">
        /// End bin.
        /// </param>
        /// <returns>
        /// Array of intensities; dimensions are Frame, Scan, Bin
        /// </returns>
        public int[][][] GetIntensityBlock(
            int startFrameNumber,
            int endFrameNumber,
            FrameType frameType,
            int startScan,
            int endScan,
            int startBin,
            int endBin)
        {
            if (startBin < 0)
            {
                startBin = 0;
            }

            if (endBin > m_globalParameters.Bins)
            {
                endBin = m_globalParameters.Bins;
            }

            int lengthOfFrameArray = endFrameNumber - startFrameNumber + 1;

            var intensities = new int[lengthOfFrameArray][][];
            for (int i = 0; i < lengthOfFrameArray; i++)
            {
                intensities[i] = new int[endScan - startScan + 1][];
                for (int j = 0; j < endScan - startScan + 1; j++)
                {
                    intensities[i][j] = new int[endBin - startBin + 1];
                }
            }

            // now setup queries to retrieve data

            m_getSpectrumCommand.Parameters.Clear();
            m_getSpectrumCommand.Parameters.Add(new SQLiteParameter("FrameNum1", startFrameNumber));
            m_getSpectrumCommand.Parameters.Add(new SQLiteParameter("FrameNum2", endFrameNumber));
            m_getSpectrumCommand.Parameters.Add(new SQLiteParameter("ScanNum1", startScan));
            m_getSpectrumCommand.Parameters.Add(new SQLiteParameter("ScanNum2", endScan));
            m_getSpectrumCommand.Parameters.Add(new SQLiteParameter("FrameType", GetFrameTypeInt(frameType)));

            using (SQLiteDataReader reader = m_getSpectrumCommand.ExecuteReader())
            {
                var decompSpectraRecord = new byte[m_globalParameters.Bins * DATASIZE];

                while (reader.Read())
                {
                    int frameNum = Convert.ToInt32(reader["FrameNum"]);
                    int binIndex = 0;

                    var spectra = (byte[])reader["Intensities"];
                    int scanNum = Convert.ToInt32(reader["ScanNum"]);

                    // get frame number so that we can get the frame calibration parameters
                    if (spectra.Length <= 0)
                    {
                        continue;
                    }

                    int outputLength = LZFCompressionUtil.Decompress(
                        ref spectra,
                        spectra.Length,
                        ref decompSpectraRecord,
                        m_globalParameters.Bins * DATASIZE);

                    int numBins = outputLength / DATASIZE;
                    for (int i = 0; i < numBins; i++)
                    {
                        int decodedIntensityValue = BitConverter.ToInt32(decompSpectraRecord, i * DATASIZE);
                        if (decodedIntensityValue < 0)
                        {
                            binIndex += -decodedIntensityValue;
                        }
                        else
                        {
                            if (startBin <= binIndex && binIndex <= endBin)
                            {
                                intensities[frameNum - startFrameNumber][scanNum - startScan][binIndex - startBin] =
                                    decodedIntensityValue;
                            }

                            binIndex++;
                        }
                    }
                }
            }

            return intensities;
        }

        /// <summary>
        /// Gets a set of intensity values that will be used for demultiplexing.
        /// </summary>
        /// <param name="frameNumber">
        /// The frame where the intensity data should come from.
        /// </param>
        /// <param name="frameType">
        /// The type of frame the intensity data should come from.
        /// </param>
        /// <param name="segmentLength">
        /// The length of the demultiplexing segment.
        /// </param>
        /// <param name="scanToIndexMap">
        /// The map that defines the re-ordering process of demultiplexing. Can be empty or null if doReorder is false.
        /// </param>
        /// <param name="doReorder">
        /// Whether to re-order the data or not. This can be used to speed up the demultiplexing process.
        /// </param>
        /// <param name="numFramesToSum">
        /// Number of frames to sum. Must be an odd number greater than 0.\ne.g. numFramesToSum of 3 will be +- 1 around the given frameNumber.
        /// </param>
        /// <returns>
        ///  Array of intensities for a given frame; dimensions are bin and scan
        /// </returns>
        public double[][] GetIntensityBlockForDemultiplexing(
            int frameNumber,
            FrameType frameType,
            int segmentLength,
            Dictionary<int, int> scanToIndexMap,
            bool doReorder,
            int numFramesToSum = 1)
        {
            if (numFramesToSum < 1 || numFramesToSum % 2 != 1)
            {
                throw new SystemException(
                    "Number of frames to sum must be an odd number greater than 0.\ne.g. numFramesToSum of 3 will be +- 1 around the given frameNumber.");
            }

            // This will be the +- number of frames
            int numFramesAroundCenter = numFramesToSum / 2;

            var frameParams = GetFrameParams(frameNumber);

            int minFrame = frameNumber - numFramesAroundCenter;
            int maxFrame = frameNumber + numFramesAroundCenter;

            // Keep track of the total number of frames so we can alter intensity values
            double totalFrames = 1;

            // Make sure we are grabbing frames only with the given frame type
            for (int i = frameNumber + 1; i <= maxFrame; i++)
            {
                if (maxFrame > m_globalParameters.NumFrames)
                {
                    maxFrame = i - 1;
                    break;
                }

                FrameParams testFrameParams = GetFrameParams(i);

                if (testFrameParams.FrameType == frameType)
                {
                    totalFrames++;
                }
                else
                {
                    maxFrame++;
                }
            }

            for (int i = frameNumber - 1; i >= minFrame; i--)
            {
                if (minFrame < 1)
                {
                    minFrame = i + 1;
                    break;
                }

                FrameParams testFrameParams = GetFrameParams(i);
                if (testFrameParams.FrameType == frameType)
                {
                    totalFrames++;
                }
                else
                {
                    minFrame--;
                }
            }

            double divisionFactor = 1 / totalFrames;

            int numBins = m_globalParameters.Bins;
            int numScans = frameParams.Scans;

            // The number of scans has to be divisible by the given segment length
            if (numScans % segmentLength != 0)
            {
                throw new Exception(
                    "Number of scans of " + numScans + " is not divisible by the given segment length of " +
                    segmentLength);
            }

            // Initialize the intensities 2-D array
            var intensities = new double[numBins][];
            for (int i = 0; i < numBins; i++)
            {
                intensities[i] = new double[numScans];
            }

            // Now setup queries to retrieve data
            m_getSpectrumCommand.Parameters.Clear();
            m_getSpectrumCommand.Parameters.Add(new SQLiteParameter("FrameNum1", minFrame));
            m_getSpectrumCommand.Parameters.Add(new SQLiteParameter("FrameNum2", maxFrame));
            m_getSpectrumCommand.Parameters.Add(new SQLiteParameter("ScanNum1", -1));
            m_getSpectrumCommand.Parameters.Add(new SQLiteParameter("ScanNum2", numScans));
            m_getSpectrumCommand.Parameters.Add(new SQLiteParameter("FrameType", GetFrameTypeInt(frameType)));

            var decompSpectraRecord = new byte[m_globalParameters.Bins * DATASIZE];

            using (SQLiteDataReader reader = m_getSpectrumCommand.ExecuteReader())
            {
                while (reader.Read())
                {
                    int binIndex = 0;

                    var spectra = (byte[])reader["Intensities"];
                    int scanNumber = Convert.ToInt32(reader["ScanNum"]);

                    if (spectra.Length > 0)
                    {
                        int outputLength = LZFCompressionUtil.Decompress(
                            ref spectra,
                            spectra.Length,
                            ref decompSpectraRecord,
                            m_globalParameters.Bins * DATASIZE);

                        int numReturnedBins = outputLength / DATASIZE;
                        for (int i = 0; i < numReturnedBins; i++)
                        {
                            int decodedIntensityValue = BitConverter.ToInt32(decompSpectraRecord, i * DATASIZE);

                            if (decodedIntensityValue < 0)
                            {
                                binIndex += -decodedIntensityValue;
                            }
                            else
                            {
                                if (doReorder)
                                {
                                    intensities[binIndex][scanToIndexMap[scanNumber]] += decodedIntensityValue * divisionFactor;
                                }
                                else
                                {
                                    intensities[binIndex][scanNumber] += decodedIntensityValue * divisionFactor;
                                }

                                binIndex++;
                            }
                        }
                    }
                }
            }

            return intensities;
        }

        /// <summary>
        /// Get intensity values by bin for a frame
        /// </summary>
        /// <param name="frameNumber">
        /// Frame number.
        /// </param>
        /// <returns>
        /// Dictionary of intensity values by bin.
        /// </returns>
        public Dictionary<int, int>[] GetIntensityBlockOfFrame(int frameNumber)
        {
            var frameParams = GetFrameParams(frameNumber);
            int numScans = frameParams.Scans;
            FrameType frameType = frameParams.FrameType;

            var dictionaryArray = new Dictionary<int, int>[numScans];
            for (int i = 0; i < numScans; i++)
            {
                dictionaryArray[i] = new Dictionary<int, int>();
            }

            m_getSpectrumCommand.Parameters.Clear();
            m_getSpectrumCommand.Parameters.Add(new SQLiteParameter("FrameNum1", frameNumber));
            m_getSpectrumCommand.Parameters.Add(new SQLiteParameter("FrameNum2", frameNumber));
            m_getSpectrumCommand.Parameters.Add(new SQLiteParameter("ScanNum1", -1));
            m_getSpectrumCommand.Parameters.Add(new SQLiteParameter("ScanNum2", numScans - 1));
            m_getSpectrumCommand.Parameters.Add(new SQLiteParameter("FrameType", GetFrameTypeInt(frameType)));

            using (SQLiteDataReader reader = m_getSpectrumCommand.ExecuteReader())
            {
                var decompSpectraRecord = new byte[m_globalParameters.Bins * DATASIZE];

                while (reader.Read())
                {
                    int binIndex = 0;

                    var spectra = (byte[])reader["Intensities"];
                    int scanNum = Convert.ToInt32(reader["ScanNum"]);

                    Dictionary<int, int> currentBinDictionary = dictionaryArray[scanNum];

                    // get frame number so that we can get the frame calibration parameters
                    if (spectra.Length > 0)
                    {
                        int outputLength = LZFCompressionUtil.Decompress(
                            ref spectra,
                            spectra.Length,
                            ref decompSpectraRecord,
                            m_globalParameters.Bins * DATASIZE);

                        int numBins = outputLength / DATASIZE;
                        for (int i = 0; i < numBins; i++)
                        {
                            int decodedIntensityValue = BitConverter.ToInt32(decompSpectraRecord, i * DATASIZE);
                            if (decodedIntensityValue < 0)
                            {
                                binIndex += -decodedIntensityValue;
                            }
                            else
                            {
                                currentBinDictionary.Add(binIndex, decodedIntensityValue);
                                binIndex++;
                            }
                        }
                    }
                }
            }

            return dictionaryArray;
        }

        /// <summary>
        /// Get the summed intensity values for a given data range
        /// </summary>
        /// <param name="startFrameNumber">
        /// Start frame number.
        /// </param>
        /// <param name="endFrameNumber">
        /// End frame number.
        /// </param>
        /// <param name="frameType">
        /// Frame type.
        /// </param>
        /// <param name="startScan">
        /// Start scan.
        /// </param>
        /// <param name="endScan">
        /// End scan.
        /// </param>
        /// <param name="targetMZ">
        /// Target mz.
        /// </param>
        /// <param name="toleranceInMZ">
        /// Tolerance in mz.
        /// </param>
        /// <param name="frameValues">
        /// Ouput: list of frame numbers
        /// </param>
        /// <param name="intensities">
        /// Output: list of summed intensity values
        /// </param>
        /// <exception cref="ArgumentException">
        /// </exception>
        public void GetLCProfile(
            int startFrameNumber,
            int endFrameNumber,
            FrameType frameType,
            int startScan,
            int endScan,
            double targetMZ,
            double toleranceInMZ,
            out int[] frameValues,
            out int[] intensities)
        {
            if ((startFrameNumber > endFrameNumber) || (startFrameNumber < 0))
            {
                throw new ArgumentException(
                    "Failed to get LCProfile. Input startFrame was greater than input endFrame. start_frame="
                    + startFrameNumber + ", end_frame=" + endFrameNumber);
            }

            frameValues = new int[endFrameNumber - startFrameNumber + 1];

            int[] lowerAndUpperBinBoundaries = GetUpperLowerBinsFromMz(startFrameNumber, targetMZ, toleranceInMZ);
            intensities = new int[endFrameNumber - startFrameNumber + 1];

            int[][][] frameIntensities = GetIntensityBlock(
                startFrameNumber,
                endFrameNumber,
                frameType,
                startScan,
                endScan,
                lowerAndUpperBinBoundaries[0],
                lowerAndUpperBinBoundaries[1]);

            for (int frameNumber = startFrameNumber; frameNumber <= endFrameNumber; frameNumber++)
            {
                int scanSum = 0;
                for (int scan = startScan; scan <= endScan; scan++)
                {
                    int binSum = 0;
                    for (int bin = lowerAndUpperBinBoundaries[0]; bin <= lowerAndUpperBinBoundaries[1]; bin++)
                    {
                        binSum +=
                            frameIntensities[frameNumber - startFrameNumber][scan - startScan][
                                bin - lowerAndUpperBinBoundaries[0]];
                    }

                    scanSum += binSum;
                }

                intensities[frameNumber - startFrameNumber] = scanSum;
                frameValues[frameNumber - startFrameNumber] = frameNumber;
            }
        }

        /// <summary>
        /// TGet log entries.
        /// </summary>
        /// <param name="entryType">
        /// Entry type filter (ignored if blank)
        /// </param>
        /// <param name="postedBy">
        /// Posted by filter (ignored if blank)
        /// </param>
        /// <returns>
        /// List of log entries
        /// </returns>
        /// <exception cref="Exception">
        /// </exception>
        public SortedList<int, LogEntry> GetLogEntries(string entryType, string postedBy)
        {
            var lstLogEntries = new SortedList<int, LogEntry>();

            if (TableExists("Log_Entries"))
            {
                using (SQLiteCommand dbCommand = m_dbConnection.CreateCommand())
                {
                    string sSql = "SELECT Entry_ID, Posted_By, Posting_Time, Type, Message FROM Log_Entries";
                    string sWhere = string.Empty;

                    if (!string.IsNullOrEmpty(entryType))
                    {
                        sWhere = "WHERE Type = '" + entryType + "'";
                    }

                    if (!string.IsNullOrEmpty(postedBy))
                    {
                        if (sWhere.Length == 0)
                        {
                            sWhere = "WHERE";
                        }
                        else
                        {
                            sWhere += " AND";
                        }

                        sWhere += " Posted_By = '" + postedBy + "'";
                    }

                    if (sWhere.Length > 0)
                    {
                        sSql += " " + sWhere;
                    }

                    sSql += " ORDER BY Entry_ID;";

                    dbCommand.CommandText = sSql;

                    using (SQLiteDataReader reader = dbCommand.ExecuteReader())
                    {
                        while (reader.Read())
                        {
                            try
                            {
                                var logEntry = new LogEntry();

                                int iEntryID = Convert.ToInt32(reader["Entry_ID"]);
                                logEntry.PostedBy = Convert.ToString(reader["Posted_By"]);

                                string sPostingTime = Convert.ToString(reader["Posting_Time"]);
                                DateTime postingTime;
                                DateTime.TryParse(sPostingTime, out postingTime);
                                logEntry.PostingTime = postingTime;

                                logEntry.Type = Convert.ToString(reader["Type"]);
                                logEntry.Message = Convert.ToString(reader["Message"]);

                                lstLogEntries.Add(iEntryID, logEntry);
                            }
                            catch (Exception ex)
                            {
                                throw new Exception("Failed to get global parameters " + ex);
                            }
                        }
                    }
                }
            }

            return lstLogEntries;
        }

        /// <summary>
        /// Constructs a dictionary that has the frame numbers as the key and the frame type as the value.
        /// </summary>
        /// <returns>Returns a dictionary object that has frame number as the key and frame type as the value.</returns>
        /// <remarks>The first frame should be Frame Number 1</remarks>
        public Dictionary<int, FrameType> GetMasterFrameList()
        {
            var masterFrameDictionary = new Dictionary<int, FrameType>();

            using (SQLiteCommand dbCommand = m_dbConnection.CreateCommand())
            {
                if (m_UsingLegacyFrameParameters)
                    dbCommand.CommandText = "SELECT DISTINCT(FrameNum), FrameType FROM Frame_Parameters";
                else
                    dbCommand.CommandText =
                        "SELECT FrameNum, ParamValue AS FrameType FROM Frame_Params WHERE ParamID = " +
                        (int)FrameParamKeyType.FrameType;

                using (SQLiteDataReader reader = dbCommand.ExecuteReader())
                {
                    while (reader.Read())
                    {
                        int frameNumber = Convert.ToInt32(reader["FrameNum"]);
                        int frameType = Convert.ToInt32(reader["FrameType"]);

                        // If the frame type is 0, then we are dealing with an old UIMF file where the MS1 frames were labeled as 0
                        if (frameType == 0)
                        {
                            frameType = 1;
                        }

                        masterFrameDictionary.Add(frameNumber, (FrameType)frameType);
                    }
                }
            }

            return masterFrameDictionary;
        }

        /// <summary>
        /// Get mz calibrator.
        /// </summary>
        /// <param name="frameParameters">
        /// Frame parameters.
        /// </param>
        /// <returns>
        /// MZ calibrator object<see cref="MzCalibrator"/>.
        /// </returns>
        public MzCalibrator GetMzCalibrator(FrameParams frameParameters)
        {
            var calibrationSlope = frameParameters.CalibrationSlope;
            var calibrationIntercept = frameParameters.CalibrationIntercept;

            return new MzCalibrator(calibrationSlope / 10000.0, calibrationIntercept * 10000.0);
        }

        /// <summary>
        /// Get number of frames for given frame type
        /// </summary>
        /// <param name="frameType">
        /// </param>
        /// <returns>
        /// Number of frames<see cref="int"/>.
        /// </returns>
        public int GetNumberOfFrames(FrameType frameType)
        {
            int count = 0;

            using (SQLiteCommand dbCommand = m_dbConnection.CreateCommand())
            {
                var frameTypeList = "0,1";

                if (frameType != FrameType.MS1)
                    frameTypeList = ((int)frameType).ToString(CultureInfo.InvariantCulture);

                if (m_UsingLegacyFrameParameters)
                    dbCommand.CommandText = "SELECT COUNT(DISTINCT(FrameNum)) AS FrameCount " +
                                            "FROM Frame_Parameters " +
                                            "WHERE FrameType IN (:FrameType)";
                else
                    dbCommand.CommandText = "SELECT COUNT(DISTINCT(FrameNum)) AS FrameCount " +
                                            "FROM Frame_Params " +
                                            "WHERE ParamID = " + (int)FrameParamKeyType.FrameType +
                                            " AND ParamValue IN (:FrameType)";

                dbCommand.Parameters.Add(new SQLiteParameter("FrameType", frameTypeList));

                using (SQLiteDataReader reader = dbCommand.ExecuteReader())
                {
                    if (reader.Read())
                    {
                        count = Convert.ToInt32(reader["FrameCount"]);
                    }
                }
            }

            return count;
        }

        /// <summary>
        /// Get the minimum TOF bin arrival time value for the given pixel bin
        /// </summary>
        /// <param name="bin">
        /// Bin number
        /// </param>
        /// <returns>
        /// TOF bin arrive time<see cref="double"/>.
        /// </returns>
        /// <remarks>The function name is misleading; does not return an m/z</remarks>
        public double GetPixelMZ(int bin)
        {
            if ((m_calibrationTable != null) && (bin < m_calibrationTable.Length))
            {
                return m_calibrationTable[bin];
            }

            return -1;
        }

        /// <summary>
        /// Returns the saturation level (maximum intensity value) for a single unit of measurement
        /// </summary>
        /// <returns>saturation level</returns>
        [Obsolete("This assumes the detector is 8 bits; newer detectors used in 2014 are 12 bits")]
        public int GetSaturationLevel()
        {
            int prescanAccumulations = m_globalParameters.GetValueInt32(GlobalParamKeyType.PrescanAccumulations, 0);

            return prescanAccumulations * 255;
        }

        /// <summary>
        /// Returns the saturation level (maximum intensity value) for a single unit of measurement
        /// </summary>
        /// <param name="detectorBits">Number of bits used by the detector (usually 8 or 12)</param>
        /// <returns>saturation level</returns>
        public int GetSaturationLevel(int detectorBits)
        {
            int prescanAccumulations = m_globalParameters.GetValueInt32(GlobalParamKeyType.PrescanAccumulations, 0);

            return prescanAccumulations * ((int)Math.Pow(2, detectorBits) - 1);
        }

        /// <summary>
        /// Extracts m/z values and intensities from given frame number and scan number.
        /// Each entry into mzArray will be the m/z value that contained a non-zero intensity value.
        /// The index of the m/z value in mzArray will match the index of the corresponding intensity value in intensityArray.
        /// </summary>
        /// <param name="frameNumber">
        /// The frame number of the desired spectrum; must be an MS1 frame
        /// </param>
        /// <param name="scanNumber">
        /// The scan number of the desired spectrum.  
        /// Traditionally the first scan in a frame has been scan 0, but we switched to start with Scan 1 in 2015.
        /// </param>
        /// <param name="mzArray">
        /// The m/z values that contained non-zero intensity values.
        /// </param>
        /// <param name="intensityArray">
        /// The corresponding intensity values of the non-zero m/z value.
        /// </param>
        /// <returns>
        /// The number of non-zero m/z values found in the resulting spectrum.
        /// </returns>
        public int GetSpectrum(
            int frameNumber,
            int scanNumber,
            out double[] mzArray,
            out int[] intensityArray)
        {
            return GetSpectrum(frameNumber, frameNumber, FrameType.MS1, scanNumber, scanNumber, out mzArray, out intensityArray);
        }


        /// <summary>
        /// Extracts m/z values and intensities from given frame number and scan number.
        /// Each entry into mzArray will be the m/z value that contained a non-zero intensity value.
        /// The index of the m/z value in mzArray will match the index of the corresponding intensity value in intensityArray.
        /// </summary>
        /// <param name="frameNumber">
        /// The frame number of the desired spectrum.
        /// </param>
        /// <param name="frameType">
        /// The frame type to consider.
        /// </param>
        /// <param name="scanNumber">
        /// The scan number of the desired spectrum.  
        /// Traditionally the first scan in a frame has been scan 0, but we switched to start with Scan 1 in 2015.
        /// </param>
        /// <param name="mzArray">
        /// The m/z values that contained non-zero intensity values.
        /// </param>
        /// <param name="intensityArray">
        /// The corresponding intensity values of the non-zero m/z value.
        /// </param>
        /// <returns>
        /// The number of non-zero m/z values found in the resulting spectrum.
        /// </returns>
        public int GetSpectrum(
            int frameNumber,
            FrameType frameType,
            int scanNumber,
            out double[] mzArray,
            out int[] intensityArray)
        {
            return GetSpectrum(frameNumber, frameNumber, frameType, scanNumber, scanNumber, out mzArray, out intensityArray);
        }

        /// <summary>
        /// Extracts m/z values and intensities from given frame range and scan range.
        /// The intensity values of each m/z value are summed across the frame range. The result is a spectrum for a single frame.
        /// Each entry into mzArray will be the m/z value that contained a non-zero intensity value.
        /// The index of the m/z value in mzArray will match the index of the corresponding intensity value in intensityArray.
        /// </summary>
        /// <param name="startFrameNumber">
        /// The start frame number of the desired spectrum.
        /// </param>
        /// <param name="endFrameNumber">
        /// The end frame number of the desired spectrum.
        /// </param>
        /// <param name="frameType">
        /// The frame type to consider.
        /// </param>
        /// <param name="startScanNumber">
        /// The start scan number of the desired spectrum.
        /// Traditionally the first scan in a frame has been scan 0, but we switched to start with Scan 1 in 2015.
        /// </param>
        /// <param name="endScanNumber">
        /// The end scan number of the desired spectrum.
        /// </param>
        /// <param name="mzArray">
        /// The m/z values that contained non-zero intensity values.
        /// </param>
        /// <param name="intensityArray">
        /// The corresponding intensity values of the non-zero m/z value.
        /// </param>
        /// <returns>
        /// The number of non-zero m/z values found in the resulting spectrum.
        /// </returns>
        public int GetSpectrum(
            int startFrameNumber,
            int endFrameNumber,
            FrameType frameType,
            int startScanNumber,
            int endScanNumber,
            out double[] mzArray,
            out int[] intensityArray)
        {
            int nonZeroCount = 0;

            SpectrumCache spectrumCache = GetOrCreateSpectrumCache(startFrameNumber, endFrameNumber, frameType);

            var frameParams = GetFrameParams(startFrameNumber);

            frameParams.AddUpdateValue(FrameParamKeyType.ScanNumFirst, spectrumCache.FirstScan);
            frameParams.AddUpdateValue(FrameParamKeyType.ScanNumLast, spectrumCache.LastScan);

            // Allocate the maximum possible for these arrays. Later on we will strip out the zeros.
            // Adding 1 to the size to fix a bug in some old IMS data where the bin index could exceed the maximum bins by 1
            mzArray = new double[m_globalParameters.Bins + 1];
            intensityArray = new int[m_globalParameters.Bins + 1];

            IList<SortedList<int, int>> cachedListOfIntensityDictionaries = spectrumCache.ListOfIntensityDictionaries;

            // Validate the scan number range
            // Traditionally the first scan in a frame has been scan 0, but we switched to start with Scan 1 in 2015
            if (startScanNumber < 0)
            {
                startScanNumber = 0;
            }

            var scans = frameParams.Scans;
            var calibrationSlope = frameParams.CalibrationSlope;
            var calibrationIntercept = frameParams.CalibrationIntercept;

            if (endScanNumber >= cachedListOfIntensityDictionaries.Count)
            {
                endScanNumber = cachedListOfIntensityDictionaries.Count - 1;
            }

            // If we are summing all scans together, then we can use the summed version of the spectrum cache
            if (endScanNumber - startScanNumber + 1 >= scans)
            {
                IDictionary<int, int> currentIntensityDictionary = spectrumCache.SummedIntensityDictionary;

                foreach (KeyValuePair<int, int> kvp in currentIntensityDictionary)
                {
                    int binIndex = kvp.Key;
                    int intensity = kvp.Value;

                    if (intensityArray[binIndex] == 0)
                    {
                        mzArray[binIndex] = ConvertBinToMZ(
                            calibrationSlope,
                            calibrationIntercept,
                            m_globalParameters.BinWidth,
                            m_globalParameters.TOFCorrectionTime,
                            binIndex);
                        nonZeroCount++;
                    }

                    intensityArray[binIndex] += intensity;
                }
            }
            else
            {
                // Get the data out of the cache, making sure to sum across scans if necessary
                for (int scanIndex = startScanNumber; scanIndex <= endScanNumber; scanIndex++)
                {
                    // Prior to January 2015 we used a Dictionary<int, int>, which gives faster lookups for .TryGetValue
                    // However, a Dictionary uses roughly 2x more memory vs. a SortedList, which can cause problems for rich UIMF files
                    // Thus, we're now using a SortedList
                    SortedList<int, int> currentIntensityDictionary = cachedListOfIntensityDictionaries[scanIndex];

                    foreach (KeyValuePair<int, int> kvp in currentIntensityDictionary)
                    {
                        int binIndex = kvp.Key;
                        int intensity = kvp.Value;

                        if (intensityArray[binIndex] == 0)
                        {
                            mzArray[binIndex] = ConvertBinToMZ(
                                calibrationSlope,
                                calibrationIntercept,
                                m_globalParameters.BinWidth,
                                m_globalParameters.TOFCorrectionTime,
                                binIndex);
                            nonZeroCount++;
                        }

                        intensityArray[binIndex] += intensity;
                    }
                }
            }

            StripZerosFromArrays(nonZeroCount, ref mzArray, ref intensityArray);
            nonZeroCount = mzArray.Length;

            return nonZeroCount;
        }

        /// <summary>
        /// Extracts m/z values and intensities from given frame range and scan range and m/z range.
        /// The intensity values of each m/z value are summed across the frame range. The result is a spectrum for a single frame.
        /// Each entry into mzArray will be the m/z value that contained a non-zero intensity value.
        /// The index of the m/z value in mzArray will match the index of the corresponding intensity value in intensityArray.
        /// </summary>
        /// <param name="startFrameNumber">
        /// The start frame number of the desired spectrum.
        /// </param>
        /// <param name="endFrameNumber">
        /// The end frame number of the desired spectrum.
        /// </param>
        /// <param name="frameType">
        /// The frame type to consider; only used if the file has Bin-centric tables
        /// </param>
        /// <param name="startScanNumber">
        /// The start scan number of the desired spectrum.
        /// Traditionally the first scan in a frame has been scan 0, but we switched to start with Scan 1 in 2015.
        /// </param>
        /// <param name="endScanNumber">
        /// The end scan number of the desired spectrum.
        /// </param>
        /// <param name="startMz">
        /// The start m/z value of the desired spectrum.
        /// </param>
        /// <param name="endMz">
        /// The end m/z value of the desired spectrum.
        /// </param>
        /// <param name="mzArray">
        /// The m/z values that contained non-zero intensity values.
        /// </param>
        /// <param name="intensityArray">
        /// The corresponding intensity values of the non-zero m/z value.
        /// </param>
        /// <returns>
        /// The number of non-zero m/z values found in the resulting spectrum.
        /// </returns>
        public int GetSpectrum(
            int startFrameNumber,
            int endFrameNumber,
            FrameType frameType,
            int startScanNumber,
            int endScanNumber,
            double startMz,
            double endMz,
            out double[] mzArray,
            out int[] intensityArray)
        {
            var frameParams = GetFrameParams(startFrameNumber);

            double slope = frameParams.CalibrationSlope;
            double intercept = frameParams.CalibrationIntercept;
            double binWidth = m_globalParameters.BinWidth;
            float tofCorrectionTime = m_globalParameters.TOFCorrectionTime;

            int startBin = (int)Math.Floor(GetBinClosestToMZ(slope, intercept, binWidth, tofCorrectionTime, startMz)) - 1;
            int endBin = (int)Math.Ceiling(GetBinClosestToMZ(slope, intercept, binWidth, tofCorrectionTime, endMz)) + 1;

            if (startBin < 0 || endBin > m_globalParameters.Bins)
            {
                // If the start or end bin is outside a normal range, then just grab everything
                return GetSpectrum(
                    startFrameNumber,
                    endFrameNumber,
                    frameType,
                    startScanNumber,
                    endScanNumber,
                    out mzArray,
                    out intensityArray);
            }

            int numFrames = endFrameNumber - startFrameNumber + 1;
            int numScans = endScanNumber - startScanNumber + 1;
            int numBins = endBin - startBin + 1;

            if ((numFrames * numScans) < numBins || !m_doesContainBinCentricData)
            {
                return GetSpectrum(
                    startFrameNumber,
                    endFrameNumber,
                    frameType,
                    startScanNumber,
                    endScanNumber,
                    startBin,
                    endBin,
                    out mzArray,
                    out intensityArray);
            }

            return GetSpectrumBinCentric(
                startFrameNumber,
                endFrameNumber,
                frameType,
                startScanNumber,
                endScanNumber,
                startBin,
                endBin,
                out mzArray,
                out intensityArray);
        }

        /// <summary>
        /// Extracts m/z values and intensities from given frame range and scan range and bin range.
        /// The intensity values of each m/z value are summed across the frame range. The result is a spectrum for a single frame.
        /// Each entry into mzArray will be the m/z value that contained a non-zero intensity value.
        /// The index of the m/z value in mzArray will match the index of the corresponding intensity value in intensityArray.
        /// </summary>
        /// <param name="startFrameNumber">
        /// The start frame number of the desired spectrum.
        /// </param>
        /// <param name="endFrameNumber">
        /// The end frame number of the desired spectrum.
        /// </param>
        /// <param name="frameType">
        /// The frame type to consider.
        /// </param>
        /// <param name="startScanNumber">
        /// The start scan number of the desired spectrum.
        /// Traditionally the first scan in a frame has been scan 0, but we switched to start with Scan 1 in 2015.
        /// </param>
        /// <param name="endScanNumber">
        /// The end scan number of the desired spectrum.
        /// </param>
        /// <param name="startBin">
        /// The start bin index of the desired spectrum.
        /// </param>
        /// <param name="endBin">
        /// The end bin index of the desired spectrum.
        /// </param>
        /// <param name="mzArray">
        /// The m/z values that contained non-zero intensity values.
        /// </param>
        /// <param name="intensityArray">
        /// The corresponding intensity values of the non-zero m/z value.
        /// </param>
        /// <returns>
        /// The number of non-zero m/z values found in the resulting spectrum.
        /// </returns>
        public int GetSpectrum(
            int startFrameNumber,
            int endFrameNumber,
            FrameType frameType,
            int startScanNumber,
            int endScanNumber,
            int startBin,
            int endBin,
            out double[] mzArray,
            out int[] intensityArray)
        {
            int nonZeroCount = 0;
            int numBinsToConsider = endBin - startBin + 1;
            int intensity;

            // Allocate the maximum possible for these arrays. Later on we will strip out the zeros.
            mzArray = new double[numBinsToConsider];
            intensityArray = new int[numBinsToConsider];

            SpectrumCache spectrumCache = GetOrCreateSpectrumCache(startFrameNumber, endFrameNumber, frameType);
            var frameParams = GetFrameParams(startFrameNumber);
            IList<SortedList<int, int>> cachedListOfIntensityDictionaries = spectrumCache.ListOfIntensityDictionaries;

            // If we are summing all scans together, then we can use the summed version of the spectrum cache
            if (endScanNumber - startScanNumber + 1 == frameParams.Scans)
            {
                IDictionary<int, int> summedIntensityDictionary = spectrumCache.SummedIntensityDictionary;

                for (int binIndex = 0; binIndex < numBinsToConsider; binIndex++)
                {
                    int binNumber = binIndex + startBin;
                    if (!summedIntensityDictionary.TryGetValue(binNumber, out intensity))
                    {
                        continue;
                    }

                    if (intensityArray[binIndex] == 0)
                    {
                        mzArray[binIndex] = ConvertBinToMZ(
                            frameParams.CalibrationSlope,
                            frameParams.CalibrationIntercept,
                            m_globalParameters.BinWidth,
                            m_globalParameters.TOFCorrectionTime,
                            binNumber);
                        nonZeroCount++;
                    }

                    intensityArray[binIndex] += intensity;
                }
            }
            else
            {
                // Get the data out of the cache, making sure to sum across scans if necessary
                for (int scanIndex = startScanNumber; scanIndex <= endScanNumber; scanIndex++)
                {
                    IDictionary<int, int> currentIntensityDictionary = cachedListOfIntensityDictionaries[scanIndex];

                    // No need to move on if the dictionary is empty
                    if (currentIntensityDictionary.Count == 0)
                    {
                        continue;
                    }

                    for (int binIndex = 0; binIndex < numBinsToConsider; binIndex++)
                    {
                        int binNumber = binIndex + startBin;
                        if (!currentIntensityDictionary.TryGetValue(binNumber, out intensity))
                        {
                            continue;
                        }

                        if (intensityArray[binIndex] == 0)
                        {
                            mzArray[binIndex] = ConvertBinToMZ(
                                frameParams.CalibrationSlope,
                                frameParams.CalibrationIntercept,
                                m_globalParameters.BinWidth,
                                m_globalParameters.TOFCorrectionTime,
                                binNumber);
                            nonZeroCount++;
                        }

                        intensityArray[binIndex] += intensity;
                    }
                }
            }

            StripZerosFromArrays(nonZeroCount, ref mzArray, ref intensityArray);
            nonZeroCount = mzArray.Length;

            return nonZeroCount;
        }

        /// <summary>
        /// Extracts intensities from given frame range and scan range.
        /// The intensity values of each bin are summed across the frame range. The result is a spectrum for a single frame.
        /// </summary>
        /// <param name="frameNumber">
        /// The frame number of the desired spectrum.
        /// </param>
        /// <param name="frameType">
        /// The frame type to consider.
        /// </param>
        /// <param name="scanNumber">
        /// The scan number of the desired spectrum.
        /// Traditionally the first scan in a frame has been scan 0, but we switched to start with Scan 1 in 2015.
        /// </param>
        /// <returns>
        /// The number of non-zero bins found in the resulting spectrum.
        /// </returns>
        public int[] GetSpectrumAsBins(int frameNumber, FrameType frameType, int scanNumber)
        {
            return GetSpectrumAsBins(frameNumber, frameNumber, frameType, scanNumber, scanNumber);
        }

        /// <summary>
        /// Extracts intensities from given frame range and scan range.
        /// The intensity values of each bin are summed across the frame range. The result is a spectrum for a single frame.
        /// </summary>
        /// <param name="startFrameNumber">
        /// The start frame number of the desired spectrum.
        /// </param>
        /// <param name="endFrameNumber">
        /// The end frame number of the desired spectrum.
        /// </param>
        /// <param name="frameType">
        /// The frame type to consider.
        /// </param>
        /// <param name="startScanNumber">
        /// The start scan number of the desired spectrum.
        /// Traditionally the first scan in a frame has been scan 0, but we switched to start with Scan 1 in 2015.
        /// </param>
        /// <param name="endScanNumber">
        /// The end scan number of the desired spectrum.
        /// </param>
        /// <returns>
        /// An array containing an intensity value for each bin location, even if the intensity value is 0.
        /// </returns>
        public int[] GetSpectrumAsBins(
            int startFrameNumber,
            int endFrameNumber,
            FrameType frameType,
            int startScanNumber,
            int endScanNumber)
        {
            m_getSpectrumCommand.Parameters.Clear();
            m_getSpectrumCommand.Parameters.Add(new SQLiteParameter("FrameNum1", startFrameNumber));
            m_getSpectrumCommand.Parameters.Add(new SQLiteParameter("FrameNum2", endFrameNumber));
            m_getSpectrumCommand.Parameters.Add(new SQLiteParameter("ScanNum1", startScanNumber));
            m_getSpectrumCommand.Parameters.Add(new SQLiteParameter("ScanNum2", endScanNumber));
            m_getSpectrumCommand.Parameters.Add(new SQLiteParameter("FrameType", GetFrameTypeInt(frameType)));

            // Adding 1 to the number of bins to fix a bug in some old IMS data where the bin index could exceed the maximum bins by 1
            var intensityArray = new int[m_globalParameters.Bins + 1];

            using (SQLiteDataReader reader = m_getSpectrumCommand.ExecuteReader())
            {
                var decompSpectraRecord = new byte[m_globalParameters.Bins * DATASIZE];

                while (reader.Read())
                {
                    int binIndex = 0;
                    var spectraRecord = (byte[])reader["Intensities"];

                    if (spectraRecord.Length > 0)
                    {
                        int outputLength = LZFCompressionUtil.Decompress(
                            ref spectraRecord,
                            spectraRecord.Length,
                            ref decompSpectraRecord,
                            m_globalParameters.Bins * DATASIZE);

                        int numBins = outputLength / DATASIZE;
                        for (int i = 0; i < numBins; i++)
                        {
                            int decodedSpectraRecord = BitConverter.ToInt32(decompSpectraRecord, i * DATASIZE);
                            if (decodedSpectraRecord < 0)
                            {
                                binIndex += -decodedSpectraRecord;
                            }
                            else
                            {
                                intensityArray[binIndex] += decodedSpectraRecord;
                                binIndex++;
                            }
                        }
                    }
                }
            }

            return intensityArray;
        }

        /// <summary>
        /// Extracts m/z values and intensities from given frame range and scan range and bin range.
        /// The intensity values of each m/z value are summed across the frame range. The result is a spectrum for a single frame.
        /// Each entry into mzArray will be the m/z value that contained a non-zero intensity value.
        /// The index of the m/z value in mzArray will match the index of the corresponding intensity value in intensityArray.
        /// </summary>
        /// <param name="startFrameNumber">
        /// The start frame number of the desired spectrum.
        /// </param>
        /// <param name="endFrameNumber">
        /// The end frame number of the desired spectrum.
        /// </param>
        /// <param name="frameType">
        /// The frame type to consider.
        /// </param>
        /// <param name="startScanNumber">
        /// The start scan number of the desired spectrum.
        /// Traditionally the first scan in a frame has been scan 0, but we switched to start with Scan 1 in 2015.
        /// </param>
        /// <param name="endScanNumber">
        /// The end scan number of the desired spectrum.
        /// </param>
        /// <param name="startBin">
        /// The start bin index of the desired spectrum.
        /// </param>
        /// <param name="endBin">
        /// The end bin index of the desired spectrum.
        /// </param>
        /// <param name="mzArray">
        /// The m/z values that contained non-zero intensity values.
        /// </param>
        /// <param name="intensityArray">
        /// The corresponding intensity values of the non-zero m/z value.
        /// </param>
        /// <returns>
        /// The number of non-zero m/z values found in the resulting spectrum.
        /// </returns>
        /// <remarks>
        /// The UIMF file MUST have BinCentric tables when using this function; add them with method CreateBinCentricTables of the UIMFWriter class
        /// </remarks>
        public int GetSpectrumBinCentric(
            int startFrameNumber,
            int endFrameNumber,
            FrameType frameType,
            int startScanNumber,
            int endScanNumber,
            int startBin,
            int endBin,
            out double[] mzArray,
            out int[] intensityArray)
        {
            if (!m_doesContainBinCentricData)
            {
                ThrowMissingBinCentricTablesException();
            }

            // Console.WriteLine("LC " + startFrameNumber + " - " + endFrameNumber + "\t IMS " + startScanNumber + " - " + endScanNumber + "\t Bin " + startBin + " - " + endBin);
            var mzList = new List<double>();
            var intensityList = new List<int>();

            var frameParams = GetFrameParams(startFrameNumber);
            int numImsScans = frameParams.Scans;

            m_getBinDataCommand.Parameters.Clear();
            m_getBinDataCommand.Parameters.Add(new SQLiteParameter("BinMin", startBin));
            m_getBinDataCommand.Parameters.Add(new SQLiteParameter("BinMax", endBin));

            using (SQLiteDataReader reader = m_getBinDataCommand.ExecuteReader())
            {
                // int maxDecompressedSPectraSize = m_globalParameters.NumFrames * frameParams.Scans * DATASIZE;
                // byte[] decompSpectraRecord = new byte[maxDecompressedSPectraSize];
                while (reader.Read())
                {
                    int binNumber = Convert.ToInt32(reader["MZ_BIN"]);
                    int intensity = 0;
                    int entryIndex = 0;

                    // int numEntries = 0;

                    var decompSpectraRecord = (byte[])reader["INTENSITIES"];

                    // if (spectraRecord.Length > 0)
                    // {
                    // int outputLength = LZFCompressionUtil.Decompress(ref spectraRecord, spectraRecord.Length, ref decompSpectraRecord, maxDecompressedSPectraSize);
                    // numEntries = outputLength / DATASIZE;
                    // }
                    for (int i = 0; i * DATASIZE < decompSpectraRecord.Length; i++)
                    {
                        
                        int decodedSpectraRecord = BitConverter.ToInt32(decompSpectraRecord, i * DATASIZE);
                        if (decodedSpectraRecord < 0)
                        {
                            entryIndex += -decodedSpectraRecord;
                        }
                        else
                        {
                            // Increment the entry index BEFORE storing the data so that we use the correct index (instead of having all indexes off by 1)
                            entryIndex++;

                            // Calculate LC Scan and IMS Scan of this entry
                            int scanLc;
                            int scanIms;
                            CalculateFrameAndScanForEncodedIndex(entryIndex, numImsScans, out scanLc, out scanIms);

                            // If we pass the LC Scan number we are interested in, then go ahead and quit
                            if (scanLc > endFrameNumber)
                            {
                                break;
                            }

                            // Only add to the intensity if it is within the specified range
                            if (scanLc >= startFrameNumber && scanIms >= startScanNumber && scanIms <= endScanNumber)
                            {
                                // Only consider the FrameType that was given
                                if (GetFrameParams(scanLc).FrameType == frameType)
                                {
                                    intensity += decodedSpectraRecord;
                                }
                            }
                        }
                    }

                    if (intensity > 0)
                    {
                        double mz = ConvertBinToMZ(
                            frameParams.CalibrationSlope,
                            frameParams.CalibrationIntercept,
                            m_globalParameters.BinWidth,
                            m_globalParameters.TOFCorrectionTime,
                            binNumber);
                        mzList.Add(mz);
                        intensityList.Add(intensity);
                    }
                }
            }

            mzArray = mzList.ToArray();
            intensityArray = intensityList.ToArray();

            return mzList.Count;
        }

        /// <summary>
        /// Extracts TIC from startFrame to endFrame and startScan to endScan and returns an array
        /// </summary>
        /// <param name="frameType">Frame type
        /// </param>
        /// <param name="startFrameNumber">Start frame number (if startFrameNumber and endFrameNumber are zero, then sum across all frames)
        /// </param>
        /// <param name="endFrameNumber">End frame number
        /// </param>
        /// <param name="startScan">Start scan (if StartScan and EndScan are zero, then sum across all scans)
        /// </param>
        /// <param name="endScan">End scan
        /// </param>
        /// <returns>
        /// Array of intensity values, one per frame
        /// </returns>
        /// <remarks>
        /// To obtain TIC values for all scans in a given Frame, use GetFrameScans
        /// </remarks>
        public double[] GetTIC(FrameType frameType, int startFrameNumber, int endFrameNumber, int startScan, int endScan)
        {
            return GetTicOrBpi(frameType, startFrameNumber, endFrameNumber, startScan, endScan, TIC);
        }

        /// <summary>
        /// Extracts TIC from frameNum and scanNum
        /// </summary>
        /// <param name="frameNumber">
        /// </param>
        /// <param name="scanNum">
        /// </param>
        /// <returns>
        /// TIC value for a single scan in a single frame.
        /// </returns>
        [Obsolete("This is an inefficient function and should not be used; instead use GetFrameScans")]
        public double GetTIC(int frameNumber, int scanNum)
        {
            double tic = 0;

            using (SQLiteCommand dbCommand = m_dbConnection.CreateCommand())
            {
                dbCommand.CommandText = " SELECT TIC FROM Frame_Scans " +
                                        " WHERE FrameNum = " + frameNumber +
                                        " AND ScanNum = " + scanNum;
                using (SQLiteDataReader reader = dbCommand.ExecuteReader())
                {
                    if (reader.Read())
                    {
                        tic = Convert.ToDouble(reader["TIC"]);
                    }
                }
            }

            return tic;
        }

        /// <summary>
        /// Extracts TIC from startFrame to endFrame and startScan to endScan and returns a dictionary for all frames
        /// </summary>
        /// <param name="startFrameNumber">
        /// If startFrameNumber and endFrameNumber are 0, then returns all frames
        /// </param>
        /// <param name="endFrameNumber">
        /// If startFrameNumber and endFrameNumber are 0, then returns all frames
        /// </param>
        /// <param name="startScan">
        /// If startScan and endScan are 0, then uses all scans
        /// </param>
        /// <param name="endScan">
        /// If startScan and endScan are 0, then uses all scans
        /// </param>
        /// <returns>
        /// Dictionary where keys are frame number and values are the TIC value
        /// </returns>
        /// <remarks>
        /// To obtain TIC values for all scans in a given Frame, use GetFrameScans
        /// </remarks>
        public Dictionary<int, double> GetTICByFrame(
            int startFrameNumber, int endFrameNumber, 
            int startScan, int endScan)
        {
            return GetTicOrBpiByFrame(
                startFrameNumber,
                endFrameNumber,
                startScan,
                endScan,
                TIC,
                filterByFrameType: false,
                frameType: FrameType.MS1);
        }

        /// <summary>
        /// Extracts TIC from startFrame to endFrame and startScan to endScan and returns a dictionary of the specified frame type
        /// </summary>
        /// <param name="startFrameNumber">
        /// If startFrameNumber and endFrameNumber are 0, then returns all frames
        /// </param>
        /// <param name="endFrameNumber">
        /// If startFrameNumber and endFrameNumber are 0, then returns all frames
        /// </param>
        /// <param name="startScan">
        /// If startScan and endScan are 0, then uses all scans
        /// </param>
        /// <param name="endScan">
        /// If startScan and endScan are 0, then uses all scans
        /// </param>
        /// <param name="frameType">
        /// FrameType to return
        /// </param>
        /// <returns>
        /// Dictionary where keys are frame number and values are the TIC value
        /// </returns>
        /// <remarks>
        /// To obtain TIC values for all scans in a given Frame, use GetFrameScans
        /// </remarks>
        public Dictionary<int, double> GetTICByFrame(
            int startFrameNumber,
            int endFrameNumber,
            int startScan,
            int endScan,
            FrameType frameType)
        {
            return GetTicOrBpiByFrame(
                startFrameNumber,
                endFrameNumber,
                startScan,
                endScan,
                TIC,
                filterByFrameType: true,
                frameType: frameType);
        }

        /// <summary>
        /// Get the extracted ion chromatogram at the given bin for the specified frame type
        /// </summary>
        /// <param name="targetBin">
        /// Target bin number
        /// </param>
        /// <param name="frameType">
        /// Frame type.
        /// </param>
        /// <returns>
        /// IntensityPoint list
        /// </returns>
        /// <remarks>
        /// The UIMF file MUST have BinCentric tables when using this function; add them with method CreateBinCentricTables of the UIMFWriter class
        /// </remarks>
        public List<IntensityPoint> GetXic(int targetBin, FrameType frameType)
        {
            if (!m_doesContainBinCentricData)
            {
                ThrowMissingBinCentricTablesException();
            }

            var frameParams = GetFrameParams(1);
            int numScans = frameParams.Scans;

            FrameSetContainer frameSet = m_frameTypeInfo[frameType];
            var frameIndexes = frameSet.FrameIndexes;

            var intensityList = new List<IntensityPoint>();

            m_getBinDataCommand.Parameters.Clear();
            m_getBinDataCommand.Parameters.Add(new SQLiteParameter("BinMin", targetBin));
            m_getBinDataCommand.Parameters.Add(new SQLiteParameter("BinMax", targetBin));

            using (SQLiteDataReader reader = m_getBinDataCommand.ExecuteReader())
            {
                while (reader.Read())
                {
                    int entryIndex = 0;

                    var decompSpectraRecord = (byte[])reader["INTENSITIES"];
                    int numPossibleRecords = decompSpectraRecord.Length / DATASIZE;

                    for (int i = 0; i < numPossibleRecords; i++)
                    {
                        int decodedSpectraRecord = BitConverter.ToInt32(decompSpectraRecord, i * DATASIZE);
                        if (decodedSpectraRecord < 0)
                        {
                            entryIndex += -decodedSpectraRecord;
                        }
                        else
                        {
                            // Increment the entry index BEFORE storing the data so that we use the correct index (instead of having all indexes off by 1)
                            entryIndex++;

                            // Calculate LC Scan and IMS Scan of this entry
                            int scanLc;
                            int scanIms;
                            CalculateFrameAndScanForEncodedIndex(entryIndex, numScans, out scanLc, out scanIms);

                            // Skip FrameTypes that do not match the given FrameType
                            if (GetFrameParams(scanLc).FrameType != frameType)
                            {
                                continue;
                            }

                            // Add intensity to the result
                            int frameIndex = frameIndexes[scanLc];
                            intensityList.Add(new IntensityPoint(frameIndex, scanIms, decodedSpectraRecord));
                        }
                    }
                }
            }

            return intensityList;
        }

        /// <summary>
        /// Get the extracted ion chromatogram for a given m/z for the specified frame type
        /// </summary>
        /// <param name="targetMz">
        /// Target mz.
        /// </param>
        /// <param name="tolerance">
        /// Tolerance.
        /// </param>
        /// <param name="frameType">
        /// Frame type.
        /// </param>
        /// <param name="toleranceType">
        /// Tolerance type.
        /// </param>
        /// <returns>
        /// IntensityPoint list
        /// </returns>
        /// <remarks>
        /// The UIMF file MUST have BinCentric tables when using this function; add them with method CreateBinCentricTables of the UIMFWriter class
        /// </remarks>
        public List<IntensityPoint> GetXic(
            double targetMz,
            double tolerance,
            FrameType frameType,
            ToleranceType toleranceType)
        {
            if (!m_doesContainBinCentricData)
            {
                ThrowMissingBinCentricTablesException();
            }

            var frameParams = GetFrameParams(1);
            double slope = frameParams.CalibrationSlope;
            double intercept = frameParams.CalibrationIntercept;
            double binWidth = m_globalParameters.BinWidth;
            float tofCorrectionTime = m_globalParameters.TOFCorrectionTime;
            int numScans = frameParams.Scans;

            FrameSetContainer frameSet = m_frameTypeInfo[frameType];
            var frameIndexes = frameSet.FrameIndexes;

            double mzTolerance = toleranceType == ToleranceType.Thomson ? tolerance : (targetMz / 1000000 * tolerance);
            double lowMz = targetMz - mzTolerance;
            double highMz = targetMz + mzTolerance;

            int startBin = (int)Math.Floor(GetBinClosestToMZ(slope, intercept, binWidth, tofCorrectionTime, lowMz)) - 1;
            int endBin = (int)Math.Ceiling(GetBinClosestToMZ(slope, intercept, binWidth, tofCorrectionTime, highMz)) + 1;

            var pointDictionary = new Dictionary<IntensityPoint, IntensityPoint>();

            m_getBinDataCommand.Parameters.Clear();
            m_getBinDataCommand.Parameters.Add(new SQLiteParameter("BinMin", startBin));
            m_getBinDataCommand.Parameters.Add(new SQLiteParameter("BinMax", endBin));

            using (SQLiteDataReader reader = m_getBinDataCommand.ExecuteReader())
            {
                while (reader.Read())
                {
                    int entryIndex = 0;

                    var decompSpectraRecord = (byte[])reader["INTENSITIES"];
                    int numPossibleRecords = decompSpectraRecord.Length / DATASIZE;

                    for (int i = 0; i < numPossibleRecords; i++)
                    {
                        int decodedSpectraRecord = BitConverter.ToInt32(decompSpectraRecord, i * DATASIZE);
                        if (decodedSpectraRecord < 0)
                        {
                            entryIndex += -decodedSpectraRecord;
                        }
                        else
                        {
                            // Increment the entry index BEFORE storing the data so that we use the correct index (instead of having all indexes off by 1)
                            entryIndex++;

                            // Calculate LC Scan and IMS Scan of this entry
                            int scanLc;
                            int scanIms;
                            CalculateFrameAndScanForEncodedIndex(entryIndex, numScans, out scanLc, out scanIms);

                            // Skip FrameTypes that do not match the given FrameType
                            if (GetFrameParams(scanLc).FrameType != frameType)
                            {
                                continue;
                            }

                            // Add intensity to the result
                            int frameIndex = frameIndexes[scanLc];
                            var newPoint = new IntensityPoint(frameIndex, scanIms, decodedSpectraRecord);

                            IntensityPoint dictionaryValue;
                            if (pointDictionary.TryGetValue(newPoint, out dictionaryValue))
                            {
                                dictionaryValue.Intensity += decodedSpectraRecord;
                            }
                            else
                            {
                                pointDictionary.Add(newPoint, newPoint);
                            }
                        }
                    }
                }
            }

            return pointDictionary.Values.OrderBy(x => x.ScanLc).ThenBy(x => x.ScanIms).ToList();
        }

        /// <summary>
        /// Get the extracted ion chromatogram for a given m/z for the specified frame type, limiting by frame range and scan range
        /// </summary>
        /// <param name="targetMz">
        /// Target mz.
        /// </param>
        /// <param name="tolerance">
        /// Tolerance.
        /// </param>
        /// <param name="frameIndexMin">
        /// Minimum frame index
        /// </param>
        /// <param name="frameIndexMax">
        /// Maximum frame index
        /// </param>
        /// <param name="scanMin">
        /// Minimum scan number
        /// </param>
        /// <param name="scanMax">
        /// Maximum scan number
        /// </param>
        /// <param name="frameType">
        /// Frame type
        /// </param>
        /// <param name="toleranceType">
        /// Tolerance type
        /// </param>
        /// <returns>
        /// IntensityPoint list
        /// </returns>
        /// <remarks>
        /// The UIMF file MUST have BinCentric tables when using this function; add them with method CreateBinCentricTables of the UIMFWriter class
        /// </remarks>
        public List<IntensityPoint> GetXic(
            double targetMz,
            double tolerance,
            int frameIndexMin,
            int frameIndexMax,
            int scanMin,
            int scanMax,
            FrameType frameType,
            ToleranceType toleranceType)
        {
            if (!m_doesContainBinCentricData)
            {
                ThrowMissingBinCentricTablesException();
            }

            var frameParams = GetFrameParams(1);
            double slope = frameParams.CalibrationSlope;
            double intercept = frameParams.CalibrationIntercept;
            double binWidth = m_globalParameters.BinWidth;
            float tofCorrectionTime = m_globalParameters.TOFCorrectionTime;
            int numScans = frameParams.Scans;

            FrameSetContainer frameSet = m_frameTypeInfo[frameType];
            var frameIndexes = frameSet.FrameIndexes;

            double mzTolerance = toleranceType == ToleranceType.Thomson ? tolerance : (targetMz / 1000000 * tolerance);
            double lowMz = targetMz - mzTolerance;
            double highMz = targetMz + mzTolerance;

            int startBin = (int)Math.Floor(GetBinClosestToMZ(slope, intercept, binWidth, tofCorrectionTime, lowMz)) - 1;
            int endBin = (int)Math.Ceiling(GetBinClosestToMZ(slope, intercept, binWidth, tofCorrectionTime, highMz)) + 1;

            var pointDictionary = new Dictionary<IntensityPoint, IntensityPoint>();

            m_getBinDataCommand.Parameters.Clear();
            m_getBinDataCommand.Parameters.Add(new SQLiteParameter("BinMin", startBin));
            m_getBinDataCommand.Parameters.Add(new SQLiteParameter("BinMax", endBin));

            using (SQLiteDataReader reader = m_getBinDataCommand.ExecuteReader())
            {
                while (reader.Read())
                {
                    int entryIndex = 0;

                    var decompSpectraRecord = (byte[])reader["INTENSITIES"];
                    int numPossibleRecords = decompSpectraRecord.Length / DATASIZE;

                    for (int i = 0; i < numPossibleRecords; i++)
                    {
                        int decodedSpectraRecord = BitConverter.ToInt32(decompSpectraRecord, i * DATASIZE);
                        if (decodedSpectraRecord < 0)
                        {
                            entryIndex += -decodedSpectraRecord;
                        }
                        else
                        {
                            // Increment the entry index BEFORE storing the data so that we use the correct index (instead of having all indexes off by 1)
                            entryIndex++;

                            // Calculate LC Scan and IMS Scan of this entry
                            int scanLc;
                            int scanIms;
                            CalculateFrameAndScanForEncodedIndex(entryIndex, numScans, out scanLc, out scanIms);

                            // Skip FrameTypes that do not match the given FrameType
                            if (GetFrameParams(scanLc).FrameType != frameType)
                            {
                                continue;
                            }

                            // Get the frame index
                            int frameIndex = frameIndexes[scanLc];

                            // We can stop after we get past the max frame number given
                            if (frameIndex > frameIndexMax)
                            {
                                break;
                            }

                            // Skip all frames and scans that we do not care about
                            if (frameIndex < frameIndexMin || scanIms < scanMin || scanIms > scanMax)
                            {
                                continue;
                            }

                            var newPoint = new IntensityPoint(frameIndex, scanIms, decodedSpectraRecord);

                            IntensityPoint dictionaryValue;
                            if (pointDictionary.TryGetValue(newPoint, out dictionaryValue))
                            {
                                dictionaryValue.Intensity += decodedSpectraRecord;
                            }
                            else
                            {
                                pointDictionary.Add(newPoint, newPoint);
                            }
                        }
                    }
                }
            }

            return pointDictionary.Values.OrderBy(x => x.ScanLc).ThenBy(x => x.ScanIms).ToList();
        }

        /// <summary>
        /// Get the extracted ion chromatogram for a given m/z for the specified frame type
        /// </summary>
        /// <param name="targetMz">
        /// Target mz.
        /// </param>
        /// <param name="tolerance">
        /// Tolerance.
        /// </param>
        /// <param name="frameType">
        /// Frame type.
        /// </param>
        /// <param name="toleranceType">
        /// Tolerance type.
        /// </param>
        /// <returns>
        /// 2D array of XIC values; dimensions are frame, scan
        /// </returns>
        /// <remarks>
        /// The UIMF file MUST have BinCentric tables when using this function; add them with method CreateBinCentricTables of the UIMFWriter class
        /// </remarks>
        public double[,] GetXicAsArray(double targetMz, double tolerance, FrameType frameType,
                                       ToleranceType toleranceType)
        {
            if (!m_doesContainBinCentricData)
            {
                ThrowMissingBinCentricTablesException();
            }

            var frameParams = GetFrameParams(1);
            double slope = frameParams.CalibrationSlope;
            double intercept = frameParams.CalibrationIntercept;
            double binWidth = m_globalParameters.BinWidth;
            float tofCorrectionTime = m_globalParameters.TOFCorrectionTime;
            int numScans = frameParams.Scans;

            FrameSetContainer frameSet = m_frameTypeInfo[frameType];
            int numFrames = frameSet.NumFrames;
            var frameIndexes = frameSet.FrameIndexes;

            var result = new double[numFrames, numScans];

            double mzTolerance = toleranceType == ToleranceType.Thomson ? tolerance : (targetMz / 1000000 * tolerance);
            double lowMz = targetMz - mzTolerance;
            double highMz = targetMz + mzTolerance;

            int startBin = (int)Math.Floor(GetBinClosestToMZ(slope, intercept, binWidth, tofCorrectionTime, lowMz)) - 1;
            int endBin = (int)Math.Ceiling(GetBinClosestToMZ(slope, intercept, binWidth, tofCorrectionTime, highMz)) + 1;

            m_getBinDataCommand.Parameters.Clear();
            m_getBinDataCommand.Parameters.Add(new SQLiteParameter("BinMin", startBin));
            m_getBinDataCommand.Parameters.Add(new SQLiteParameter("BinMax", endBin));

            using (SQLiteDataReader reader = m_getBinDataCommand.ExecuteReader())
            {
                while (reader.Read())
                {
                    int entryIndex = 0;

                    var decompSpectraRecord = (byte[])reader["INTENSITIES"];
                    int numPossibleRecords = decompSpectraRecord.Length / DATASIZE;

                    for (int i = 0; i < numPossibleRecords; i++)
                    {
                        int decodedSpectraRecord = BitConverter.ToInt32(decompSpectraRecord, i * DATASIZE);
                        if (decodedSpectraRecord < 0)
                        {
                            entryIndex += -decodedSpectraRecord;
                        }
                        else
                        {
                            // Increment the entry index BEFORE storing the data so that we use the correct index (instead of having all indexes off by 1)
                            entryIndex++;

                            // Calculate LC Scan and IMS Scan of this entry
                            int scanLc;
                            int scanIms;
                            CalculateFrameAndScanForEncodedIndex(entryIndex, numScans, out scanLc, out scanIms);

                            // Skip FrameTypes that do not match the given FrameType
                            if (GetFrameParams(scanLc).FrameType != frameType)
                            {
                                continue;
                            }

                            // Add intensity to the result
                            int frameIndex = frameIndexes[scanLc];
                            result[frameIndex, scanIms] += decodedSpectraRecord;
                        }
                    }
                }
            }

            return result;
        }

        /// <summary>
        /// Get the extracted ion chromatogram for a given m/z for the specified frame type, limiting by frame range and scan range
        /// </summary>
        /// <param name="targetMz">
        /// Target mz.
        /// </param>
        /// <param name="tolerance">
        /// Tolerance.
        /// </param>
        /// <param name="frameIndexMin">
        /// Frame index min.
        /// </param>
        /// <param name="frameIndexMax">
        /// Frame index max.
        /// </param>
        /// <param name="scanMin">
        /// Scan min.
        /// </param>
        /// <param name="scanMax">
        /// Scan max.
        /// </param>
        /// <param name="frameType">
        /// Frame type.
        /// </param>
        /// <param name="toleranceType">
        /// Tolerance type.
        /// </param>
        /// <returns>
        /// 2D array of XIC values; dimensions are frame, scan
        /// </returns>
        /// <remarks>
        /// The UIMF file MUST have BinCentric tables when using this function; add them with method CreateBinCentricTables of the UIMFWriter class
        /// </remarks>
        public double[,] GetXicAsArray(
            double targetMz,
            double tolerance,
            int frameIndexMin,
            int frameIndexMax,
            int scanMin,
            int scanMax,
            FrameType frameType,
            ToleranceType toleranceType)
        {
            if (!m_doesContainBinCentricData)
            {
                ThrowMissingBinCentricTablesException();
            }

            var frameParams = GetFrameParams(frameIndexMin);
            double slope = frameParams.CalibrationSlope;
            double intercept = frameParams.CalibrationIntercept;
            double binWidth = m_globalParameters.BinWidth;
            float tofCorrectionTime = m_globalParameters.TOFCorrectionTime;
            int numScansInFrame = frameParams.Scans;
            int numScans = scanMax - scanMin + 1;

            FrameSetContainer frameSet = m_frameTypeInfo[frameType];
            var frameIndexes = frameSet.FrameIndexes;
            int numFrames = frameIndexMax - frameIndexMin + 1;

            var result = new double[numFrames, numScans];

            double mzTolerance = toleranceType == ToleranceType.Thomson ? tolerance : (targetMz / 1000000 * tolerance);
            double lowMz = targetMz - mzTolerance;
            double highMz = targetMz + mzTolerance;

            int startBin = (int)Math.Floor(GetBinClosestToMZ(slope, intercept, binWidth, tofCorrectionTime, lowMz)) - 1;
            int endBin = (int)Math.Ceiling(GetBinClosestToMZ(slope, intercept, binWidth, tofCorrectionTime, highMz)) + 1;

            m_getBinDataCommand.Parameters.Clear();
            m_getBinDataCommand.Parameters.Add(new SQLiteParameter("BinMin", startBin));
            m_getBinDataCommand.Parameters.Add(new SQLiteParameter("BinMax", endBin));

            using (SQLiteDataReader reader = m_getBinDataCommand.ExecuteReader())
            {
                while (reader.Read())
                {
                    int entryIndex = 0;

                    var decompSpectraRecord = (byte[])reader["INTENSITIES"];
                    int numPossibleRecords = decompSpectraRecord.Length / DATASIZE;

                    for (int i = 0; i < numPossibleRecords; i++)
                    {
                        int decodedSpectraRecord = BitConverter.ToInt32(decompSpectraRecord, i * DATASIZE);
                        if (decodedSpectraRecord < 0)
                        {
                            entryIndex += -decodedSpectraRecord;
                        }
                        else
                        {
                            // Increment the entry index BEFORE storing the data so that we use the correct index (instead of having all indexes off by 1)
                            entryIndex++;

                            // Calculate LC Scan and IMS Scan of this entry
                            int scanLc;
                            int scanIms;
                            CalculateFrameAndScanForEncodedIndex(entryIndex, numScansInFrame, out scanLc, out scanIms);

                            // Skip FrameTypes that do not match the given FrameType
                            if (GetFrameParams(scanLc).FrameType != frameType)
                            {
                                continue;
                            }

                            // Get the frame index
                            int frameIndex = frameIndexes[scanLc];

                            // We can stop after we get past the max frame number given
                            if (frameIndex > frameIndexMax)
                            {
                                break;
                            }

                            // Skip all frames and scans that we do not care about
                            if (frameIndex < frameIndexMin || scanIms < scanMin || scanIms > scanMax)
                            {
                                continue;
                            }

                            // Add intensity to the result
                            result[frameIndex - frameIndexMin, scanIms - scanMin] += decodedSpectraRecord;
                        }
                    }
                }
            }

            return result;
        }

        /// <summary>
        /// Get the extracted ion chromatogram for a given bin for the specified frame type
        /// </summary>
        /// <param name="targetBin">
        /// Target bin.
        /// </param>
        /// <param name="frameType">
        /// Frame type.
        /// </param>
        /// <returns>
        /// 2D array of XIC values; dimensions are frame, scan
        /// </returns>
        public double[,] GetXicAsArray(int targetBin, FrameType frameType)
        {
            if (!m_doesContainBinCentricData)
            {
                ThrowMissingBinCentricTablesException();
            }

            FrameParams frameParameters = GetFrameParams(1);
            int numScans = frameParameters.Scans;

            FrameSetContainer frameSet = m_frameTypeInfo[frameType];
            int numFrames = frameSet.NumFrames;
            var frameIndexes = frameSet.FrameIndexes;

            var result = new double[numFrames, numScans];

            m_getBinDataCommand.Parameters.Clear();
            m_getBinDataCommand.Parameters.Add(new SQLiteParameter("BinMin", targetBin));
            m_getBinDataCommand.Parameters.Add(new SQLiteParameter("BinMax", targetBin));

            using (SQLiteDataReader reader = m_getBinDataCommand.ExecuteReader())
            {
                while (reader.Read())
                {
                    int entryIndex = 0;

                    var decompSpectraRecord = (byte[])reader["INTENSITIES"];
                    int numPossibleRecords = decompSpectraRecord.Length / DATASIZE;

                    for (int i = 0; i < numPossibleRecords; i++)
                    {
                        int decodedSpectraRecord = BitConverter.ToInt32(decompSpectraRecord, i * DATASIZE);
                        if (decodedSpectraRecord < 0)
                        {
                            entryIndex += -decodedSpectraRecord;
                        }
                        else
                        {
                            // Increment the entry index BEFORE storing the data so that we use the correct index (instead of having all indexes off by 1)
                            entryIndex++;

                            // Calculate LC Scan and IMS Scan of this entry
                            int scanLc;
                            int scanIms;
                            CalculateFrameAndScanForEncodedIndex(entryIndex, numScans, out scanLc, out scanIms);

                            // Skip FrameTypes that do not match the given FrameType
                            if (GetFrameParams(scanLc).FrameType != frameType)
                            {
                                continue;
                            }

                            // Add intensity to the result
                            int frameIndex = frameIndexes[scanLc];
                            result[frameIndex, scanIms] += decodedSpectraRecord;
                        }
                    }
                }
            }

            return result;
        }

        /// <summary>
        /// Method to check if this dataset has any MSMS data
        /// </summary>
        /// <returns>True if MSMS frames are present</returns>
        public bool HasMSMSData()
        {
            int count = 0;

            using (SQLiteCommand dbCommand = m_dbConnection.CreateCommand())
            {
                if (m_UsingLegacyFrameParameters)
                    dbCommand.CommandText = "SELECT COUNT(DISTINCT(FrameNum)) AS FrameCount " +
                                            "FROM Frame_Parameters " +
                                            "WHERE FrameType = :FrameType";
                else
                    dbCommand.CommandText = "SELECT COUNT(DISTINCT(FrameNum)) AS FrameCount " +
                                            "FROM Frame_Params " +
                                            "WHERE ParamID = " + (int)FrameParamKeyType.FrameType +
                                            " AND ParamValue = :FrameType";

                dbCommand.Parameters.Add(new SQLiteParameter("FrameType", (int)FrameType.MS2));

                using (SQLiteDataReader reader = dbCommand.ExecuteReader())
                {
                    if (reader.Read())
                    {
                        count = Convert.ToInt32(reader["FrameCount"]);
                    }
                }
            }

            return count > 0;
        }

        /// <summary>
        /// Returns True if all frames with frame types 0 through 3 have CalibrationDone greater than 0 in frame_parameters
        /// </summary>
        /// <returns>
        /// True if all frames in the UIMF file have been calibrated<see cref="bool"/>.
        /// </returns>
        public bool IsCalibrated()
        {
            return IsCalibrated(FrameType.Calibration);
        }

        /// <summary>
        /// Returns True if all frames with frame types 0 through iMaxFrameTypeToExamine have CalibrationDone greater than 0 in frame_parameters
        /// </summary>
        /// <param name="iMaxFrameTypeToExamine">Maximum frame type to consider</param>
        /// <returns>
        /// True if all frames of the specified FrameType (or lower) have been calibrated<see cref="bool"/>.
        /// </returns>
        public bool IsCalibrated(FrameType iMaxFrameTypeToExamine)
        {

            if (m_UsingLegacyFrameParameters)
            {
                return IsCalibratedLegacy(iMaxFrameTypeToExamine);
            }

            int iFrameTypeCount = 0;
            int iFrameTypeCountCalibrated = 0;

            using (SQLiteCommand dbCommand = m_dbConnection.CreateCommand())
            {
                int currentFrameType = 0;

                if (iMaxFrameTypeToExamine < 0)
                {
                    iMaxFrameTypeToExamine = FrameType.Prescan;
                }

                while (currentFrameType <= (int)iMaxFrameTypeToExamine)
                {

                    dbCommand.CommandText = "SELECT COUNT(DISTINCT(FrameNum)) AS FrameCount " +
                                            "FROM Frame_Params " +
                                            "WHERE ParamID = " + (int)FrameParamKeyType.FrameType +
                                            " AND ParamValue = " + currentFrameType;

                    int iFrameCount = 0;

                    using (SQLiteDataReader reader = dbCommand.ExecuteReader())
                    {
                        if (reader.Read())
                        {
                            iFrameCount = reader.GetInt32(0);
                        }
                    }

                    if (iFrameCount > 0)
                    {
                        iFrameTypeCount += 1;

                        dbCommand.CommandText = "SELECT COUNT(DISTINCT(FrameNum)) AS FrameCount " +
                                                "FROM Frame_Params " +
                                                "WHERE FrameNum IN (SELECT FrameNum " +
                                                "FROM Frame_Params " +
                                                "WHERE ParamID = " + (int)FrameParamKeyType.FrameType +
                                                " AND ParamValue = " + currentFrameType + ") " +
                                                "AND ParamID = " + (int)FrameParamKeyType.CalibrationDone +
                                                " AND Cast(IFNULL(ParamValue, 0) as integer) > 0 ";

                        using (SQLiteDataReader reader = dbCommand.ExecuteReader())
                        {
                            if (reader.Read())
                            {
                                int iCalibratedFrameCount = reader.GetInt32(0);

                                if (iFrameCount == iCalibratedFrameCount)
                                {
                                    iFrameTypeCountCalibrated += 1;
                                }

                            }
                        }
                    }

                    currentFrameType++;
                }

            }

            if (iFrameTypeCount > 0 && iFrameTypeCount == iFrameTypeCountCalibrated)
            {
                return true;
            }

            return false;
        }

        /// <summary>
        /// Returns True if all frames with frame types 0 through iMaxFrameTypeToExamine have CalibrationDone greater than 0 in frame_parameters
        /// </summary>
        /// <param name="iMaxFrameTypeToExamine">Maximum frame type to consider</param>
        /// <returns>
        /// True if all frames in the UIMF file have been calibrated<see cref="bool"/>.
        /// </returns>
        private bool IsCalibratedLegacy(FrameType iMaxFrameTypeToExamine)
        {
            int iFrameTypeCount = -1;
            int iFrameTypeCountCalibrated = -2;

            using (SQLiteCommand dbCommand = m_dbConnection.CreateCommand())
            {
                dbCommand.CommandText = "SELECT FrameType, " +
                                        "COUNT(*) AS FrameCount, " +
                                        "SUM(IFNULL(CalibrationDone, 0)) AS FramesCalibrated " +
                                        "FROM Frame_Parameters " +
                                        "GROUP BY FrameType;";

                using (SQLiteDataReader reader = dbCommand.ExecuteReader())
                {
                    while (reader.Read())
                    {
                        int iFrameType = -1;
                        try
                        {
                            iFrameType = reader.GetInt32(0);
                            int iFrameCount = reader.GetInt32(1);
                            int iCalibratedFrameCount = reader.GetInt32(2);

                            if (iMaxFrameTypeToExamine < 0 || iFrameType <= (int)iMaxFrameTypeToExamine)
                            {
                                iFrameTypeCount += 1;
                                if (iFrameCount == iCalibratedFrameCount)
                                {
                                    iFrameTypeCountCalibrated += 1;
                                }
                            }
                        }
                        catch (Exception ex)
                        {
                            Console.WriteLine(
                                "Exception determing if all frames are calibrated; error occurred with FrameType " +
                                iFrameType + ": "
                                + ex.Message);
                        }
                    }
                }
            }

            if (iFrameTypeCount == iFrameTypeCountCalibrated)
            {
                return true;
            }

            return false;
        }

        /// <summary>
        /// Post a new log entry to table Log_Entries
        /// </summary>
        /// <param name="entryType">
        /// Log entry type (typically Normal, Error, or Warning)
        /// </param>
        /// <param name="message">
        /// Log message
        /// </param>
        /// <param name="postedBy">
        /// Process or application posting the log message
        /// </param>
        /// <remarks>
        /// The Log_Entries table will be created if it doesn't exist
        /// </remarks>
        public void PostLogEntry(string entryType, string message, string postedBy)
        {
            DataWriter.PostLogEntry(m_dbConnection, entryType, message, postedBy);
        }

        /// <summary>
        /// Check whether a table exists.
        /// </summary>
        /// <param name="tableName">
        /// Table name.
        /// </param>
        /// <returns>
        /// True if the table exists<see cref="bool"/>.
        /// </returns>
        public bool TableExists(string tableName)
        {
            return TableExists(m_dbConnection, tableName);
        }

        /// <summary>
        /// Check whether a table has a specific column
        /// </summary>
        /// <param name="tableName">
        /// Table name.
        /// </param>
        /// <param name="columnName">
        /// Column name.
        /// </param>
        /// <returns>
        /// True if the table has a column<see cref="bool"/>.
        /// </returns>
        public bool TableHasColumn(string tableName, string columnName)
        {
            return TableHasColumn(m_dbConnection, tableName, columnName);
        }

        /// <summary>
        /// /// Update the calibration coefficients for all frames
        /// </summary>
        /// <param name="slope">
        /// The slope value for the calibration.
        /// </param>
        /// <param name="intercept">
        /// The intercept for the calibration.
        /// </param>
        /// <param name="isAutoCalibrating">
        /// Optional argument that should be set to true if calibration is automatic. Defaults to false.
        /// </param>
        [Obsolete("Use the UpdateAllCalibrationCoefficients function in the DataWriter class")] 
        public void UpdateAllCalibrationCoefficients(float slope, float intercept, bool isAutoCalibrating = false)
        {
            using (var dbCommand = m_dbConnection.CreateCommand())
            {
                if (m_UsingLegacyFrameParameters || m_HasLegacyFrameParameters)
                {
                    dbCommand.CommandText = "UPDATE Frame_Parameters " +
                                            "SET CalibrationSlope = " + slope + ", " +
                                                "CalibrationIntercept = " + intercept;
                    
                    if (isAutoCalibrating)
                    {
                        dbCommand.CommandText += ", CalibrationDone = 1";
                    }

                    dbCommand.ExecuteNonQuery();
                }
                
                if (!m_UsingLegacyFrameParameters)
                {
                    // Update existing values
                    dbCommand.CommandText = "UPDATE Frame_Params " +
                                            "SET ParamValue = " + slope + " " +
                                            "WHERE ParamID = " + (int)FrameParamKeyType.CalibrationSlope;
                    dbCommand.ExecuteNonQuery();

                    dbCommand.CommandText = "UPDATE Frame_Params " +
                                            "SET ParamValue = " + intercept + " " +
                                            "WHERE ParamID = " + (int)FrameParamKeyType.CalibrationIntercept;
                    dbCommand.ExecuteNonQuery();

                    // Add new values for any frames that do not have slope or intercept defined as frame params
                    DataWriter.AssureAllFramesHaveFrameParam(dbCommand, FrameParamKeyType.CalibrationSlope, slope.ToString(CultureInfo.InvariantCulture));
                    DataWriter.AssureAllFramesHaveFrameParam(dbCommand, FrameParamKeyType.CalibrationIntercept, intercept.ToString(CultureInfo.InvariantCulture));

                    if (isAutoCalibrating)
                    {
                        dbCommand.CommandText = "UPDATE Frame_Params " +
                                                "SET ParamValue = 1 " +
                                                "WHERE ParamID = " + (int)FrameParamKeyType.CalibrationDone;
                        dbCommand.ExecuteNonQuery();

                        // Add new values for any frames that do not have slope or intercept defined as frame params
                        DataWriter.AssureAllFramesHaveFrameParam(dbCommand, FrameParamKeyType.CalibrationDone, "1");
                    }
                }
            }

            // Update any cached frame parameters
            var framesToUpdate = m_CachedFrameParameters.Keys.ToList();
            foreach (var frameNumber in framesToUpdate)
            {
                var frameParams = m_CachedFrameParameters[frameNumber];

                frameParams.AddUpdateValue(FrameParamKeyType.CalibrationSlope, slope);
                frameParams.AddUpdateValue(FrameParamKeyType.CalibrationIntercept, intercept);

                if (isAutoCalibrating)
                {
                    frameParams.AddUpdateValue(FrameParamKeyType.CalibrationDone, intercept);
                }

            }

        }

        /// <summary>
        /// Update the calibration coefficients for a single frame
        /// </summary>
        /// <param name="frameNumber">
        /// The frame number to update.
        /// </param>
        /// <param name="slope">
        /// The slope value for the calibration.
        /// </param>
        /// <param name="intercept">
        /// The intercept for the calibration.
        /// </param>
        /// <param name="isAutoCalibrating">
        /// Optional argument that should be set to true if calibration is automatic. Defaults to false.
        /// </param>
        [Obsolete("Use the UpdateCalibrationCoefficients function in the DataWriter class")]
        public void UpdateCalibrationCoefficients(
            int frameNumber,
            float slope,
            float intercept,
            bool isAutoCalibrating = false)
        {

            DataWriter.UpdateCalibrationCoefficients(this.DBConnection, frameNumber, slope, intercept, isAutoCalibrating);

            var frameParams = GetFrameParams(frameNumber);
            frameParams.AddUpdateValue(FrameParamKeyType.CalibrationSlope, slope);
            frameParams.AddUpdateValue(FrameParamKeyType.CalibrationIntercept, intercept);

            if (isAutoCalibrating)
            {
                frameParams.AddUpdateValue(FrameParamKeyType.CalibrationDone, 1);
            }

        }

        #endregion

        #region Methods

        private static void AddFrameParamKey(Dictionary<FrameParamKeyType, FrameParamDef> frameParamKeys, FrameParamKeyType paramType)
        {
            var paramDef = FrameParamUtilities.GetParamDefByType(paramType);

            if (frameParamKeys.ContainsKey(paramDef.ParamType))
            {
                throw new Exception("Duplicate Key ID; cannot add " + paramType);
            }

            if (frameParamKeys.Any(existingKey => String.CompareOrdinal(existingKey.Value.Name, paramDef.Name) == 0))
            {
                throw new Exception("Duplicate Key Name; cannot add " + paramType);
            }

            frameParamKeys.Add(paramType, paramDef);
        }

        private static void AddFrameParamKey(Dictionary<FrameParamKeyType, FrameParamDef> frameParamKeys, int paramID, string paramName, string paramDataType, string paramDescription)
        {
            if (string.IsNullOrWhiteSpace(paramName))
                throw new ArgumentOutOfRangeException("paramName", "paramName cannot be empty");

            FrameParamKeyType paramType = FrameParamUtilities.GetParamTypeByID(paramID);
            if (paramType == FrameParamKeyType.Unknown)
            {
                // Unrecognized parameter ID; ignore this key
                WarnUnrecognizedFrameParamID(paramID, paramName);
                return;
            }

            var paramDef = new FrameParamDef(paramType, paramName, paramDataType, paramDescription);

            if (frameParamKeys.ContainsKey(paramDef.ParamType))
            {
                throw new Exception("Duplicate Key; cannot add " + paramType + " (ID " + (int)paramType + ")");
            }

            if (frameParamKeys.Any(existingKey => String.CompareOrdinal(existingKey.Value.Name, paramDef.Name) == 0))
            {
                throw new Exception("Duplicate Key Name; cannot add " + paramType + " (ID " + (int)paramType + ")");
            }

            frameParamKeys.Add(paramType, paramDef);

        }

        private void CacheGlobalParameters()
        {
            bool usingLegacyGlobalParameters = UsingLegacyGlobalParams(m_dbConnection);

            if (usingLegacyGlobalParameters)
            {
                // Populate the global parameters object
                var legacyGlobalParameters = GetGlobalParametersFromTable(m_dbConnection);

                var globalParamsByType = GlobalParamUtilities.ConvertGlobalParameters(legacyGlobalParameters);
                m_globalParameters = GlobalParamUtilities.ConvertStringParamsToGlobalParams(globalParamsByType);
                return;
            }

            m_globalParameters = new GlobalParams();

            using (var dbCommand = m_dbConnection.CreateCommand())
            {
                dbCommand.CommandText = "SELECT ParamID, ParamValue FROM Global_Params";

                using (SQLiteDataReader reader = dbCommand.ExecuteReader())
                {
                    while (reader.Read())
                    {

                        int paramID = Convert.ToInt32(reader["ParamID"]);
                        string paramValue = Convert.ToString(reader["ParamValue"]);

                        var paramType = GlobalParamUtilities.GetParamTypeByID(paramID);

                        if (paramType == GlobalParamKeyType.Unknown)
                        {
                            // Unrecognized global parameter type; ignore it
                            Console.WriteLine("Ignoring global parameter ID " + paramID + "; " +
                                              "you need an updated copy of the UIMFLibary that supports this new parameter");

                            continue;
                        }

                        m_globalParameters.AddUpdateValue(paramType, paramValue);
                    }
                }
            }
        }

        /// <summary>
        /// Examines the pressure columns to determine whether they are in torr or mTorr
        /// </summary>
        /// <param name="firstFrameNumber">Frame number of the first frame</param>
        internal void DeterminePressureUnits(int firstFrameNumber)
        {
            try
            {
                // Initially assume that pressure are stored using Torr values
                PressureIsMilliTorr = false;

                var dbCommand = new SQLiteCommand(m_dbConnection);

                if (m_UsingLegacyFrameParameters)
                {
                    DeterminePressureUnitsUsingLegacyParameters(dbCommand);
                    return;
                }

                if (firstFrameNumber >= 0)
                {
                    var frameParams = GetFrameParams(firstFrameNumber);

                    if (frameParams.HasParameter(FrameParamKeyType.PressureUnits))
                    {
                        var pressureUnits = (PressureUnits)frameParams.GetValueInt32(FrameParamKeyType.PressureUnits);

                        PressureIsMilliTorr = (pressureUnits == PressureUnits.MilliTorr);
                        return;
                    }
                }

                // Frame parameter PressureUnits is not present in the first frame
                // Infer the units based on the average value

                bool isMilliTorr = ColumnIsMilliTorr(dbCommand, FrameParamKeyType.HighPressureFunnelPressure);
                if (isMilliTorr)
                {
                    PressureIsMilliTorr = true;
                    return;
                }

                isMilliTorr = ColumnIsMilliTorr(dbCommand, FrameParamKeyType.PressureBack);
                if (isMilliTorr)
                {
                    PressureIsMilliTorr = true;
                    return;
                }

                isMilliTorr = ColumnIsMilliTorr(dbCommand, FrameParamKeyType.IonFunnelTrapPressure);
                if (isMilliTorr)
                {
                    PressureIsMilliTorr = true;
                    return;
                }

                isMilliTorr = ColumnIsMilliTorr(dbCommand, FrameParamKeyType.RearIonFunnelPressure);
                if (isMilliTorr)
                {
                    PressureIsMilliTorr = true;
                }

            }
            catch (Exception ex)
            {
                Console.WriteLine("Exception determining whether pressure columns are in milliTorr: " + ex.Message);
            }
        }

        private void DeterminePressureUnitsUsingLegacyParameters(SQLiteCommand dbCommand)
        {
            bool isMilliTorr;

            if (!m_LegacyFrameParametersMissingColumns.Contains("HighPressureFunnelPressure"))
            {
                isMilliTorr = ColumnIsMilliTorr(dbCommand, DataWriter.FRAME_PARAMETERS_TABLE, "HighPressureFunnelPressure");
                if (isMilliTorr)
                {
                    PressureIsMilliTorr = true;
                    return;
                }
            }

            if (!m_LegacyFrameParametersMissingColumns.Contains("PressureBack"))
            {
                isMilliTorr = ColumnIsMilliTorr(dbCommand, DataWriter.FRAME_PARAMETERS_TABLE, "PressureBack");
                if (isMilliTorr)
                {
                    PressureIsMilliTorr = true;
                    return;
                }
            }


            if (!m_LegacyFrameParametersMissingColumns.Contains("IonFunnelTrapPressure"))
            {
                isMilliTorr = ColumnIsMilliTorr(dbCommand, DataWriter.FRAME_PARAMETERS_TABLE, "IonFunnelTrapPressure");
                if (isMilliTorr)
                {
                    PressureIsMilliTorr = true;
                    return;
                }
            }


            if (!m_LegacyFrameParametersMissingColumns.Contains("RearIonFunnelPressure"))
            {
                isMilliTorr = ColumnIsMilliTorr(dbCommand, DataWriter.FRAME_PARAMETERS_TABLE, "RearIonFunnelPressure");
                if (isMilliTorr)
                {
                    PressureIsMilliTorr = true;
                }
            }
        }

        /// <summary>
        /// Check whether a pressure column in the legacy Frame_Parameters table contains millitorr values
        /// </summary>
        /// <param name="cmd">
        /// SQLiteCommand object
        /// </param>
        /// <param name="tableName">
        /// Table name.
        /// </param>
        /// <param name="columnName">
        /// Column name.
        /// </param>
        /// <returns>
        /// True if the pressure column in the given table is in millitorr<see cref="bool"/>.
        /// </returns>
        private static bool ColumnIsMilliTorr(SQLiteCommand cmd, string tableName, string columnName)
        {
            bool isMillitorr = false;
            try
            {
                cmd.CommandText = "SELECT Avg(Pressure) AS AvgPressure FROM (SELECT " + columnName + " AS Pressure FROM "
                                  + tableName + " WHERE IFNULL(" + columnName + ", 0) > 0 ORDER BY FrameNum LIMIT 25) SubQ";

                object objResult = cmd.ExecuteScalar();
                if (objResult != null && objResult != DBNull.Value)
                {
                    if (Convert.ToSingle(objResult) > 100)
                    {
                        isMillitorr = true;
                    }
                }
            }
            catch (Exception ex)
            {
                if (!ex.Message.StartsWith("SQL logic error or missing database"))
                    Console.WriteLine(
                        "Exception examining pressure column " + columnName + " in table " + tableName + ": " + ex.Message);
            }

            return isMillitorr;
        }

        /// <summary>
        /// Check whether a pressure param contains millitorr values
        /// </summary>
        /// <param name="cmd">
        /// SQLiteCommand object
        /// </param>
        /// <param name="paramType">
        /// Param key to query
        /// </param>
        /// <returns>
        /// True if the pressure column in the given table is in millitorr<see cref="bool"/>.
        /// </returns>
        /// <remarks>
        /// This is an empirical check where we compute the average of the first 25 non-zero pressure values
        /// If the average is greater than 100, then we assume the values are milliTorr
        /// </remarks>
        private static bool ColumnIsMilliTorr(SQLiteCommand cmd, FrameParamKeyType paramType)
        {
            bool isMillitorr = false;

            try
            {
                cmd.CommandText = "SELECT Avg(Pressure) AS AvgPressure " +
                                  "FROM (" +
                                    " Select Pressure FROM (" +
                                        "SELECT FrameNum, ParamValue AS Pressure " +
                                        "FROM Frame_Params " +
                                        "WHERE ParamID = " + (int)paramType + ") PressureQ " +
                                    " WHERE Cast(IFNULL(Pressure, 0) as real) > 0 " +
                                    " ORDER BY FrameNum LIMIT 25) SubQ";

                object objResult = cmd.ExecuteScalar();
                if (objResult != null && objResult != DBNull.Value)
                {
                    if (Convert.ToSingle(objResult) > 100)
                    {
                        isMillitorr = true;
                    }
                }
            }
            catch (Exception ex)
            {
                Console.WriteLine(
                    "Exception examining pressure values for param " + paramType + " in table Frame_Params: " + ex.Message);
            }

            return isMillitorr;
        }

        /// <summary>
        /// Remove zero-intensity entries from parallel arrays
        /// </summary>
        /// <param name="nonZeroCount">
        /// Non zero count.
        /// </param>
        /// <param name="xDataArray">
        /// x data array.
        /// </param>
        /// <param name="yDataArray">
        /// y data array.
        /// </param>
        /// <typeparam name="T">
        /// </typeparam>
        private static void StripZerosFromArrays<T>(int nonZeroCount, ref T[] xDataArray, ref int[] yDataArray)
        {
            var xArrayList = new List<T>(nonZeroCount);
            var yArrayList = new List<int>(nonZeroCount);

            for (int i = 0; i < xDataArray.Length; i++)
            {
                int yDataPoint = yDataArray[i];

                if (yDataPoint > 0)
                {
                    xArrayList.Add(xDataArray[i]);
                    yArrayList.Add(yDataPoint);
                }
            }

            xDataArray = xArrayList.ToArray();
            yDataArray = yArrayList.ToArray();
        }

        /// <summary>
        /// Get the value for a specified frame parameter
        /// </summary>
        /// <param name="reader">
        /// Reader object
        /// </param>
        /// <param name="columnName">
        /// Column name.
        /// </param>
        /// <param name="defaultValue">
        /// Default value.
        /// </param>
        /// <returns>
        /// The frame parameter if found, otherwise defaultValue<see cref="double"/>.
        /// </returns>
        private double GetLegacyFrameParamOrDefault(SQLiteDataReader reader, string columnName, double defaultValue)
        {
            bool columnMissing;
            return GetLegacyFrameParamOrDefault(reader, columnName, defaultValue, out columnMissing);
        }

        /// <summary>
        /// Get the value for a specified frame parameter
        /// </summary>
        /// <param name="reader">
        /// Reader object
        /// </param>
        /// <param name="columnName">
        /// Column name.
        /// </param>
        /// <param name="defaultValue">
        /// Default value.
        /// </param>
        /// <param name="columnMissing">
        /// Output: true if the column is missing
        /// </param>
        /// <returns>
        /// The frame parameter if found, otherwise defaultValue<see cref="double"/>.
        /// </returns>
        private double GetLegacyFrameParamOrDefault(
            SQLiteDataReader reader,
            string columnName,
            double defaultValue,
            out bool columnMissing)
        {
            double result = defaultValue;
            columnMissing = false;

            try
            {
                result = !DBNull.Value.Equals(reader[columnName]) ? Convert.ToDouble(reader[columnName]) : defaultValue;
            }
            catch (IndexOutOfRangeException)
            {
                columnMissing = true;

                if (!m_LegacyFrameParametersMissingColumns.Contains(columnName))
                    m_LegacyFrameParametersMissingColumns.Add(columnName);
            }

            return result;
        }

        /// <summary>
        /// Get the integer value for a specified frame parameter
        /// </summary>
        /// <param name="reader">
        /// Reader object
        /// </param>
        /// <param name="columnName">
        /// Column name.
        /// </param>
        /// <param name="defaultValue">
        /// Default value.
        /// </param>
        /// <returns>
        /// The frame parameter if found, otherwise defaultValue<see cref="double"/>.
        /// </returns>
        private int GetLegacyFrameParamOrDefaultInt32(SQLiteDataReader reader, string columnName, int defaultValue)
        {
            bool columnMissing;
            return GetLegacyFrameParamOrDefaultInt32(reader, columnName, defaultValue, out columnMissing);
        }

        /// <summary>
        /// Get the integer value for a specified frame parameter
        /// </summary>
        /// <param name="reader">
        /// Reader object
        /// </param>
        /// <param name="columnName">
        /// Column name.
        /// </param>
        /// <param name="defaultValue">
        /// Default value.
        /// </param>
        /// <param name="columnMissing">
        /// Output: true if the column is missing
        /// </param>
        /// <returns>
        /// The frame parameter if found, otherwise defaultValue<see cref="double"/>.
        /// </returns>
        private int GetLegacyFrameParamOrDefaultInt32(
            SQLiteDataReader reader,
            string columnName,
            int defaultValue,
            out bool columnMissing)
        {
            int result = defaultValue;
            columnMissing = false;

            try
            {
                if (m_LegacyFrameParametersMissingColumns.Contains(columnName))
                {
                    columnMissing = true;
                    return defaultValue;
                }

                result = !DBNull.Value.Equals(reader[columnName]) ? Convert.ToInt32(reader[columnName]) : defaultValue;
            }
            catch (IndexOutOfRangeException)
            {
                columnMissing = true;

                if (!m_LegacyFrameParametersMissingColumns.Contains(columnName))
                    m_LegacyFrameParametersMissingColumns.Add(columnName);
            }

            return result;
        }

        /// <summary>
        /// Calculates the LC and IMS scans of an encoded index.
        /// </summary>
        /// <param name="encodedIndex">
        /// The encoded index.
        /// </param>
        /// <param name="numImsScansInFrame">
        /// The number of IMS scans.
        /// </param>
        /// <param name="scanLc">
        /// The resulting LC Scan number.
        /// </param>
        /// <param name="scanIms">
        /// The resulting IMS Scan number.
        /// </param>
        private void CalculateFrameAndScanForEncodedIndex(
            int encodedIndex,
            int numImsScansInFrame,
            out int scanLc,
            out int scanIms)
        {
            scanLc = encodedIndex / numImsScansInFrame;
            scanIms = encodedIndex % numImsScansInFrame;
        }

        /// <summary>
        /// Lookup the names of the given objects in a UIMF library
        /// </summary>
        /// <param name="sObjectType">
        /// Object type to find, either table or index
        /// </param>
        /// <returns>
        /// Dictionary with object name as the key and Sql creation code as the value
        /// </returns>
        private Dictionary<string, string> CloneUIMFGetObjects(string sObjectType)
        {
            var sObjects = new Dictionary<string, string>(StringComparer.CurrentCultureIgnoreCase);

            var cmd = new SQLiteCommand(m_dbConnection)
                                    {
                                        CommandText =
                                            "SELECT name, sql FROM main.sqlite_master WHERE type='"
                                            + sObjectType + "' ORDER BY NAME"
                                    };

            using (SQLiteDataReader reader = cmd.ExecuteReader())
            {
                while (reader.Read())
                {
                    sObjects.Add(Convert.ToString(reader["Name"]), Convert.ToString(reader["sql"]));
                }
            }

            return sObjects;
        }

        /// <summary>
        /// Converts the specified pressure value to Torr
        /// </summary>
        /// <param name="pressure">Pressure value, in Torr or milliTorr</param>
        /// <param name="pressureUnits">Current units for pressure</param>
        /// <returns>Pressure value, in Torr</returns>
        public double ConvertPressureToTorr(double pressure, PressureUnits pressureUnits)
        {
            switch (pressureUnits)
            {
                case PressureUnits.Torr:
                    // Conversion not needed
                    return pressure;
                case PressureUnits.MilliTorr:
                    return pressure / 1000.0;
                default:
                    throw new Exception("Unsupported units " + pressureUnits + "; unable to convert to Torr");
            }
        }


        /// <summary>
        /// Determines if the MS1 Frames of this file are labeled as 0 or 1. 
        /// Note that MS1 frames should recorded as '1'. But we need to
        /// support legacy UIMF files which have values of '0' for MS1. 
        /// The determined value is stored in a class-wide variable for later use.
        /// Exception is thrown if both 0 and 1 are found.
        /// </summary>
        private void DetermineFrameTypes()
        {
            var frameTypeList = new List<int>();

            using (SQLiteCommand dbCommand = m_dbConnection.CreateCommand())
            {
                if (m_UsingLegacyFrameParameters)
                {
                    dbCommand.CommandText = "SELECT DISTINCT(FrameType) FROM Frame_Parameters";
                }
                else
                {
                    dbCommand.CommandText = "SELECT DISTINCT(ParamValue) AS FrameType FROM Frame_Params WHERE ParamID = " + (int)FrameParamKeyType.FrameType;
                }

                using (SQLiteDataReader reader = dbCommand.ExecuteReader())
                {
                    while (reader.Read())
                    {
                        frameTypeList.Add(Convert.ToInt32(reader["FrameType"]));
                    }
                }

            }

            if (frameTypeList.Contains(0))
            {
                if (frameTypeList.Contains(1))
                {
                    throw new Exception("FrameTypes of 0 and 1 found. Not a valid UIMF file.");
                }

                m_frameTypeMS1 = 0;
            }
            else
            {
                m_frameTypeMS1 = 1;
            }
        }

        /// <summary>
        /// This will fill out information about each frame type
        /// </summary>
        private void FillOutFrameInfo()
        {
            if (m_frameTypeInfo.Any())
            {
                return;
            }

            int[] ms1FrameNumbers = GetFrameNumbers(FrameType.MS1);
            var ms1FrameTypeInfo = new FrameSetContainer(m_globalParameters.NumFrames);
            foreach (int ms1FrameNumber in ms1FrameNumbers)
            {
                ms1FrameTypeInfo.AddFrame(ms1FrameNumber);
            }

            int[] ms2FrameNumbers = GetFrameNumbers(FrameType.MS2);
            var ms2FrameTypeInfo = new FrameSetContainer(m_globalParameters.NumFrames);
            foreach (int ms2FrameNumber in ms2FrameNumbers)
            {
                ms2FrameTypeInfo.AddFrame(ms2FrameNumber);
            }

            m_frameTypeInfo.Add(FrameType.MS1, ms1FrameTypeInfo);
            m_frameTypeInfo.Add(FrameType.MS2, ms2FrameTypeInfo);
        }

        /// <summary>
        /// Get the spectrum cache (create it if missing)
        /// </summary>
        /// <param name="startFrameNumber">
        /// Start frame number.
        /// </param>
        /// <param name="endFrameNumber">
        /// End frame number.
        /// </param>
        /// <param name="frameType">
        /// Frame type.
        /// </param>
        /// <returns>
        /// SpectrumCache object<see cref="SpectrumCache"/>.
        /// </returns>
        private SpectrumCache GetOrCreateSpectrumCache(int startFrameNumber, int endFrameNumber, FrameType frameType)
        {
            foreach (SpectrumCache possibleSpectrumCache in m_spectrumCacheList)
            {
                if (possibleSpectrumCache.StartFrameNumber == startFrameNumber &&
                    possibleSpectrumCache.EndFrameNumber == endFrameNumber)
                {
                    return possibleSpectrumCache;
                }
            }

            // Initialize List of arrays that will be used for the cache
            int numScansInFrame = GetFrameParams(startFrameNumber).Scans;

            // Previously a list of dictionaries, now a list of SortedList objects
            IList<SortedList<int, int>> listOfIntensityDictionaries = new List<SortedList<int, int>>(numScansInFrame);

            var summedIntensityDictionary = new Dictionary<int, int>();

            // Initialize each array that will be used for the cache
            // In UIMF files from IMS04, if Frame_Parameters.Scans = 360 then Frame_Scans will have scans 0 through 359
            // In UIMF files from IMS08, prior to December 1, 2014, if Frame_Parameters.Scans = 374 then Frame_Scans will have scans 0 through 373
            // in UIMF files from IMS08, after December 1, 2014     if Frame_Parameters.Scans = 374 then Frame_Scans will have scans 1 through 374

            for (int i = 0; i < numScansInFrame; i++)
            {
                listOfIntensityDictionaries.Add(new SortedList<int, int>());
            }

            m_getSpectrumCommand.Parameters.Clear();
            m_getSpectrumCommand.Parameters.Add(new SQLiteParameter("FrameNum1", startFrameNumber));
            m_getSpectrumCommand.Parameters.Add(new SQLiteParameter("FrameNum2", endFrameNumber));
            m_getSpectrumCommand.Parameters.Add(new SQLiteParameter("ScanNum1", 1));
            m_getSpectrumCommand.Parameters.Add(new SQLiteParameter("ScanNum2", numScansInFrame));
            m_getSpectrumCommand.Parameters.Add(new SQLiteParameter("FrameType", GetFrameTypeInt(frameType)));

            // Keep track of the actual minimum and maximum scan values
            int minScan = numScansInFrame;
            int maxScan = -1;

            using (SQLiteDataReader reader = m_getSpectrumCommand.ExecuteReader())
            {
                var decompSpectraRecord = new byte[m_globalParameters.Bins * DATASIZE];

                while (reader.Read())
                {
                    int binIndex = 0;
                    var spectraRecord = (byte[])reader["Intensities"];
                    if (spectraRecord.Length > 0)
                    {
                        int scanNum = Convert.ToInt32(reader["ScanNum"]);

                        minScan = Math.Min(minScan, scanNum);
                        maxScan = Math.Max(maxScan, scanNum);

                        int outputLength = LZFCompressionUtil.Decompress(
                            ref spectraRecord,
                            spectraRecord.Length,
                            ref decompSpectraRecord,
                            m_globalParameters.Bins * DATASIZE);
                        int numBins = outputLength / DATASIZE;

                        while (true)
                        {
                            // Possibly add one or more additional items to listOfIntensityDictionaries
                            if (scanNum >= listOfIntensityDictionaries.Count)
                                listOfIntensityDictionaries.Add(new SortedList<int, int>());
                            else
                                break;
                        }

                        SortedList<int, int> currentIntensityDictionary = listOfIntensityDictionaries[scanNum];

                        for (int i = 0; i < numBins; i++)
                        {
                            int decodedSpectraRecord = BitConverter.ToInt32(decompSpectraRecord, i * DATASIZE);
                            if (decodedSpectraRecord < 0)
                            {
                                binIndex += -decodedSpectraRecord;
                            }
                            else
                            {
                                int currentValue;
                                if (currentIntensityDictionary.TryGetValue(binIndex, out currentValue))
                                {
                                    currentIntensityDictionary[binIndex] += decodedSpectraRecord;
                                    summedIntensityDictionary[binIndex] += decodedSpectraRecord;
                                }
                                else
                                {
                                    currentIntensityDictionary.Add(binIndex, decodedSpectraRecord);

                                    // Check the summed dictionary
                                    if (summedIntensityDictionary.TryGetValue(binIndex, out currentValue))
                                    {
                                        summedIntensityDictionary[binIndex] += decodedSpectraRecord;
                                    }
                                    else
                                    {
                                        summedIntensityDictionary.Add(binIndex, decodedSpectraRecord);
                                    }
                                }

                                binIndex++;
                            }
                        }
                    }
                }
            }

            // Remove the oldest spectrum in the cache
            if (m_spectrumCacheList.Count >= m_spectraToCache)
            {
                m_spectrumCacheList.RemoveAt(0);
            }

            // Possibly remove additional spectra if the spectrum cache is using a lot of memory
            while (m_spectrumCacheList.Count > 2)
            {
                var memoryUsageMB = m_spectrumCacheList.Sum(item => item.MemoryUsageEstimateMB);

                if (memoryUsageMB > m_maxSpectrumCacheMemoryMB)
                {
                    m_spectrumCacheList.RemoveAt(0);
                }
                else
                {
                    break;
                }

            }

            if (maxScan < 0)
            {
                minScan = 0;
                maxScan = 0;
            }

            // Create the new spectrum cache
            var spectrumCache = new SpectrumCache(
                startFrameNumber,
                endFrameNumber,
                listOfIntensityDictionaries,
                summedIntensityDictionary,
                minScan,
                maxScan);

            m_spectrumCacheList.Add(spectrumCache);

            return spectrumCache;
        }

        /// <summary>
        /// Get TIC or BPI for scans of given frame type in given frame range
        /// Optionally filter on scan range
        /// </summary>
        /// <param name="frameType">Frame type
        /// </param>
        /// <param name="startFrameNumber">Start frame number (if startFrameNumber and endFrameNumber are zero, then sum across all frames)
        /// </param>
        /// <param name="endFrameNumber">End frame number
        /// </param>
        /// <param name="startScan">Start scan (if StartScan and EndScan are zero, then sum across all scans)
        /// </param>
        /// <param name="endScan">End scan
        /// </param>
        /// <param name="fieldName">Field name to retrieve (BPI or TIC)
        /// </param>
        /// <returns>
        /// Array of intensity values, one per frame
        /// </returns>
        private double[] GetTicOrBpi(
            FrameType frameType,
            int startFrameNumber,
            int endFrameNumber,
            int startScan,
            int endScan,
            string fieldName)
        {
            Dictionary<int, double> dctTicOrBPI = GetTicOrBpiByFrame(
                startFrameNumber,
                endFrameNumber,
                startScan,
                endScan,
                fieldName,
                filterByFrameType: true,
                frameType: frameType);

            var data = new double[dctTicOrBPI.Count];

            int index = 0;
            foreach (double Value in dctTicOrBPI.Values)
            {
                data[index] = Value;
                index++;
            }

            return data;
        }

        /// <summary>
        /// Get TIC or BPI for scans of given frame type in given frame range
        /// Optionally filter on scan range
        /// </summary>
        /// <param name="startFrameNumber">Start frame number (if startFrameNumber and endFrameNumber are zero, then sum across all frames)
        /// </param>
        /// <param name="endFrameNumber">End frame number
        /// </param>
        /// <param name="startScan">Start scan (if StartScan and EndScan are zero, then sum across all scans)
        /// </param>
        /// <param name="endScan">End scan
        /// </param>
        /// <param name="fieldName">Field name to retrieve (BPI or TIC)
        /// </param>
        /// <param name="filterByFrameType">Whether or not to filter by Frame Type
        /// </param>
        /// <param name="frameType">Frame type to filter on
        /// </param>
        /// <returns>
        /// Dictionary where keys are frame number and values are the TIC or BPI value
        /// </returns>
        private Dictionary<int, double> GetTicOrBpiByFrame(
            int startFrameNumber,
            int endFrameNumber,
            int startScan,
            int endScan,
            string fieldName,
            bool filterByFrameType,
            FrameType frameType)
        {
            // Make sure endFrame is valid
            if (endFrameNumber < startFrameNumber)
            {
                endFrameNumber = startFrameNumber;
            }

            var dctTicOrBPI = new Dictionary<int, double>();


            // Construct the SQL
            string sql = " SELECT Frame_Scans.FrameNum, Sum(Frame_Scans." + fieldName + ") AS Value "
                       + " FROM Frame_Scans";

            string whereClause = string.Empty;

            if (filterByFrameType)
            {
                // Need to tie in the Frame_Params or Frame_Parameters tabe

                if (m_UsingLegacyFrameParameters)
                {
                    sql += " INNER JOIN Frame_Parameters AS FP ON Frame_Scans.FrameNum = FP.FrameNum ";
                }
                else
                {
                    sql += " INNER JOIN Frame_Params AS FP ON Frame_Scans.FrameNum = FP.FrameNum AND FP.ParamID = 4";
                }
            }

            if (!(startFrameNumber == 0 && endFrameNumber == 0))
            {
                // Filter by frame number
                whereClause = "Frame_Scans.FrameNum >= " + startFrameNumber + " AND " +
                              "Frame_Scans.FrameNum <= " + endFrameNumber;
            }

            if (filterByFrameType)
            {
                // Filter by frame type
                if (!string.IsNullOrEmpty(whereClause))
                {
                    whereClause += " AND ";
                }

                if (m_UsingLegacyFrameParameters)
                {
                    whereClause += "FP.FrameType = " + GetFrameTypeInt(frameType);
                }
                else
                {
                    whereClause += "FP.ParamValue = " + GetFrameTypeInt(frameType);
                }
            }

            if (!(startScan == 0 && endScan == 0))
            {
                // Filter by scan number
                if (!string.IsNullOrEmpty(whereClause))
                {
                    whereClause += " AND ";
                }

                whereClause += "Frame_Scans.ScanNum >= " + startScan + " AND Frame_Scans.ScanNum <= " + endScan;
            }

            if (!string.IsNullOrEmpty(whereClause))
            {
                sql += " WHERE " + whereClause;
            }


            // Finalize the Sql command
            sql += " GROUP BY Frame_Scans.FrameNum ORDER BY Frame_Scans.FrameNum";

            using (SQLiteCommand dbcmdUIMF = m_dbConnection.CreateCommand())
            {
                dbcmdUIMF.CommandText = sql;
                using (SQLiteDataReader reader = dbcmdUIMF.ExecuteReader())
                {
                    while (reader.Read())
                    {
                        // Read the data: FrameNum and Value
                        dctTicOrBPI.Add(reader.GetInt32(0), reader.GetDouble(1));
                    }
                }
            }

            return dctTicOrBPI;
        }

        /// <summary>
        /// Get the two bins closest to the specified m/z
        /// </summary>
        /// <param name="frameNumber">
        /// Frame to search
        /// </param>
        /// <param name="targetMZ">
        /// mz to find
        /// </param>
        /// <param name="toleranceInMZ">
        /// mz tolerance
        /// </param>
        /// <returns>
        /// Two element array of the closet bins
        /// </returns>
        private int[] GetUpperLowerBinsFromMz(int frameNumber, double targetMZ, double toleranceInMZ)
        {
            var bins = new int[2];
            double lowerMZ = targetMZ - toleranceInMZ;
            double upperMZ = targetMZ + toleranceInMZ;

            var frameParams = GetFrameParams(frameNumber);

            var a2 = frameParams.GetValueDouble(FrameParamKeyType.MassCalibrationCoefficienta2);
            var b2 = frameParams.GetValueDouble(FrameParamKeyType.MassCalibrationCoefficientb2);
            var c2 = frameParams.GetValueDouble(FrameParamKeyType.MassCalibrationCoefficientc2);
            var d2 = frameParams.GetValueDouble(FrameParamKeyType.MassCalibrationCoefficientd2);
            var e2 = frameParams.GetValueDouble(FrameParamKeyType.MassCalibrationCoefficiente2);
            var f2 = frameParams.GetValueDouble(FrameParamKeyType.MassCalibrationCoefficientf2);

            bool polynomialCalibrantsAreUsed = Math.Abs(a2) > float.Epsilon || 
                                               Math.Abs(b2) > float.Epsilon || 
                                               Math.Abs(c2) > float.Epsilon || 
                                               Math.Abs(d2) > float.Epsilon || 
                                               Math.Abs(e2) > float.Epsilon || 
                                               Math.Abs(f2) > float.Epsilon;

            if (polynomialCalibrantsAreUsed)
            {
                // note: the reason for this is that we are trying to get the closest bin for a given m/z.  But when a polynomial formula is used to adjust the m/z, it gets
                // much more complicated.  So someone else can figure that out  :)
                throw new NotImplementedException(
                    "DriftTime profile extraction hasn't been implemented for UIMF files containing polynomial calibration constants.");
            }

            double lowerBin = GetBinClosestToMZ(
                frameParams.CalibrationSlope,
                frameParams.CalibrationIntercept,
                m_globalParameters.BinWidth,
                m_globalParameters.TOFCorrectionTime,
                lowerMZ);
            double upperBin = GetBinClosestToMZ(
                frameParams.CalibrationSlope,
                frameParams.CalibrationIntercept,
                m_globalParameters.BinWidth,
                m_globalParameters.TOFCorrectionTime,
                upperMZ);
            bins[0] = (int)Math.Round(lowerBin, 0);
            bins[1] = (int)Math.Round(upperBin, 0);
            return bins;
        }

        /// <summary>
        /// Load prep statements
        /// </summary>
        private void LoadPrepStmts()
        {
            m_getFileBytesCommand = m_dbConnection.CreateCommand();

            m_getFrameParametersCommand = m_dbConnection.CreateCommand();
            m_getFrameParametersCommand.CommandText = "SELECT * FROM Frame_Parameters WHERE FrameNum = :FrameNum";

            m_getFrameParamsCommand = m_dbConnection.CreateCommand();
            m_getFrameParamsCommand.CommandText = "SELECT FrameNum, ParamID, ParamValue FROM Frame_Params WHERE FrameNum = :FrameNum";

            m_getFramesAndScanByDescendingIntensityCommand = m_dbConnection.CreateCommand();
            m_getFramesAndScanByDescendingIntensityCommand.CommandText =
                "SELECT FrameNum, ScanNum, BPI FROM Frame_Scans ORDER BY BPI";

            m_getFrameScansCommand = m_dbConnection.CreateCommand();
            m_getFrameScansCommand.CommandText =
                "SELECT ScanNum, NonZeroCount, BPI, BPI_MZ, TIC FROM Frame_Scans where FrameNum = :FrameNum";

            m_getSpectrumCommand = m_dbConnection.CreateCommand();

            if (m_UsingLegacyFrameParameters)
            {
                m_getSpectrumCommand.CommandText = "SELECT FS.ScanNum, FS.FrameNum, FS.Intensities " +
                                                   "FROM Frame_Scans FS JOIN " +
                                                        "Frame_Parameters FP ON (FS.FrameNum = FP.FrameNum) " +
                                                   "WHERE FS.FrameNum >= :FrameNum1 AND " +
                                                         "FS.FrameNum <= :FrameNum2 AND " +
                                                         "FS.ScanNum >= :ScanNum1 AND " +
                                                         "FS.ScanNum <= :ScanNum2 AND " +
                                                         "FP.FrameType = :FrameType";
            }
            else
            {
                m_getSpectrumCommand.CommandText = "SELECT ScanNum, FrameNum, Intensities " +
                                                   "FROM Frame_Scans " +
                                                   "WHERE FrameNum >= :FrameNum1 AND " +
                                                         "FrameNum <= :FrameNum2 AND " +
                                                         "ScanNum >= :ScanNum1 AND " +
                                                         "ScanNum <= :ScanNum2 AND " +
                                                         "FrameNum IN (" +
                                                              "SELECT FrameNum " +
                                                              "FROM Frame_Params " +
                                                              "WHERE ParamID = " + (int)FrameParamKeyType.FrameType +
                                                               " AND ParamValue = :FrameType " +
                                                                "AND FrameNum >= :FrameNum1 " +
                                                                "AND FrameNum <= :FrameNum2)";
            }

            m_getCountPerFrameCommand = m_dbConnection.CreateCommand();
            m_getCountPerFrameCommand.CommandText =
                "SELECT sum(NonZeroCount) FROM Frame_Scans WHERE FrameNum = :FrameNum AND NOT NonZeroCount IS NULL";

            m_getBinDataCommand = m_dbConnection.CreateCommand();
            m_getBinDataCommand.CommandText =
                "SELECT MZ_BIN, INTENSITIES FROM Bin_Intensities WHERE MZ_BIN >= :BinMin AND MZ_BIN <= :BinMax;";
        }

        /// <summary>
        /// Populate frame parameters
        /// </summary>
        /// <param name="fp">
        /// Frame parameters object
        /// </param>
        /// <param name="reader">
        /// Reader object
        /// </param>
        /// <exception cref="Exception">
        /// </exception>
#pragma warning disable 612, 618
        private FrameParameters GetLegacyFrameParameters(SQLiteDataReader reader)
#pragma warning restore 612, 618
        {
            try
            {
                bool columnMissing;

#pragma warning disable 612, 618
                var fp = new FrameParameters
#pragma warning restore 612, 618
                {
                    FrameNum = Convert.ToInt32(reader["FrameNum"]),
                    StartTime = Convert.ToDouble(reader["StartTime"])
                };

                if (fp.StartTime > 1E+17)
                {
                    // StartTime is stored as Ticks in this file
                    // Auto-compute the correct start time
                    DateTime dtRunStarted;
                    var dateStarted = m_globalParameters.GetValue(GlobalParamKeyType.DateStarted, string.Empty);
                    if (DateTime.TryParse(dateStarted, out dtRunStarted))
                    {
                        long lngTickDifference = (Int64)fp.StartTime - dtRunStarted.Ticks;
                        if (lngTickDifference >= 0)
                        {
                            fp.StartTime = dtRunStarted.AddTicks(lngTickDifference).Subtract(dtRunStarted).TotalMinutes;
                        }
                    }
                }

                fp.Duration = Convert.ToDouble(reader["Duration"]);
                fp.Accumulations = Convert.ToInt32(reader["Accumulations"]);

                int frameTypeInt = Convert.ToInt16(reader["FrameType"]);

                // If the frametype is 0, then this is an older UIMF file where the MS1 frames were labeled as 0.
                if (frameTypeInt == 0)
                {
                    fp.FrameType = FrameType.MS1;
                }
                else
                {
                    fp.FrameType = (FrameType)frameTypeInt;
                }

                fp.Scans = Convert.ToInt32(reader["Scans"]);
                fp.IMFProfile = Convert.ToString(reader["IMFProfile"]);
                fp.TOFLosses = Convert.ToDouble(reader["TOFLosses"]);
                fp.AverageTOFLength = Convert.ToDouble(reader["AverageTOFLength"]);
                fp.CalibrationSlope = Convert.ToDouble(reader["CalibrationSlope"]);
                fp.CalibrationIntercept = Convert.ToDouble(reader["CalibrationIntercept"]);
                fp.Temperature = Convert.ToDouble(reader["Temperature"]);
                fp.voltHVRack1 = Convert.ToDouble(reader["voltHVRack1"]);
                fp.voltHVRack2 = Convert.ToDouble(reader["voltHVRack2"]);
                fp.voltHVRack3 = Convert.ToDouble(reader["voltHVRack3"]);
                fp.voltHVRack4 = Convert.ToDouble(reader["voltHVRack4"]);
                fp.voltCapInlet = Convert.ToDouble(reader["voltCapInlet"]); // 14, Capillary Inlet Voltage

                if (m_LegacyFrameParametersMissingColumns.Contains("voltEntranceHPFIn"))
                    columnMissing = true;
                else
                    fp.voltEntranceHPFIn = GetLegacyFrameParamOrDefault(reader, "voltEntranceHPFIn", 0, out columnMissing); // 15, HPF In Voltage

                if (columnMissing)
                {
                    // Legacy column names are present
                    fp.voltEntranceHPFIn = GetLegacyFrameParamOrDefault(reader, "voltEntranceIFTIn", 0);
                    fp.voltEntranceHPFOut = GetLegacyFrameParamOrDefault(reader, "voltEntranceIFTOut", 0);
                }
                else
                {
                    fp.voltEntranceHPFOut = GetLegacyFrameParamOrDefault(reader, "voltEntranceHPFOut", 0); // 16, HPF Out Voltage
                }

                fp.voltEntranceCondLmt = Convert.ToDouble(reader["voltEntranceCondLmt"]); // 17, Cond Limit Voltage
                fp.voltTrapOut = Convert.ToDouble(reader["voltTrapOut"]); // 18, Trap Out Voltage
                fp.voltTrapIn = Convert.ToDouble(reader["voltTrapIn"]); // 19, Trap In Voltage
                fp.voltJetDist = Convert.ToDouble(reader["voltJetDist"]); // 20, Jet Disruptor Voltage
                fp.voltQuad1 = Convert.ToDouble(reader["voltQuad1"]); // 21, Fragmentation Quadrupole Voltage
                fp.voltCond1 = Convert.ToDouble(reader["voltCond1"]); // 22, Fragmentation Conductance Voltage
                fp.voltQuad2 = Convert.ToDouble(reader["voltQuad2"]); // 23, Fragmentation Quadrupole Voltage
                fp.voltCond2 = Convert.ToDouble(reader["voltCond2"]); // 24, Fragmentation Conductance Voltage
                fp.voltIMSOut = Convert.ToDouble(reader["voltIMSOut"]); // 25, IMS Out Voltage

                if (m_LegacyFrameParametersMissingColumns.Contains("voltExitHPFIn"))
                    columnMissing = true;
                else
                    fp.voltExitHPFIn = GetLegacyFrameParamOrDefault(reader, "voltExitHPFIn", 0, out columnMissing); // 26, HPF In Voltage

                if (columnMissing)
                {
                    // Legacy column names are present
                    fp.voltExitHPFIn = GetLegacyFrameParamOrDefault(reader, "voltExitIFTIn", 0);
                    fp.voltExitHPFOut = GetLegacyFrameParamOrDefault(reader, "voltExitIFTOut", 0);
                }
                else
                {
                    fp.voltExitHPFOut = GetLegacyFrameParamOrDefault(reader, "voltExitHPFOut", 0); // 27, HPF Out Voltage
                }

                fp.voltExitCondLmt = Convert.ToDouble(reader["voltExitCondLmt"]); // 28, Cond Limit Voltage
                fp.PressureFront = Convert.ToDouble(reader["PressureFront"]);
                fp.PressureBack = Convert.ToDouble(reader["PressureBack"]);
                fp.MPBitOrder = Convert.ToInt16(reader["MPBitOrder"]);
                fp.FragmentationProfile = FrameParamUtilities.ConvertByteArrayToFragmentationSequence((byte[])reader["FragmentationProfile"]);

                if (m_LegacyFrameParametersMissingColumns.Contains("HighPressureFunnelPressure"))
                    columnMissing = true;
                else
                    fp.HighPressureFunnelPressure = GetLegacyFrameParamOrDefault(reader, "HighPressureFunnelPressure", 0, out columnMissing);

                if (columnMissing)
                {
                    if (m_errMessageCounter < 2)
                    {
                        Console.WriteLine(
                            "Warning: this UIMF file is created with an old version of IMF2UIMF (HighPressureFunnelPressure is missing from the Frame_Parameters table); please get the newest version from \\\\floyd\\software");
                        m_errMessageCounter++;
                    }
                }
                else
                {
                    fp.IonFunnelTrapPressure = GetLegacyFrameParamOrDefault(reader, "IonFunnelTrapPressure", 0);
                    fp.RearIonFunnelPressure = GetLegacyFrameParamOrDefault(reader, "RearIonFunnelPressure", 0);
                    fp.QuadrupolePressure = GetLegacyFrameParamOrDefault(reader, "QuadrupolePressure", 0);
                    fp.ESIVoltage = GetLegacyFrameParamOrDefault(reader, "ESIVoltage", 0);
                    fp.FloatVoltage = GetLegacyFrameParamOrDefault(reader, "FloatVoltage", 0);
                    fp.CalibrationDone = GetLegacyFrameParamOrDefaultInt32(reader, "CalibrationDone", 0);
                    fp.Decoded = GetLegacyFrameParamOrDefaultInt32(reader, "Decoded", 0);

                    if (PressureIsMilliTorr)
                    {
                        // Divide each of the pressures by 1000 to convert from milliTorr to Torr
                        fp.HighPressureFunnelPressure /= 1000.0;
                        fp.IonFunnelTrapPressure /= 1000.0;
                        fp.RearIonFunnelPressure /= 1000.0;
                        fp.QuadrupolePressure /= 1000.0;
                    }
                }

                if (m_LegacyFrameParametersMissingColumns.Contains("a2"))
                    columnMissing = true;
                else
                    fp.a2 = GetLegacyFrameParamOrDefault(reader, "a2", 0, out columnMissing);

                if (columnMissing)
                {
                    fp.b2 = 0;
                    fp.c2 = 0;
                    fp.d2 = 0;
                    fp.e2 = 0;
                    fp.f2 = 0;
                    if (m_errMessageCounter < 2)
                    {
                        Console.WriteLine(
                            "Warning: this UIMF file is created with an old version of IMF2UIMF (b2 calibration column is missing from the Frame_Parameters table); please get the newest version from \\\\floyd\\software");
                        m_errMessageCounter++;
                    }
                }
                else
                {
                    fp.b2 = GetLegacyFrameParamOrDefault(reader, "b2", 0);
                    fp.c2 = GetLegacyFrameParamOrDefault(reader, "c2", 0);
                    fp.d2 = GetLegacyFrameParamOrDefault(reader, "d2", 0);
                    fp.e2 = GetLegacyFrameParamOrDefault(reader, "e2", 0);
                    fp.f2 = GetLegacyFrameParamOrDefault(reader, "f2", 0);
                }

                return fp;
            }
            catch (Exception ex)
            {
                throw new Exception("Failed to access frame parameters table " + ex);
            }
        }

        /// <summary>
        /// Reads the frame parameter ID and value of the given row in the reader, then stores in frameParameters
        /// </summary>
        /// <param name="reader">Reader object</param>
        /// <param name="idColIndex">Index of the column with the ParamID</param>
        /// <param name="valueColIndex">Index of the column with the ParamValue</param>
        /// <param name="frameParamKeys">Frame parameter lookup dictionary</param>
        /// <param name="frameParameters">FrameParams object</param>
        private void ReadFrameParamValue(
            SQLiteDataReader reader,
            int idColIndex,
            int valueColIndex,
            Dictionary<FrameParamKeyType, FrameParamDef> frameParamKeys,
            FrameParams frameParameters)
        {
            // Columns returned by the reader should be
            // FrameNum, ParamID, ParamValue

            int paramID = reader.GetInt32(idColIndex);
            string paramValue = reader.GetString(valueColIndex);

            var paramType = FrameParamUtilities.GetParamTypeByID(paramID);

            FrameParamDef paramDef;
            if (frameParamKeys.TryGetValue(paramType, out paramDef))
            {
                frameParameters.AddUpdateValue(paramDef, paramValue);
                return;
            }

            // Entry not defined in frameParamKeys
            // Ignore this parameter
            WarnUnrecognizedFrameParamID(paramID, "UnknownParamName");
        }

        /// <summary>
        // Unload the prep statements
        /// </summary>
        private void UnloadPrepStmts()
        {

            if (m_getCountPerFrameCommand != null)
                m_getCountPerFrameCommand.Dispose();

            if (m_getFileBytesCommand != null)
                m_getFileBytesCommand.Dispose();

            if (m_getFrameParametersCommand != null)
                m_getFrameParametersCommand.Dispose();

            if (m_getFrameParamsCommand != null)
                m_getFrameParamsCommand.Dispose();

            if (m_getFramesAndScanByDescendingIntensityCommand != null)
                m_getFramesAndScanByDescendingIntensityCommand.Dispose();

            if (m_getFrameScansCommand != null)
                m_getFrameScansCommand.Dispose();

            if (m_getSpectrumCommand != null)
                m_getSpectrumCommand.Dispose();

        }

        private static void ThrowMissingBinCentricTablesException()
        {
            throw new Exception("UIMF File is missing the Bin_Intensities table; " +
                                "use the DataWriter class to add it by calling function CreateBinCentricTables");
        }

        private bool UsingLegacyFrameParams(SQLiteConnection sqLiteConnection, out bool hasLegacyFrameParameters)
        {
            hasLegacyFrameParameters = TableExists(sqLiteConnection, DataWriter.FRAME_PARAMETERS_TABLE);

            if (TableExists(sqLiteConnection, DataWriter.FRAME_PARAMS_TABLE))
                return false;

            return true;
        }

        private bool UsingLegacyGlobalParams(SQLiteConnection sqLiteConnection)
        {
            bool usingLegacyParams = TableExists(sqLiteConnection, "Global_Parameters");

            if (TableExists(sqLiteConnection, "Global_Params"))
                usingLegacyParams = false;

            return usingLegacyParams;
        }

        private static void WarnUnrecognizedFrameParamID(int paramID, string paramName)
        {
            if (!m_UnrecognizedFrameParamTypes.Contains(paramID))
            {
                m_UnrecognizedFrameParamTypes.Add(paramID);
                Console.WriteLine("Ignoring frame parameter " + paramName + " (ID " + paramID + "); " +
                                  "you need an updated copy of the UIMFLibary that supports this new parameter");
            }

        }

        #endregion

    }
}<|MERGE_RESOLUTION|>--- conflicted
+++ resolved
@@ -1,6211 +1,6206 @@
-﻿// --------------------------------------------------------------------------------------------------------------------
-// <summary>
-//   UIMF Data Reader Class
-//
-//   Written by Yan Shi for the Department of Energy (PNNL, Richland, WA)
-//   Additional contributions by Anuj Shah, Matthew Monroe, Gordon Slysz, Kevin Crowell, and Bill Danielson
-//   E-mail: matthew.monroe@pnnl.gov or proteomics@pnl.gov
-//   Website: http://omics.pnl.gov/software/
-//
-// </summary>
-// --------------------------------------------------------------------------------------------------------------------
-
-using System.Globalization;
-
-namespace UIMFLibrary
-{
-    using System;
-    using System.Collections.Generic;
-    using System.Data.SQLite;
-    using System.IO;
-    using System.Linq;
-    using System.Text.RegularExpressions;
-
-    /// <summary>
-    /// UIMF Data Reader Class
-    /// </summary>
-    public class DataReader : IDisposable
-    {
-        #region Constants
-
-        /// <summary>
-        /// BPI text
-        /// </summary>
-        private const string BPI = "BPI";
-
-        /// <summary>
-        /// Data size
-        /// </summary>
-        private const int DATASIZE = 4; // All intensities are stored as 4 byte quantities
-
-        /// <summary>
-        /// TIC text
-        /// </summary>
-        private const string TIC = "TIC";
-
-        private const double FRAME_PRESSURE_STANDARD = 4.0;
-
-        #endregion
-
-        #region Static Fields
-
-        /// <summary>
-        /// Number of error messages that have been caught
-        /// </summary>
-        private static int m_errMessageCounter;
-
-        #endregion
-
-        #region Fields
-
-        /// <summary>
-        /// Frame parameter keys
-        /// </summary>
-        protected Dictionary<FrameParamKeyType, FrameParamDef> m_frameParameterKeys;
-
-        /// <summary>
-        /// Frame parameters class cache
-        /// </summary>
-        /// <remarks>One FrameParameters instance per frame number</remarks>
-        /// [Obsolete("Use m_CachedFrameParameters instead")]
-        //protected readonly FrameParameters[] m_frameParametersCache;
-
-        /// <summary>
-        /// Frame parameters cache
-        /// </summary>
-        /// <remarks>Key is frame number, value is the frame parameters</remarks>
-        protected readonly Dictionary<int, FrameParams> m_CachedFrameParameters;
-        
-        /// <summary>
-        /// ScanInfo cache
-        /// </summary>
-        /// <remarks>Key is frame number, value is a List of ScanInfo objects</remarks>
-        protected readonly Dictionary<int, List<ScanInfo>> m_CachedScanInfo;
-
-        /// <summary>
-        /// Global parameters
-        /// </summary>
-        protected GlobalParams m_globalParameters;
-
-        /// <summary>
-        /// UIMF database connection
-        /// </summary>
-        protected readonly SQLiteConnection m_dbConnection;
-
-        /// <summary>
-        /// Calibration table
-        /// </summary>
-        /// <remarks>Lists the TOF arrival time bin minimum for each pixel</remarks>
-        private double[] m_calibrationTable;
-
-        /// <summary>
-        /// True if the file has bin-centric data
-        /// </summary>
-        private readonly bool m_doesContainBinCentricData;
-
-        /// <summary>
-        /// True if the file has the Frame_Parameters table
-        /// </summary>
-        private readonly bool m_HasLegacyFrameParameters;
-
-        /// <summary>
-        /// True when the .UIMF file has table Frame_Params (which takes precedence over any existing Frame_Parameters table)
-        /// </summary>
-        private readonly bool m_UsingLegacyFrameParameters;
-
-        /// <summary>
-        /// List of column names that are not present in the legacy Frame_Parameters table
-        /// </summary>
-        private readonly SortedSet<string> m_LegacyFrameParametersMissingColumns;
-
-        /// <summary>
-        /// Dictionary tracking the frames by frame type
-        /// </summary>
-        /// <remarks><see cref="FrameSetContainer"/> maps frame number to frame index</remarks>
-        private readonly IDictionary<FrameType, FrameSetContainer> m_frameTypeInfo;
-
-        /// <summary>
-        /// Tracks the frame parameter types that were not recognized
-        /// </summary>
-        private static readonly SortedSet<int> m_UnrecognizedFrameParamTypes = new SortedSet<int>();
-
-        /// <summary>
-        /// Frame type with MS1 data
-        /// </summary>
-        private int m_frameTypeMS1;
-
-        /// <summary>
-        /// Sqlite command for getting bin data
-        /// </summary>
-        private SQLiteCommand m_getBinDataCommand;
-
-        // v1.2 prepared statements
-
-        /// <summary>
-        /// Sqlite command for getting data count per frame
-        /// </summary>
-        private SQLiteCommand m_getCountPerFrameCommand;
-
-        /// <summary>
-        /// Sqlite command for getting file bytes stored in a table
-        /// </summary>
-        private SQLiteCommand m_getFileBytesCommand;
-
-        /// <summary>
-        /// Sqlite command for getting the legacy frame parameters
-        /// </summary>
-        private SQLiteCommand m_getFrameParametersCommand;
-
-        /// <summary>
-        /// Sqlite command for getting the parameters from Frame_Params
-        /// </summary>
-        private SQLiteCommand m_getFrameParamsCommand;
-
-        /// <summary>
-        /// Sqlite command for getting a list of the scans for a given frame, along with the NonZeroCount, BPI, BPI_MZ, and TIC
-        /// </summary>
-        private SQLiteCommand m_getFrameScansCommand;
-
-        /// <summary>
-        /// Sqlite command for getting frames and scans by descending intensity
-        /// </summary>
-        private SQLiteCommand m_getFramesAndScanByDescendingIntensityCommand;
-
-        /// <summary>
-        /// Sqlite command for getting a spectrum
-        /// </summary>
-        private SQLiteCommand m_getSpectrumCommand;
-
-        /// <summary>
-        /// Spectrum cache list
-        /// </summary>
-        /// <remarks>
-        /// Holds the mass spectra for the 10 most recently accessed frames (or frame ranges if frames were summed)
-        /// Can adjust the number of spectra to cache using SpectraToCache
-        /// Spectra are removed from the cache if the memory usage exceeds MaxSpectrumCacheMemoryMB
-        /// </remarks>
-        private readonly List<SpectrumCache> m_spectrumCacheList;
-
-        private int m_maxSpectrumCacheMemoryMB;
-
-        /// <summary>
-        /// Maximum memory to allow the spectrum cache to utilize (defaults to 750 MB)
-        /// </summary>
-        public int MaxSpectrumCacheMemoryMB
-        {
-            get { return m_maxSpectrumCacheMemoryMB; }
-            set
-            {
-                if (value < 25)
-                    value = 25;
-                m_maxSpectrumCacheMemoryMB = value;
-            }
-        }
-
-
-        private int m_spectraToCache;
-
-        /// <summary>
-        /// Number of spectra to cache (defaults to 10)
-        /// </summary>
-        /// <remarks>Set this to a smaller value if you are encountering OutOfMemory exceptions</remarks>
-        public int SpectraToCache
-        {
-            get { return m_spectraToCache; }
-            set
-            {
-                if (value < 2)
-                    value = 2;
-                m_spectraToCache = value;
-            }
-        }
-
-        /// <summary>
-        /// UIMF file path
-        /// </summary>
-        private readonly string m_uimfFilePath;
-
-        #endregion
-
-        #region Constructors and Destructors
-
-        /// <summary>
-        /// Initializes a new instance of the <see cref="DataReader"/> class.
-        /// </summary>
-        /// <param name="fileName">
-        /// Path to the UIMF file
-        /// </param>
-        /// <exception cref="Exception">
-        /// </exception>
-        /// <exception cref="FileNotFoundException">
-        /// </exception>
-        public DataReader(string fileName)
-        {
-            m_errMessageCounter = 0;
-            m_spectraToCache = 10;
-            m_maxSpectrumCacheMemoryMB = 750;
-
-            m_calibrationTable = new double[0];
-            m_spectrumCacheList = new List<SpectrumCache>();
-            m_frameTypeInfo = new Dictionary<FrameType, FrameSetContainer>();
-
-            FileSystemInfo uimfFileInfo = new FileInfo(fileName);
-
-            if (!uimfFileInfo.Exists)
-            {
-                throw new FileNotFoundException("UIMF file not found: " + uimfFileInfo.FullName);
-            }
-
-            // Note: providing true for parseViaFramework as a workaround for reading SqLite files located on UNC or in readonly folders
-            string connectionString = "Data Source = " + uimfFileInfo.FullName + "; Version=3; DateTimeFormat=Ticks;";
-            m_dbConnection = new SQLiteConnection(connectionString, true);
-
-            try
-            {
-                m_dbConnection.Open();
-                m_uimfFilePath = uimfFileInfo.FullName;
-
-                CacheGlobalParameters();
-
-                // Initialize the frame parameters and scan info caches
-                m_CachedFrameParameters = new Dictionary<int, FrameParams>();
-
-                m_CachedScanInfo = new Dictionary<int, List<ScanInfo>>();
-
-                // Initialize the variable used to track missing columns when reading legacy parameters
-                m_LegacyFrameParametersMissingColumns = new SortedSet<string>();
-
-                // Look for the Frame_Parameters and Frame_Params tables
-                m_UsingLegacyFrameParameters = UsingLegacyFrameParams(m_dbConnection, out m_HasLegacyFrameParameters);
-
-                LoadPrepStmts();
-
-                // Update the frame parameter keys
-                GetFrameParameterKeys(true);
-
-                var frameList = GetMasterFrameList();
-                int firstFrameNumber = -1;
-
-                if (frameList.Count > 0)
-                {
-                    firstFrameNumber = frameList.First().Key;
-                }
-
-                if (m_HasLegacyFrameParameters)
-                {
-                    // Read the parameters for the first frame so that m_LegacyFrameParametersMissingColumns will be up to date
-                    GetFrameParams(firstFrameNumber);
-                }
-
-                // Lookup whether the pressure columns are in torr or mTorr
-                DeterminePressureUnits(firstFrameNumber);
-
-                // Find out if the MS1 Frames are labeled as 0 or 1.
-                DetermineFrameTypes();
-
-                // Discover and store info about each frame type
-                FillOutFrameInfo();
-
-                m_doesContainBinCentricData = DoesContainBinCentricData();
-            }
-            catch (Exception ex)
-            {
-                throw new Exception("Failed to open UIMF file: " + ex);
-            }
-        }
-
-        #endregion
-
-        #region Enums
-
-        /// <summary>
-        /// Frame type.
-        /// </summary>
-        public enum FrameType
-        {
-            /// <summary>
-            /// MS1
-            /// </summary>
-            MS1 = 1,
-
-            /// <summary>
-            /// MS2
-            /// </summary>
-            MS2 = 2,
-
-            /// <summary>
-            /// Calibration
-            /// </summary>
-            Calibration = 3,
-
-            /// <summary>
-            /// Prescan
-            /// </summary>
-            Prescan = 4
-        }
-
-        /// <summary>
-        /// Tolerance type.
-        /// </summary>
-        public enum ToleranceType
-        {
-            /// <summary>
-            /// Parts per million
-            /// </summary>
-            PPM = 1,
-
-            /// <summary>
-            /// Thomsons
-            /// </summary>
-            Thomson = 2
-        }
-
-        #endregion
-
-        #region Public Properties
-
-        public SQLiteConnection DBConnection
-        {
-            get { return m_dbConnection; }
-        }
-
-        public bool HasFrameParamsTable
-        {
-            get { return !m_UsingLegacyFrameParameters; }
-        }
-
-        public bool HasLegacyFrameParameters {
-            get { return m_HasLegacyFrameParameters; }
-        }
-
-        /// <summary>
-        /// Gets or sets a value indicating whether pressure is millitorr.
-        /// </summary>
-        public bool PressureIsMilliTorr { get; set; }
-
-        /// <summary>
-        /// Gets the tenths of nano seconds per bin.
-        /// </summary>
-        public double TenthsOfNanoSecondsPerBin
-        {
-            get { return m_globalParameters.BinWidth * 10.0; }
-        }
-
-        /// <summary>
-        /// Gets the uimf file path.
-        /// </summary>
-        public string UimfFilePath
-        {
-            get { return m_uimfFilePath; }
-        }
-
-        #endregion
-
-        #region Public Methods and Operators
-
-        /// <summary>
-        /// Looks for the given column on the given table in the SqLite database
-        /// Note that table names are case sensitive
-        /// </summary>
-        /// <param name="oConnection">
-        /// </param>
-        /// <param name="tableName">
-        /// </param>
-        /// <param name="columnName">
-        /// The column Name.
-        /// </param>
-        /// <returns>
-        /// True if the column exists<see cref="bool"/>.
-        /// </returns>
-        public static bool ColumnExists(SQLiteConnection oConnection, string tableName, string columnName)
-        {
-            bool columnExists = false;
-
-            using (
-                var cmd = new SQLiteCommand(oConnection)
-                {
-                    CommandText =
-                        "SELECT sql FROM sqlite_master WHERE type='table' And tbl_name = '"
-                        + tableName + "'"
-                })
-            {
-                using (SQLiteDataReader reader = cmd.ExecuteReader())
-                {
-                    if (reader.Read())
-                    {
-                        string sql = reader.GetString(0);
-
-                        // Replace the first open parenthese with a comma
-                        int charIndex = sql.IndexOf("(");
-                        if (charIndex > 0)
-                        {
-                            sql = sql.Substring(0, charIndex - 1) + ',' + sql.Substring(charIndex + 1);
-                        }
-
-                        // Extract the column names using a RegEx
-                        var reColumns = new Regex(@", *([\w()0-9]+)", RegexOptions.Compiled);
-                        var reMatches = reColumns.Matches(sql);
-
-                        var lstColumns = (from Match reMatch in reMatches select reMatch.Groups[1].Value).ToList();
-
-                        if (lstColumns.Contains(columnName))
-                        {
-                            columnExists = true;
-                        }
-                    }
-                }
-            }
-
-            return columnExists;
-        }
-
-        /// <summary>
-        /// Compute the spacing between the two midpoint bins in a given frame
-        /// </summary>
-        /// <param name="frameNumber">Frame number</param>
-        /// <returns>Spacing between bins (in Thompsons)</returns>
-        public double GetDeltaMz(int frameNumber)
-        {
-            // Determine the bin number at the midpoint
-            var startBin = m_globalParameters.Bins / 2;
-            if (startBin < 0)
-                startBin = 0;
-
-            return GetDeltaMz(frameNumber, startBin);
-        }
-
-        /// <summary>
-        /// Compute the spacing between any two adjacent bins in a given frame
-        /// </summary>
-        /// <param name="frameNumber">Frame number</param>
-        /// <param name="startBin">Starting bin nuber</param>
-        /// <returns>Spacing between bins (in Thompsons)</returns>
-        public double GetDeltaMz(int frameNumber, int startBin)
-        {
-            var frameParams = GetFrameParams(frameNumber);
-            double calibrationSlope = frameParams.CalibrationSlope;
-            double calibrationIntercept = frameParams.CalibrationIntercept;
-
-            var mz1 = ConvertBinToMZ(
-                calibrationSlope,
-                calibrationIntercept,
-                m_globalParameters.BinWidth,
-                m_globalParameters.TOFCorrectionTime,
-                startBin);
-
-            var mz2 = ConvertBinToMZ(
-                calibrationSlope,
-                calibrationIntercept,
-                m_globalParameters.BinWidth,
-                m_globalParameters.TOFCorrectionTime,
-                startBin + 1);
-
-            var deltaMz = mz2 - mz1;
-            return deltaMz;
-        }
-
-
-        /// <summary>
-        /// Convert bin to mz.
-        /// </summary>
-        /// <param name="slope">
-        /// Slope.
-        /// </param>
-        /// <param name="intercept">
-        /// Intercept.
-        /// </param>
-        /// <param name="binWidth">
-        /// Bin width (in ns)
-        /// </param>
-        /// <param name="correctionTimeForTOF">
-        /// Correction time for tof.
-        /// </param>
-        /// <param name="bin">
-        /// Bin number
-        /// </param>
-        /// <returns>
-        /// m/z<see cref="double"/>.
-        /// </returns>
-        public static double ConvertBinToMZ(
-            double slope,
-            double intercept,
-            double binWidth,
-            double correctionTimeForTOF,
-            int bin)
-        {
-            double t = bin * binWidth / 1000;
-            double term1 = slope * (t - correctionTimeForTOF / 1000 - intercept);
-            return term1 * term1;
-        }
-
-        /// <summary>
-        /// Returns the bin value that corresponds to an m/z value.  
-        /// NOTE: this may not be accurate if the UIMF file uses polynomial calibration values  (eg.  FrameParameter A2)
-        /// </summary>
-        /// <param name="slope">
-        /// </param>
-        /// <param name="intercept">
-        /// </param>
-        /// <param name="binWidth">Bin width (in ns)
-        /// </param>
-        /// <param name="correctionTimeForTOF">
-        /// </param>
-        /// <param name="targetMZ">
-        /// </param>
-        /// <returns>
-        /// Bin number<see cref="double"/>.
-        /// </returns>
-        public static double GetBinClosestToMZ(
-            double slope,
-            double intercept,
-            double binWidth,
-            double correctionTimeForTOF,
-            double targetMZ)
-        {
-            // NOTE: this may not be accurate if the UIMF file uses polynomial calibration values  (eg.  FrameParameter A2)
-            double binCorrection = (correctionTimeForTOF / 1000) / binWidth;
-            double bin = (Math.Sqrt(targetMZ) / slope + intercept) / binWidth * 1000;
-
-            // TODO:  have a test case with a TOFCorrectionTime > 0 and verify the binCorrection adjustment
-            return bin + binCorrection;
-        }
-
-        /// <summary>
-        /// Get global parameters from table.
-        /// </summary>
-        /// <param name="oUimfDatabaseConnection">
-        /// UIMF database connection.
-        /// </param>
-        /// <returns>
-        /// Global parameters object
-        /// </returns>
-        /// <exception cref="Exception">
-        /// </exception>
-#pragma warning disable 612, 618
-        private GlobalParameters GetGlobalParametersFromTable(SQLiteConnection oUimfDatabaseConnection)
-        {
-            var globalParameters = new GlobalParameters();
-#pragma warning restore 612, 618
-
-            using (var dbCommand = oUimfDatabaseConnection.CreateCommand())
-            {
-                dbCommand.CommandText = "SELECT * FROM Global_Parameters";
-
-                using (SQLiteDataReader reader = dbCommand.ExecuteReader())
-                {
-                    while (reader.Read())
-                    {
-                        try
-                        {
-                            globalParameters.BinWidth = Convert.ToDouble(reader["BinWidth"]);
-                            globalParameters.DateStarted = Convert.ToString(reader["DateStarted"]);
-                            globalParameters.NumFrames = Convert.ToInt32(reader["NumFrames"]);
-                            globalParameters.TimeOffset = Convert.ToInt32(reader["TimeOffset"]);
-                            globalParameters.BinWidth = Convert.ToDouble(reader["BinWidth"]);
-                            globalParameters.Bins = Convert.ToInt32(reader["Bins"]);
-                            try
-                            {
-                                globalParameters.TOFCorrectionTime = Convert.ToSingle(reader["TOFCorrectionTime"]);
-                            }
-                            catch
-                            {
-                                m_errMessageCounter++;
-                                Console.WriteLine(
-                                    "Warning: this UIMF file is created with an old version of IMF2UIMF (TOFCorrectionTime is missing from the Global_Parameters table), please get the newest version from \\\\floyd\\software");
-                            }
-
-                            globalParameters.Prescan_TOFPulses = Convert.ToInt32(reader["Prescan_TOFPulses"]);
-                            globalParameters.Prescan_Accumulations = Convert.ToInt32(reader["Prescan_Accumulations"]);
-                            globalParameters.Prescan_TICThreshold = Convert.ToInt32(reader["Prescan_TICThreshold"]);
-                            globalParameters.Prescan_Continuous = Convert.ToBoolean(reader["Prescan_Continuous"]);
-                            globalParameters.Prescan_Profile = Convert.ToString(reader["Prescan_Profile"]);
-                            globalParameters.FrameDataBlobVersion =
-                                (float)Convert.ToDouble(reader["FrameDataBlobVersion"]);
-                            globalParameters.ScanDataBlobVersion =
-                                (float)Convert.ToDouble(reader["ScanDataBlobVersion"]);
-                            globalParameters.TOFIntensityType = Convert.ToString(reader["TOFIntensityType"]);
-                            globalParameters.DatasetType = Convert.ToString(reader["DatasetType"]);
-                            try
-                            {
-                                globalParameters.InstrumentName = Convert.ToString(reader["Instrument_Name"]);
-                            }
-                            // ReSharper disable once EmptyGeneralCatchClause
-                            catch
-                            {
-                                // Likely an old .UIMF file that does not have column Instrument_Name
-                                globalParameters.InstrumentName = string.Empty;
-                            }
-                        }
-                        catch (Exception ex)
-                        {
-                            throw new Exception("Failed to get global parameters " + ex);
-                        }
-                    }
-                }
-
-                // Examine globalParameters.DateStarted; it should be one of these forms:
-                //   A text-based date, like "5/2/2011 4:26:59 PM"; example: Sarc_MS2_26_2Apr11_Cheetah_11-02-18_inverse.uimf
-                //   A text-based date (no time info), like "Thursday, January 13, 2011"; example: QC_Shew_11_01_pt5_c2_030311_earth_4ms_0001
-                //   A tick-based date, like 129272890050787740 (number of ticks since January 1, 1601); example: BATs_TS_01_c4_Eagle_10-02-06_0000
-
-                try
-                {
-                    var reportedDateStarted = globalParameters.DateStarted;
-                    DateTime dtReportedDateStarted;
-
-                    if (DateTime.TryParse(reportedDateStarted, out dtReportedDateStarted))
-                    {
-                        if (dtReportedDateStarted.Year < 450)
-                        {
-                            // Some .UIMF files have DateStarted values represented by huge integers, e.g. 127805472000000000 or 129145004045937500; example: BATs_TS_01_c4_Eagle_10-02-06_0000
-                            //  These numbers are the number of ticks since 1 January 1601 (where each tick is 100 ns)
-                            //  This value is returned by function GetSystemTimeAsFileTime (see http://en.wikipedia.org/wiki/System_time)
-
-                            //  When SQLite parses these numbers, it converts them to years around 0410
-                            //  To get the correct year, simply add 1600
-
-                            dtReportedDateStarted = dtReportedDateStarted.AddYears(1600);
-                            globalParameters.DateStarted = UIMFDataUtilities.StandardizeDate(dtReportedDateStarted);
-                        }
-                    }
-
-                }
-                // ReSharper disable once EmptyGeneralCatchClause
-                catch (Exception)
-                {
-                    // Ignore errors here
-                }
-            }
-
-            return globalParameters;
-        }
-
-        /// <summary>
-        /// Looks for the given table in the SqLite database
-        /// Note that table names are case sensitive
-        /// </summary>
-        /// <param name="oConnection">
-        /// </param>
-        /// <param name="tableName">
-        /// </param>
-        /// <returns>
-        /// True if the table exists<see cref="bool"/>.
-        /// </returns>
-        public static bool TableExists(SQLiteConnection oConnection, string tableName)
-        {
-            bool hasRows;
-
-            using (var cmd = new SQLiteCommand(oConnection)
-            {
-                CommandText = "SELECT name " +
-                              "FROM sqlite_master " +
-                              "WHERE type='table' And tbl_name = '" + tableName + "'"
-            })
-            {
-                using (SQLiteDataReader reader = cmd.ExecuteReader())
-                {
-                    hasRows = reader.HasRows;
-                }
-            }
-
-            return hasRows;
-        }
-
-        /// <summary>
-        /// Looks for the given index in the SqLite database
-        /// Note that index names are case sensitive
-        /// </summary>
-        /// <param name="uimfWriterConnection">
-        /// </param>
-        /// <param name="indexName">
-        /// </param>
-        /// <returns>
-        /// True if the index exists<see cref="bool"/>.
-        /// </returns>
-        public static bool IndexExists(SQLiteConnection uimfWriterConnection, string indexName)
-        {
-            bool hasRows;
-
-            using (
-                var cmd = new SQLiteCommand(uimfWriterConnection)
-                {
-                    CommandText = "SELECT name FROM " +
-                                  "sqlite_master " +
-                                  "WHERE type='index' AND " + "name = '" + indexName + "'"
-                })
-            {
-                using (SQLiteDataReader reader = cmd.ExecuteReader())
-                {
-                    hasRows = reader.HasRows;
-                }
-            }
-
-            return hasRows;
-        }
-
-        /// <summary>
-        /// Check whether a table has a column
-        /// </summary>
-        /// <param name="oConnection">
-        /// Sqlite connection
-        /// </param>
-        /// <param name="tableName">
-        /// Table name
-        /// </param>
-        /// <param name="columnName">
-        /// Column name.
-        /// </param>
-        /// <returns>
-        /// True if the table contains the specified column<see cref="bool"/>.
-        /// </returns>
-        public static bool TableHasColumn(SQLiteConnection oConnection, string tableName, string columnName)
-        {
-            bool hasColumn;
-
-            using (
-                var cmd = new SQLiteCommand(oConnection)
-                {
-                    CommandText = "Select * From '" + tableName + "' Limit 1;"
-                })
-            {
-                using (SQLiteDataReader reader = cmd.ExecuteReader())
-                {
-                    hasColumn = reader.GetOrdinal(columnName) >= 0;
-                }
-            }
-
-            return hasColumn;
-        }
-
-        /// <summary>
-        /// Retrieves a given frame (or frames) and sums them in order to be viewed on a heatmap view or other 2D representation visually. 
-        /// </summary>
-        /// <param name="startFrameNumber">
-        /// </param>
-        /// <param name="endFrameNumber">
-        /// </param>
-        /// <param name="flagTOF">
-        /// </param>
-        /// <param name="startScan">
-        /// </param>
-        /// <param name="endScan">
-        /// </param>
-        /// <param name="startBin">
-        /// </param>
-        /// <param name="endBin">
-        /// </param>
-        /// <param name="xCompression">
-        /// </param>
-        /// <param name="yCompression">
-        /// </param>
-        /// <returns>
-        /// Frame data to be utilized in visualization as a multidimensional array
-        /// </returns>
-        /// <remarks>
-        /// This function is used by the UIMF Viewer and by Atreyu
-        /// </remarks>
-        public double[,] AccumulateFrameData(
-            int startFrameNumber,
-            int endFrameNumber,
-            bool flagTOF,
-            int startScan,
-            int endScan,
-            int startBin,
-            int endBin,
-            double xCompression,
-            double yCompression)
-        {
-            if (endFrameNumber - startFrameNumber < 0)
-            {
-                throw new ArgumentException("Start frame cannot be greater than end frame", "endFrameNumber");
-            }
-
-            int width = endScan - startScan + 1;
-<<<<<<< HEAD
-            int height = endBin - startBin + 1;
-            height = (yCompression > 1) ? (int)Math.Round(height / yCompression) : height;
-=======
-            var height = endBin - startBin + 1;
-            if (yCompression > 1)
-            {
-                height = (int)Math.Round(height / yCompression);
-            }
-
->>>>>>> 5365c188
-            var frameData = new double[width, height];
-
-            for (int currentFrameNumber = startFrameNumber; currentFrameNumber <= endFrameNumber; currentFrameNumber++)
-            {
-                var streamBinIntensity = new byte[m_globalParameters.Bins * 4];
-
-                // Create a calibration lookup table -- for speed
-                m_calibrationTable = new double[height];
-                if (flagTOF)
-                {
-                    for (int i = 0; i < height; i++)
-                    {
-                        m_calibrationTable[i] = startBin + (i * (double)(endBin - startBin) / height);
-                    }
-                }
-                else
-                {
-                    var frameParams = GetFrameParams(currentFrameNumber);
-                    var mzCalibrator = GetMzCalibrator(frameParams);
-
-                    if (Math.Abs(frameParams.CalibrationSlope) < Single.Epsilon)
-                        Console.WriteLine(" ... Warning, CalibrationSlope is 0 for frame " + currentFrameNumber);
-
-                    double mzMin =
-                        mzCalibrator.TOFtoMZ(
-                            (float)((startBin / m_globalParameters.BinWidth) * TenthsOfNanoSecondsPerBin));
-                    double mzMax =
-                        mzCalibrator.TOFtoMZ((float)((endBin / m_globalParameters.BinWidth) * TenthsOfNanoSecondsPerBin));
-
-                    for (int i = 0; i < height; i++)
-                    {
-                        m_calibrationTable[i] = mzCalibrator.MZtoTOF(mzMin + (i * (mzMax - mzMin) / height))
-                                                * m_globalParameters.BinWidth / TenthsOfNanoSecondsPerBin;
-                    }
-                }
-
-                // This function extracts intensities from selected scans and bins in a single frame 
-                // and returns a two-dimensional array intensities[scan][bin]
-                // frameNum is mandatory and all other arguments are optional
-                using (var dbCommand = m_dbConnection.CreateCommand())
-                {
-                    dbCommand.CommandText = "SELECT ScanNum, Intensities " +
-                                            "FROM Frame_Scans " +
-                                            "WHERE FrameNum = " + currentFrameNumber +
-                                            " AND ScanNum >= " + startScan +
-                                            " AND ScanNum <= " + (startScan + width - 1);
-
-                    using (SQLiteDataReader reader = dbCommand.ExecuteReader())
-                    {
-
-                        // accumulate the data into the plot_data
-                        if (yCompression <= 1)
-                        {
-                            AccumulateFrameDataNoCompression(reader, width, startScan, startBin, endBin, ref frameData,
-                                                             ref streamBinIntensity);
-                        }
-                        else
-                        {
-                            AccumulateFrameDataWithCompression(reader, width, height, startScan, startBin, endBin,
-                                                               ref frameData, ref streamBinIntensity);
-                        }
-                    }
-                }
-            }
-
-            return frameData;
-        }
-
-        private void AccumulateFrameDataNoCompression(
-            SQLiteDataReader reader,
-            int width,
-            int startScan,
-            int startBin,
-            int endBin,
-            ref double[,] frameData,
-            ref byte[] streamBinIntensity)
-        {
-            for (int scansData = 0; (scansData < width) && reader.Read(); scansData++)
-            {
-                int currentScan = Convert.ToInt32(reader["ScanNum"]) - startScan;
-                var compressedBinIntensity = (byte[])(reader["Intensities"]);
-
-                if (compressedBinIntensity.Length == 0)
-                {
-                    continue;
-                }
-
-                int indexCurrentBin = 0;
-                int decompressLength = LZFCompressionUtil.Decompress(
-                    ref compressedBinIntensity,
-                    compressedBinIntensity.Length,
-                    ref streamBinIntensity,
-                    m_globalParameters.Bins * DATASIZE);
-
-                for (int binValue = 0;
-                    (binValue < decompressLength) && (indexCurrentBin <= endBin);
-                    binValue += DATASIZE)
-                {
-                    int intBinIntensity = BitConverter.ToInt32(streamBinIntensity, binValue);
-
-                    if (intBinIntensity < 0)
-                    {
-                        indexCurrentBin += -intBinIntensity; // concurrent zeros
-                    }
-                    else if (indexCurrentBin < startBin)
-                    {
-                        indexCurrentBin++;
-                    }
-                    else if (indexCurrentBin > endBin)
-                    {
-                        break;
-                    }
-                    else
-                    {
-                        frameData[currentScan, indexCurrentBin - startBin] += intBinIntensity;
-                        indexCurrentBin++;
-                    }
-                }
-            }
-        }
-
-        private void AccumulateFrameDataWithCompression(
-            SQLiteDataReader reader,
-            int width,
-            int height,
-            int startScan,
-            int startBin,
-            int endBin,
-            ref double[,] frameData,
-            ref byte[] streamBinIntensity)
-        {
-            // each pixel accumulates more than 1 bin of data
-            for (int scansData = 0; (scansData < width) && reader.Read(); scansData++)
-            {
-                int currentScan = Convert.ToInt32(reader["ScanNum"]) - startScan;
-
-                var compressedBinIntensity = (byte[])(reader["Intensities"]);
-
-                if (compressedBinIntensity.Length == 0)
-                {
-                    continue;
-                }
-
-                int indexCurrentBin = 0;
-                int decompressLength = LZFCompressionUtil.Decompress(
-                    ref compressedBinIntensity,
-                    compressedBinIntensity.Length,
-                    ref streamBinIntensity,
-                    m_globalParameters.Bins * DATASIZE);
-
-                int pixelY = 1;
-
-                for (int binValue = 0;
-                    (binValue < decompressLength) && (indexCurrentBin < endBin);
-                    binValue += DATASIZE)
-                {
-                    int intBinIntensity = BitConverter.ToInt32(streamBinIntensity, binValue);
-
-                    if (intBinIntensity < 0)
-                    {
-                        indexCurrentBin += -intBinIntensity; // concurrent zeros
-                    }
-                    else if (indexCurrentBin < startBin)
-                    {
-                        indexCurrentBin++;
-                    }
-                    else if (indexCurrentBin > endBin)
-                    {
-                        break;
-                    }
-                    else
-                    {
-                        double calibratedBin = indexCurrentBin;
-
-                        for (int i = pixelY; i < height; i++)
-                        {
-                            if (m_calibrationTable[i] > calibratedBin)
-                            {
-                                pixelY = i;
-                                frameData[currentScan, pixelY] += intBinIntensity;
-                                break;
-                            }
-                        }
-
-                        indexCurrentBin++;
-                    }
-                }
-            }
-        }
-
-        /// <summary>
-        /// Clones this database, but doesn't copy data in tables sTablesToSkipCopyingData.
-        /// If a table is skipped, data will still copy for the frame types specified in eFrameScanFrameTypeDataToAlwaysCopy.
-        /// </summary>
-        /// <param name="targetDBPath">
-        /// The desired path of the newly cloned UIMF file.
-        /// </param>
-        /// <param name="tablesToSkip">
-        /// A list of table names (e.g. Frame_Scans) that should not be copied.
-        /// </param>
-        /// <param name="frameTypesToAlwaysCopy">
-        /// A list of FrameTypes that should ALWAYS be copied. 
-        /// 		e.g. If "Frame_Scans" is passed into tablesToSkip, data will still be inserted into "Frame_Scans" for these Frame Types.
-        /// </param>
-        /// <returns>
-        /// True if success, false if a problem
-        /// </returns>
-        public bool CloneUIMF(string targetDBPath, List<string> tablesToSkip, List<FrameType> frameTypesToAlwaysCopy)
-        {
-            string sCurrentTable = string.Empty;
-
-            try
-            {
-                // Get list of tables in source DB
-                Dictionary<string, string> dctTableInfo = CloneUIMFGetObjects("table");
-
-                // Delete the "sqlite_sequence" database from dctTableInfo if present
-                if (dctTableInfo.ContainsKey("sqlite_sequence"))
-                {
-                    dctTableInfo.Remove("sqlite_sequence");
-                }
-
-                // Get list of indices in source DB
-                Dictionary<string, string> dctIndexInfo = CloneUIMFGetObjects("index");
-
-                if (File.Exists(targetDBPath))
-                {
-                    File.Delete(targetDBPath);
-                }
-
-                try
-                {
-                    // Note: providing true for parseViaFramework as a workaround for reading SqLite files located on UNC or in readonly folders
-                    string sTargetConnectionString = "Data Source = " + targetDBPath +
-                                                     "; Version=3; DateTimeFormat=Ticks;";
-                    var cnTargetDB = new SQLiteConnection(sTargetConnectionString, true);
-
-                    cnTargetDB.Open();
-                    using (var cmdTargetDB = cnTargetDB.CreateCommand())
-                    {
-
-                        // Create each table
-                        foreach (KeyValuePair<string, string> kvp in dctTableInfo)
-                        {
-                            if (!string.IsNullOrEmpty(kvp.Value))
-                            {
-                                sCurrentTable = string.Copy(kvp.Key);
-                                cmdTargetDB.CommandText = kvp.Value;
-                                cmdTargetDB.ExecuteNonQuery();
-                            }
-                        }
-
-                        foreach (KeyValuePair<string, string> kvp in dctIndexInfo)
-                        {
-                            if (!string.IsNullOrEmpty(kvp.Value))
-                            {
-                                sCurrentTable = kvp.Key + " (create index)";
-                                cmdTargetDB.CommandText = kvp.Value;
-                                cmdTargetDB.ExecuteNonQuery();
-                            }
-                        }
-
-                        try
-                        {
-                            cmdTargetDB.CommandText = "ATTACH DATABASE '" + m_uimfFilePath + "' AS SourceDB;";
-                            cmdTargetDB.ExecuteNonQuery();
-
-                            // Populate each table
-                            foreach (KeyValuePair<string, string> kvp in dctTableInfo)
-                            {
-                                sCurrentTable = string.Copy(kvp.Key);
-
-                                if (!tablesToSkip.Contains(sCurrentTable))
-                                {
-                                    string sSql = "INSERT INTO main." + sCurrentTable + " SELECT * FROM SourceDB." +
-                                                  sCurrentTable + ";";
-
-                                    cmdTargetDB.CommandText = sSql;
-                                    cmdTargetDB.ExecuteNonQuery();
-                                }
-                                else
-                                {
-                                    if (sCurrentTable.ToLower() == "Frame_Scans".ToLower() &&
-                                        frameTypesToAlwaysCopy != null
-                                        && frameTypesToAlwaysCopy.Count > 0)
-                                    {
-                                        // Explicitly copy data for the frame types defined in eFrameScanFrameTypeDataToAlwaysCopy
-                                        foreach (FrameType frameType in frameTypesToAlwaysCopy)
-                                        {
-                                            string sSql = "INSERT INTO main." + sCurrentTable +
-                                                          " SELECT * FROM SourceDB." + sCurrentTable
-                                                          + " WHERE FrameNum IN (";
-
-                                            if (m_UsingLegacyFrameParameters)
-                                            {
-                                                sSql += "SELECT FrameNum " +
-                                                        "FROM Frame_Parameters " +
-                                                        "WHERE FrameType = " + GetFrameTypeInt(frameType);
-                                            }
-                                            else
-                                            {
-                                                sSql += "SELECT FrameNum " +
-                                                        "FROM Frame_Params " +
-                                                        "WHERE ParamID = " + (int)FrameParamKeyType.FrameType +
-                                                        " AND ParamValue = " + GetFrameTypeInt(frameType);
-                                            }
-
-                                            sSql += ");";
-
-                                            cmdTargetDB.CommandText = sSql;
-                                            cmdTargetDB.ExecuteNonQuery();
-                                        }
-                                    }
-                                }
-                            }
-
-                            sCurrentTable = "(DETACH DATABASE)";
-
-                            // Detach the source DB
-                            cmdTargetDB.CommandText = "DETACH DATABASE 'SourceDB';";
-                            cmdTargetDB.ExecuteNonQuery();
-                        }
-                        catch (Exception ex)
-                        {
-                            throw new Exception("Error copying data into cloned database, table " + sCurrentTable, ex);
-                        }
-
-                    }
-                    cnTargetDB.Close();
-                }
-                catch (Exception ex)
-                {
-                    throw new Exception("Error initializing cloned database, table " + sCurrentTable, ex);
-                }
-            }
-            catch (Exception ex)
-            {
-                throw new Exception("Error cloning database: " + ex.Message, ex);
-            }
-
-            return true;
-        }
-
-        /// <summary>
-        /// Dispose this class
-        /// </summary>
-        /// <exception cref="Exception">
-        /// </exception>
-        public void Dispose()
-        {
-            try
-            {
-                UnloadPrepStmts();
-
-                if (m_dbConnection != null)
-                {
-                    m_dbConnection.Close();
-                    if (m_dbConnection != null)
-                    {
-                        m_dbConnection.Dispose();
-                    }
-                }
-            }
-            catch (ObjectDisposedException)
-            {
-                // Ignore this error
-            }
-            catch (Exception ex)
-            {
-                throw new Exception("Failed to close UIMF file " + ex);
-            }
-        }
-
-        /// <summary>
-        /// Runs a query to see if the bin centric data exists in this UIMF file
-        /// </summary>
-        /// <returns>true if the bin centric data exists, false otherwise</returns>
-        public bool DoesContainBinCentricData()
-        {
-            return TableExists("Bin_Intensities");
-        }
-
-        /// <summary>
-        /// Get the frame type description.
-        /// </summary>
-        /// <param name="frameType">
-        /// Frame type.
-        /// </param>
-        /// <returns>
-        /// Frame type text<see cref="string"/>.
-        /// </returns>
-        /// <exception cref="InvalidCastException">
-        /// </exception>
-        public string FrameTypeDescription(FrameType frameType)
-        {
-            switch (frameType)
-            {
-                case FrameType.MS1:
-                    return "MS";
-                case FrameType.MS2:
-                    return "MS/MS";
-                case FrameType.Calibration:
-                    return "Calibration";
-                case FrameType.Prescan:
-                    return "Prescan";
-                default:
-                    throw new InvalidCastException("Invalid frame type: " + frameType);
-            }
-        }
-
-        /// <summary>
-        /// Returns the x,y,z arrays needed for a surface plot for the elution of the species in both the LC and drifttime dimensions
-        /// </summary>
-        /// <param name="startFrameNumber">
-        /// </param>
-        /// <param name="endFrameNumber">
-        /// </param>
-        /// <param name="frameType">
-        /// </param>
-        /// <param name="startScan">
-        /// </param>
-        /// <param name="endScan">
-        /// </param>
-        /// <param name="targetMZ">
-        /// </param>
-        /// <param name="toleranceInMZ">
-        /// </param>
-        /// <param name="frameValues">
-        /// </param>
-        /// <param name="scanValues">
-        /// </param>
-        /// <param name="intensities">
-        /// </param>
-        public void Get3DElutionProfile(
-            int startFrameNumber,
-            int endFrameNumber,
-            FrameType frameType,
-            int startScan,
-            int endScan,
-            double targetMZ,
-            double toleranceInMZ,
-            out int[] frameValues,
-            out int[] scanValues,
-            out int[] intensities)
-        {
-            if ((startFrameNumber > endFrameNumber) || (startFrameNumber < 0))
-            {
-                throw new ArgumentException(
-                    "Failed to get LCProfile. Input startFrame was greater than input endFrame. start_frame="
-                    + startFrameNumber + ", end_frame=" + endFrameNumber);
-            }
-
-            if (startScan > endScan)
-            {
-                throw new ArgumentException("Failed to get 3D profile. Input startScan was greater than input endScan");
-            }
-
-            int lengthOfOutputArrays = (endFrameNumber - startFrameNumber + 1) * (endScan - startScan + 1);
-
-            frameValues = new int[lengthOfOutputArrays];
-            scanValues = new int[lengthOfOutputArrays];
-            intensities = new int[lengthOfOutputArrays];
-
-            int[] lowerUpperBins = GetUpperLowerBinsFromMz(startFrameNumber, targetMZ, toleranceInMZ);
-
-            int[][][] frameIntensities = GetIntensityBlock(
-                startFrameNumber,
-                endFrameNumber,
-                frameType,
-                startScan,
-                endScan,
-                lowerUpperBins[0],
-                lowerUpperBins[1]);
-
-            int counter = 0;
-
-            for (int frameNumber = startFrameNumber; frameNumber <= endFrameNumber; frameNumber++)
-            {
-                for (int scan = startScan; scan <= endScan; scan++)
-                {
-                    int sumAcrossBins = 0;
-                    for (int bin = lowerUpperBins[0]; bin <= lowerUpperBins[1]; bin++)
-                    {
-                        int binIntensity =
-                            frameIntensities[frameNumber - startFrameNumber][scan - startScan][bin - lowerUpperBins[0]];
-                        sumAcrossBins += binIntensity;
-                    }
-
-                    frameValues[counter] = frameNumber;
-                    scanValues[counter] = scan;
-                    intensities[counter] = sumAcrossBins;
-                    counter++;
-                }
-            }
-        }
-
-        /// <summary>
-        /// Extracts BPI from startFrame to endFrame and startScan to endScan and returns an array
-        /// </summary>
-        /// <param name="frameType">Frame type
-        /// </param>
-        /// <param name="startFrameNumber">Start frame number (if startFrameNumber and endFrameNumber are zero, then sum across all frames)
-        /// </param>
-        /// <param name="endFrameNumber">End frame number
-        /// </param>
-        /// <param name="startScan">Start scan number (if StartScan and EndScan are zero, then sum across all scans)
-        /// </param>
-        /// <param name="endScan">End scan number
-        /// </param>
-        /// <returns>
-        /// Array of intensity values, one per frame
-        /// </returns>
-        /// <remarks>
-        /// To obtain BPI values for all scans in a given Frame, use GetFrameScans
-        /// </remarks>
-        public double[] GetBPI(FrameType frameType, int startFrameNumber, int endFrameNumber, int startScan, int endScan)
-        {
-            return GetTicOrBpi(frameType, startFrameNumber, endFrameNumber, startScan, endScan, BPI);
-        }
-
-        /// <summary>
-        /// Extracts BPI (base peak intensity, aka the largest intensity) from startFrame to endFrame and startScan to endScan and returns a dictionary for all frames
-        /// </summary>
-        /// <param name="startFrameNumber">
-        /// If startFrameNumber and endFrameNumber are 0, then returns all frames
-        /// </param>
-        /// <param name="endFrameNumber">
-        /// If startFrameNumber and endFrameNumber are 0, then returns all frames
-        /// </param>
-        /// <param name="startScan">
-        /// If startScan and endScan are 0, then uses all scans
-        /// </param>
-        /// <param name="endScan">
-        /// If startScan and endScan are 0, then uses all scans
-        /// </param>
-        /// <returns>
-        /// Dictionary where keys are frame number and values are the BPI value
-        /// </returns>
-        /// <remarks>
-        /// To obtain BPI values for all scans in a given Frame, use GetFrameScans
-        /// </remarks>
-        public Dictionary<int, double> GetBPIByFrame(
-            int startFrameNumber, int endFrameNumber, 
-            int startScan, int endScan)
-        {
-            return GetTicOrBpiByFrame(
-                startFrameNumber,
-                endFrameNumber,
-                startScan,
-                endScan,
-                BPI,
-                filterByFrameType: false,
-                frameType: FrameType.MS1);
-        }
-
-        /// <summary>
-        /// Extracts BPI from startFrame to endFrame and startScan to endScan and returns a dictionary of the specified frame type
-        /// </summary>
-        /// <param name="startFrameNumber">
-        /// If startFrameNumber and endFrameNumber are 0, then returns all frames
-        /// </param>
-        /// <param name="endFrameNumber">
-        /// If startFrameNumber and endFrameNumber are 0, then returns all frames
-        /// </param>
-        /// <param name="startScan">
-        /// If startScan and endScan are 0, then uses all scans
-        /// </param>
-        /// <param name="endScan">
-        /// If startScan and endScan are 0, then uses all scans
-        /// </param>
-        /// <param name="frameType">
-        /// FrameType to return
-        /// </param>
-        /// <returns>
-        /// Dictionary where keys are frame number and values are the BPI value
-        /// </returns>
-        /// <remarks>
-        /// To obtain BPI values for all scans in a given Frame, use GetFrameScans
-        /// </remarks>
-        public Dictionary<int, double> GetBPIByFrame(
-            int startFrameNumber,
-            int endFrameNumber,
-            int startScan,
-            int endScan,
-            FrameType frameType)
-        {
-            return GetTicOrBpiByFrame(
-                startFrameNumber,
-                endFrameNumber,
-                startScan,
-                endScan,
-                BPI,
-                filterByFrameType: true,
-                frameType: frameType);
-        }
-
-        /// <summary>
-        /// Get calibration table names.
-        /// </summary>
-        /// <returns>
-        /// List of calibration table names
-        /// </returns>
-        /// <exception cref="Exception">
-        /// </exception>
-        public List<string> GetCalibrationTableNames()
-        {
-            var cmd = new SQLiteCommand(m_dbConnection)
-            {
-                CommandText =
-                    "SELECT NAME FROM Sqlite_master WHERE type='table' ORDER BY NAME"
-            };
-            var calibrationTableNames = new List<string>();
-            try
-            {
-                using (SQLiteDataReader reader = cmd.ExecuteReader())
-                {
-                    while (reader.Read())
-                    {
-                        string tableName = Convert.ToString(reader["Name"]);
-                        if (tableName.StartsWith("Calib_"))
-                        {
-                            calibrationTableNames.Add(tableName);
-                        }
-                    }
-                }
-            }
-            catch (Exception ex)
-            {
-                throw new Exception("Exception finding calibration table names: " + ex);
-            }
-
-            return calibrationTableNames;
-        }
-
-        /// <summary>
-        /// Count the number of non zero data points in a frame
-        /// </summary>
-        /// <param name="frameNumber">
-        /// The frame number.
-        /// </param>
-        /// <returns>
-        /// Sum of nonzerocount for the spectra in a frame<see cref="int"/>.
-        /// </returns>
-        public int GetCountPerFrame(int frameNumber)
-        {
-            int countPerFrame = 0;
-            m_getCountPerFrameCommand.Parameters.Clear();
-            m_getCountPerFrameCommand.Parameters.Add(new SQLiteParameter(":FrameNum", frameNumber));
-
-            try
-            {
-                using (var reader = m_getCountPerFrameCommand.ExecuteReader())
-                {
-                    while (reader.Read())
-                    {
-                        countPerFrame = reader.IsDBNull(0) ? 1 : Convert.ToInt32(reader[0]);
-                    }
-
-                }
-            }
-            catch (Exception ex)
-            {
-                Console.WriteLine("Exception looking up sum(nonzerocount) for frame " + frameNumber + ": " + ex.Message);
-                countPerFrame = 1;
-            }
-
-            return countPerFrame;
-        }
-
-        /// <summary>
-        /// Returns the drift time for the given frame and IMS scan, as computed using driftTime = averageTOFLength * scanNum / 1e6
-        /// The drift time is normalized using 'drift time * STANDARD_PRESSURE / framePressure' where STANDARD_PRESSURE = 4
-        /// </summary>
-        /// <param name="frameNum">
-        /// Frame number (1-based)
-        /// </param>
-        /// <param name="scanNum">
-        /// IMS scan number
-        /// Traditionally the first scan in a frame has been scan 0, but we switched to start with Scan 1 in 2015.
-        /// </param>
-        /// <returns>Drift time (milliseconds)</returns>
-        [Obsolete("For clarity, use GetDriftTime with parameter normalizeByPressure")]
-        public double GetDriftTime(int frameNum, int scanNum)
-        {
-            return GetDriftTime(frameNum, scanNum, normalizeByPressure: true);
-        }
-
-        /// <summary>
-        /// Returns the drift time for the given frame and IMS scan, as computed using driftTime = averageTOFLength * scanNum / 1e6
-        /// </summary>
-        /// <param name="frameNum">
-        /// Frame number (1-based)
-        /// </param>
-        /// <param name="scanNum">
-        /// IMS scan number
-        /// Traditionally the first scan in a frame has been scan 0, but we switched to start with Scan 1 in 2015.
-        /// </param>
-        /// <param name="normalizeByPressure">
-        /// If true, then this function will normalize the drift time using 'drift time * STANDARD_PRESSURE / framePressure' where STANDARD_PRESSURE = 4
-        /// </param>
-        /// <returns>Drift time (milliseconds)</returns>
-        public double GetDriftTime(int frameNum, int scanNum, bool normalizeByPressure)
-        {
-            var frameParams = GetFrameParams(frameNum);
-
-            double averageTOFLength = frameParams.GetValueDouble(FrameParamKeyType.AverageTOFLength);
-            double driftTime = averageTOFLength * scanNum / 1e6;
-
-            if (!normalizeByPressure)
-            {
-                return driftTime;
-            }
-
-            // Get the frame pressure (in torr)
-            var framePressure = GetFramePressureForCalculationOfDriftTime(frameParams);
-
-            if (double.IsNaN(framePressure) || Math.Abs(framePressure) < double.Epsilon)
-            {
-                // Return uncorrected drift time
-                return driftTime;
-            }
-
-            // Return drift time corrected for pressure
-            return driftTime * (FRAME_PRESSURE_STANDARD / framePressure);
-        }
-
-        /// <summary>
-        /// Get drift time profile for the given range
-        /// </summary>
-        /// <param name="startFrameNumber">
-        /// Start frame number.
-        /// </param>
-        /// <param name="endFrameNumber">
-        /// End frame number.
-        /// </param>
-        /// <param name="frameType">
-        /// Frame type.
-        /// </param>
-        /// <param name="startScan">
-        /// Start scan.
-        /// </param>
-        /// <param name="endScan">
-        /// End scan.
-        /// </param>
-        /// <param name="targetMZ">
-        /// Target mz.
-        /// </param>
-        /// <param name="toleranceInMZ">
-        /// Tolerance in mz.
-        /// </param>
-        /// <param name="imsScanValues">
-        /// Output: IMS scan values
-        /// </param>
-        /// <param name="intensities">
-        /// Output: intensities
-        /// </param>
-        /// <exception cref="ArgumentException">
-        /// </exception>
-        public void GetDriftTimeProfile(
-            int startFrameNumber,
-            int endFrameNumber,
-            FrameType frameType,
-            int startScan,
-            int endScan,
-            double targetMZ,
-            double toleranceInMZ,
-            ref int[] imsScanValues,
-            ref int[] intensities)
-        {
-            if ((startFrameNumber > endFrameNumber) || (startFrameNumber < 0))
-            {
-                throw new ArgumentException(
-                    "Failed to get DriftTime profile. Input startFrame was greater than input endFrame. start_frame="
-                    + startFrameNumber + ", end_frame=" + endFrameNumber);
-            }
-
-            if ((startScan > endScan) || (startScan < 0))
-            {
-                throw new ArgumentException(
-                    "Failed to get LCProfile. Input startScan was greater than input endScan. startScan=" + startScan +
-                    ", endScan="
-                    + endScan);
-            }
-
-            int lengthOfScanArray = endScan - startScan + 1;
-            imsScanValues = new int[lengthOfScanArray];
-            intensities = new int[lengthOfScanArray];
-
-            int[] lowerAndUpperBinBoundaries = GetUpperLowerBinsFromMz(startFrameNumber, targetMZ, toleranceInMZ);
-
-            int[][][] intensityBlock = GetIntensityBlock(
-                startFrameNumber,
-                endFrameNumber,
-                frameType,
-                startScan,
-                endScan,
-                lowerAndUpperBinBoundaries[0],
-                lowerAndUpperBinBoundaries[1]);
-
-            for (int scanIndex = startScan; scanIndex <= endScan; scanIndex++)
-            {
-                int frameSum = 0;
-                for (int frameIndex = startFrameNumber; frameIndex <= endFrameNumber; frameIndex++)
-                {
-                    int binSum = 0;
-                    for (int bin = lowerAndUpperBinBoundaries[0]; bin <= lowerAndUpperBinBoundaries[1]; bin++)
-                    {
-                        binSum +=
-                            intensityBlock[frameIndex - startFrameNumber][scanIndex - startScan][
-                                bin - lowerAndUpperBinBoundaries[0]];
-                    }
-
-                    frameSum += binSum;
-                }
-
-                intensities[scanIndex - startScan] = frameSum;
-                imsScanValues[scanIndex - startScan] = scanIndex;
-            }
-        }
-
-        /// <summary>
-        /// Method to provide the bytes from tables that store metadata files 
-        /// </summary>
-        /// <param name="tableName">
-        /// </param>
-        /// <returns>
-        /// Byte array
-        /// </returns>
-        public byte[] GetFileBytesFromTable(string tableName)
-        {
-            byte[] byteBuffer = null;
-
-            m_getFileBytesCommand.CommandText = "SELECT FileText from " + tableName;
-
-            if (TableExists(tableName))
-            {
-                using (var reader = m_getFileBytesCommand.ExecuteReader())
-                {
-                    while (reader.Read())
-                    {
-                        byteBuffer = (byte[])reader["FileText"];
-                    }
-                }
-
-            }
-
-            return byteBuffer;
-        }
-
-        /// <summary>
-        /// Get frame and scan list by descending intensity.
-        /// </summary>
-        /// <returns>
-        /// Stack of tuples (FrameNum, ScanNum, BPI)
-        /// </returns>
-        public Stack<int[]> GetFrameAndScanListByDescendingIntensity()
-        {
-            var frameParams = GetFrameParams(1);
-            var scansPerFrame = frameParams.Scans;
-
-            if (scansPerFrame == 0)
-            {
-                scansPerFrame = 100;
-            }
-
-            var tuples = new Stack<int[]>(m_globalParameters.NumFrames * scansPerFrame);
-
-            using (SQLiteDataReader reader = m_getFramesAndScanByDescendingIntensityCommand.ExecuteReader())
-            {
-                while (reader.Read())
-                {
-                    var values = new int[3];
-                    values[0] = reader.GetInt32(0); // FrameNum
-                    values[1] = reader.GetInt32(1); // ScanNum
-                    values[2] = reader.GetInt32(2); // BPI
-
-                    tuples.Push(values);
-                }
-            }
-
-            return tuples;
-        }
-
-        /// <summary>
-        /// Returns the frame numbers for the specified frame_type
-        /// </summary>
-        /// <param name="frameType">
-        /// The frame Type.
-        /// </param>
-        /// <returns>
-        /// Array of frame numbers
-        /// </returns>
-        public int[] GetFrameNumbers(FrameType frameType)
-        {
-            var frameNumberList = new List<int>();
-
-            using (SQLiteCommand dbCommand = m_dbConnection.CreateCommand())
-            {
-                var frameTypeValue = m_frameTypeMS1;
-
-                if (frameType != FrameType.MS1)
-                    frameTypeValue = (int)frameType;
-
-                if (m_UsingLegacyFrameParameters)
-                {
-                    dbCommand.CommandText =
-                        "SELECT DISTINCT(FrameNum) FROM Frame_Parameters WHERE FrameType = :FrameType ORDER BY FrameNum";
-                    dbCommand.Parameters.Add(new SQLiteParameter("FrameType", frameTypeValue));
-
-                    using (SQLiteDataReader reader = dbCommand.ExecuteReader())
-                    {
-                        while (reader.Read())
-                        {
-                            frameNumberList.Add(Convert.ToInt32(reader["FrameNum"]));
-                        }
-                    }
-                }
-                else
-                {
-                    dbCommand.CommandText = "SELECT FrameNum FROM Frame_Params " +
-                                            "WHERE ParamID = :ParamID AND ParamValue = :FrameType " +
-                                            "ORDER BY FrameNum";
-                    dbCommand.Parameters.Add(new SQLiteParameter("ParamID", (int)FrameParamKeyType.FrameType));
-                    dbCommand.Parameters.Add(new SQLiteParameter("FrameType", frameTypeValue));
-
-                    using (SQLiteDataReader reader = dbCommand.ExecuteReader())
-                    {
-                        while (reader.Read())
-                        {
-                            frameNumberList.Add(Convert.ToInt32(reader["FrameNum"]));
-                        }
-                    }
-                }
-            }
-
-            return frameNumberList.ToArray();
-        }
-
-        /// <summary>
-        /// Get frame parameter keys
-        /// </summary>
-        /// <returns>
-        /// Frame Parameter Keys.
-        /// </returns>
-        /// <exception cref="ArgumentOutOfRangeException">
-        /// </exception>
-        public Dictionary<FrameParamKeyType, FrameParamDef> GetFrameParameterKeys(bool forceRefresh)
-        {
-            if (m_dbConnection == null)
-            {
-                return m_frameParameterKeys;
-            }
-
-            if (!forceRefresh && m_frameParameterKeys != null)
-                return m_frameParameterKeys;
-
-            if (m_frameParameterKeys == null)
-                m_frameParameterKeys = new Dictionary<FrameParamKeyType, FrameParamDef>();
-            else
-                m_frameParameterKeys.Clear();
-
-            m_frameParameterKeys = GetFrameParameterKeys(m_dbConnection);
-
-            return m_frameParameterKeys;
-        }
-
-        /// <summary>
-        /// Get frame parameter keys
-        /// </summary>
-        /// <returns>
-        /// Frame Parameter Keys.
-        /// </returns>
-        /// <exception cref="ArgumentOutOfRangeException">
-        /// </exception>
-        public static Dictionary<FrameParamKeyType, FrameParamDef> GetFrameParameterKeys(SQLiteConnection oConnection)
-        {
-            var frameParamKeys = new Dictionary<FrameParamKeyType, FrameParamDef>();
-
-            if (!TableExists(oConnection, "Frame_Param_Keys"))
-            {
-                return GetLegacyFrameParameterKeys();
-            }
-
-            const string sqlQuery = "Select ParamID, ParamName, ParamDataType, ParamDescription From Frame_Param_Keys;";
-
-            using (var dbCommand = new SQLiteCommand(oConnection)
-            {
-                CommandText = sqlQuery
-            })
-            {
-                using (SQLiteDataReader reader = dbCommand.ExecuteReader())
-                {
-                    while (reader.Read())
-                    {
-                        int paramID = Convert.ToInt32(reader["ParamID"]);
-                        string paramName = Convert.ToString(reader["ParamName"]);
-                        string paramDataType = Convert.ToString(reader["ParamDataType"]);
-                        string paramDescription = Convert.ToString(reader["ParamDescription"]);
-
-                        try
-                        {
-                            AddFrameParamKey(frameParamKeys, paramID, paramName, paramDataType, paramDescription);
-                        }
-                        catch (Exception ex)
-                        {
-                            throw new Exception("Frame_Param_Keys table contains invalid entries: " + ex.Message, ex);
-                        }
-
-                    }
-                }
-            }
-
-            return frameParamKeys;
-        }
-
-        private static Dictionary<FrameParamKeyType, FrameParamDef> GetLegacyFrameParameterKeys()
-        {
-            var frameParamKeys = new Dictionary<FrameParamKeyType, FrameParamDef>();
-
-            AddFrameParamKey(frameParamKeys, FrameParamKeyType.StartTimeMinutes);
-            AddFrameParamKey(frameParamKeys, FrameParamKeyType.DurationSeconds);
-            AddFrameParamKey(frameParamKeys, FrameParamKeyType.Accumulations);
-            AddFrameParamKey(frameParamKeys, FrameParamKeyType.FrameType);
-            AddFrameParamKey(frameParamKeys, FrameParamKeyType.Decoded);
-            AddFrameParamKey(frameParamKeys, FrameParamKeyType.CalibrationDone);
-            AddFrameParamKey(frameParamKeys, FrameParamKeyType.Scans);
-            AddFrameParamKey(frameParamKeys, FrameParamKeyType.MultiplexingEncodingSequence);
-            AddFrameParamKey(frameParamKeys, FrameParamKeyType.MPBitOrder);
-            AddFrameParamKey(frameParamKeys, FrameParamKeyType.TOFLosses);
-            AddFrameParamKey(frameParamKeys, FrameParamKeyType.AverageTOFLength);
-            AddFrameParamKey(frameParamKeys, FrameParamKeyType.CalibrationSlope);
-            AddFrameParamKey(frameParamKeys, FrameParamKeyType.CalibrationIntercept);
-            AddFrameParamKey(frameParamKeys, FrameParamKeyType.MassCalibrationCoefficienta2);
-            AddFrameParamKey(frameParamKeys, FrameParamKeyType.MassCalibrationCoefficientb2);
-            AddFrameParamKey(frameParamKeys, FrameParamKeyType.MassCalibrationCoefficientc2);
-            AddFrameParamKey(frameParamKeys, FrameParamKeyType.MassCalibrationCoefficientd2);
-            AddFrameParamKey(frameParamKeys, FrameParamKeyType.MassCalibrationCoefficiente2);
-            AddFrameParamKey(frameParamKeys, FrameParamKeyType.MassCalibrationCoefficientf2);
-            AddFrameParamKey(frameParamKeys, FrameParamKeyType.AmbientTemperature);
-            AddFrameParamKey(frameParamKeys, FrameParamKeyType.VoltHVRack1);
-            AddFrameParamKey(frameParamKeys, FrameParamKeyType.VoltHVRack2);
-            AddFrameParamKey(frameParamKeys, FrameParamKeyType.VoltHVRack3);
-            AddFrameParamKey(frameParamKeys, FrameParamKeyType.VoltHVRack4);
-            AddFrameParamKey(frameParamKeys, FrameParamKeyType.VoltCapInlet);
-            AddFrameParamKey(frameParamKeys, FrameParamKeyType.VoltEntranceHPFIn);
-            AddFrameParamKey(frameParamKeys, FrameParamKeyType.VoltEntranceHPFOut);
-            AddFrameParamKey(frameParamKeys, FrameParamKeyType.VoltEntranceCondLmt);
-            AddFrameParamKey(frameParamKeys, FrameParamKeyType.VoltTrapOut);
-            AddFrameParamKey(frameParamKeys, FrameParamKeyType.VoltTrapIn);
-            AddFrameParamKey(frameParamKeys, FrameParamKeyType.VoltJetDist);
-            AddFrameParamKey(frameParamKeys, FrameParamKeyType.VoltQuad1);
-            AddFrameParamKey(frameParamKeys, FrameParamKeyType.VoltCond1);
-            AddFrameParamKey(frameParamKeys, FrameParamKeyType.VoltQuad2);
-            AddFrameParamKey(frameParamKeys, FrameParamKeyType.VoltCond2);
-            AddFrameParamKey(frameParamKeys, FrameParamKeyType.VoltIMSOut);
-            AddFrameParamKey(frameParamKeys, FrameParamKeyType.VoltExitHPFIn);
-            AddFrameParamKey(frameParamKeys, FrameParamKeyType.VoltExitHPFOut);
-            AddFrameParamKey(frameParamKeys, FrameParamKeyType.VoltExitCondLmt);
-            AddFrameParamKey(frameParamKeys, FrameParamKeyType.PressureFront);
-            AddFrameParamKey(frameParamKeys, FrameParamKeyType.PressureBack);
-            AddFrameParamKey(frameParamKeys, FrameParamKeyType.HighPressureFunnelPressure);
-            AddFrameParamKey(frameParamKeys, FrameParamKeyType.IonFunnelTrapPressure);
-            AddFrameParamKey(frameParamKeys, FrameParamKeyType.RearIonFunnelPressure);
-            AddFrameParamKey(frameParamKeys, FrameParamKeyType.QuadrupolePressure);
-            AddFrameParamKey(frameParamKeys, FrameParamKeyType.ESIVoltage);
-            AddFrameParamKey(frameParamKeys, FrameParamKeyType.FloatVoltage);
-            AddFrameParamKey(frameParamKeys, FrameParamKeyType.FragmentationProfile);
-
-            return frameParamKeys;
-        }
-
-        /// <summary>
-        /// Get frame parameters for specified frame
-        /// </summary>
-        /// <param name="frameNumber">
-        /// Frame number.
-        /// </param>
-        /// <returns>
-        /// Frame Parameters for the given frame<see cref="FrameParameters"/>.
-        /// </returns>
-        /// <exception cref="ArgumentOutOfRangeException">
-        /// </exception>
-        [Obsolete("Use GetFrameParams instead")]
-        public FrameParameters GetFrameParameters(int frameNumber)
-        {
-            if (frameNumber < 0)
-            {
-                throw new ArgumentOutOfRangeException("frameNumber",
-                                                      "FrameNumber should be greater than or equal to zero.");
-            }
-
-            // Check in cache first
-            FrameParams frameParameters;
-            if (m_CachedFrameParameters.TryGetValue(frameNumber, out frameParameters))
-            {
-                return FrameParamUtilities.GetLegacyFrameParameters(frameNumber, frameParameters);
-            }
-
-            frameParameters = GetFrameParams(frameNumber);
-
-            if (frameParameters == null)
-            {
-                if (frameNumber < 0)
-                {
-                    throw new ArgumentOutOfRangeException("frameNumber",
-                                                          "FrameNumber " + frameNumber + " not found in .UIMF file");
-                }
-            }
-
-            var legacyFrameParams = FrameParamUtilities.GetLegacyFrameParameters(frameNumber, frameParameters);
-            return legacyFrameParams;
-        }
-
-        /// <summary>
-        /// Reads and caches the all frame parameters in the UIMF file
-        /// </summary>
-        /// <remarks>Once the parameters are cached, calls to GetFrameParams will be instantaneous</remarks>
-        public void PreCacheAllFrameParams()
-        {
-            int cachedCount = 0;
-            for (var frameNum = 0; frameNum <= m_globalParameters.NumFrames; frameNum++)
-            {
-                if (m_CachedFrameParameters.ContainsKey(frameNum))
-                    cachedCount++;
-            }
-
-            if (cachedCount > 0 && cachedCount >= m_globalParameters.NumFrames)
-            {
-                // Nothing to do; all frames are already cached
-                return;
-            }
-
-            if (m_UsingLegacyFrameParameters)
-            {
-                PreCacheLegacyFrameParameters();
-            }
-            else
-            {
-                PreCacheFrameParams();
-            }
-
-        }
-
-        private void PreCacheFrameParams()
-        {
-            try
-            {
-                var frameParamKeys = GetFrameParameterKeys(false);
-                var frameParameters = new FrameParams();
-                var currentFrameNum = -1;
-
-                var dbCommand = m_dbConnection.CreateCommand();
-                dbCommand.CommandText = "SELECT FrameNum, ParamID, ParamValue FROM Frame_Params ORDER BY FrameNum";
-
-                using (SQLiteDataReader reader = dbCommand.ExecuteReader())
-                {
-                    // ParamID column is index 1
-                    const int idColIndex = 1;
-
-                    // ParamValue column is index 2
-                    const int valueColIndex = 2;
-                    var dtLastStatusUpdate = DateTime.UtcNow;
-
-                    while (reader.Read())
-                    {
-                        // FrameNum column is index 0
-                        int frameNum = reader.GetInt32(0);
-
-                        if (frameNum > currentFrameNum)
-                        {
-                            if (currentFrameNum > -1)
-                            {
-                                // Store the previous frame's parameters
-                                if (!m_CachedFrameParameters.ContainsKey(currentFrameNum))
-                                    m_CachedFrameParameters.Add(currentFrameNum, frameParameters);
-                            }
-
-                            currentFrameNum = frameNum;
-                            frameParameters = new FrameParams();
-
-                            if (DateTime.UtcNow.Subtract(dtLastStatusUpdate).TotalSeconds >= 2)
-                            {
-                                dtLastStatusUpdate = DateTime.UtcNow;
-                                Console.WriteLine("  Caching frame parameters, " + currentFrameNum + " / " +
-                                                  m_globalParameters.NumFrames);
-                            }
-                        }
-
-                        ReadFrameParamValue(reader, idColIndex, valueColIndex, frameParamKeys, frameParameters);
-
-                    }
-
-                    // Store the previous frame's parameters
-                    if (!m_CachedFrameParameters.ContainsKey(currentFrameNum))
-                        m_CachedFrameParameters.Add(currentFrameNum, frameParameters);
-
-                }
-
-            }
-            catch (Exception ex)
-            {
-                throw new Exception("Exception in PreCacheFrameParams: " + ex.Message);
-            }
-        }
-
-        private void PreCacheLegacyFrameParameters()
-        {
-            try
-            {
-                var dbCommand = m_dbConnection.CreateCommand();
-                dbCommand.CommandText = "SELECT * FROM Frame_Parameters ORDER BY FrameNum";
-
-                using (SQLiteDataReader reader = dbCommand.ExecuteReader())
-                {
-                    var dtLastStatusUpdate = DateTime.UtcNow;
-
-                    while (reader.Read())
-                    {
-
-                        var legacyFrameParams = GetLegacyFrameParameters(reader);
-                        var frameParamsByType = FrameParamUtilities.ConvertFrameParameters(legacyFrameParams);
-                        var frameParameters = FrameParamUtilities.ConvertStringParamsToFrameParams(frameParamsByType);
-
-                        var currentFrameNum = legacyFrameParams.FrameNum;
-
-                        if (!m_CachedFrameParameters.ContainsKey(currentFrameNum))
-                            m_CachedFrameParameters.Add(currentFrameNum, frameParameters);
-
-                        if (DateTime.UtcNow.Subtract(dtLastStatusUpdate).TotalSeconds >= 2)
-                        {
-                            dtLastStatusUpdate = DateTime.UtcNow;
-                            Console.WriteLine("  Caching frame parameters, " + currentFrameNum + " / " +
-                                              m_globalParameters.NumFrames);
-                        }
-
-                    }
-
-
-                }
-
-            }
-            catch (Exception ex)
-            {
-                throw new Exception("Exception in PreCacheLegacyFrameParameters: " + ex.Message);
-            }
-        }
-
-        /// <summary>
-        /// Get frame parameters
-        /// </summary>
-        /// <param name="frameNumber"></param>
-        /// <returns></returns>
-        public FrameParams GetFrameParams(int frameNumber)
-        {
-            if (frameNumber < 0)
-            {
-                throw new ArgumentOutOfRangeException("frameNumber",
-                                                      "FrameNumber should be greater than or equal to zero.");
-            }
-
-            // Check in cache first
-            FrameParams frameParameters;
-            if (m_CachedFrameParameters.TryGetValue(frameNumber, out frameParameters))
-            {
-                return frameParameters;
-            }
-
-            if (m_dbConnection == null)
-                throw new Exception("Database connection is null; cannot retrieve frame parameters for frame " +
-                                    frameNumber);
-
-            if (m_UsingLegacyFrameParameters)
-            {
-                m_getFrameParametersCommand.Parameters.Clear();
-                m_getFrameParametersCommand.Parameters.Add(new SQLiteParameter("FrameNum", frameNumber));
-
-                using (SQLiteDataReader reader = m_getFrameParametersCommand.ExecuteReader())
-                {
-                    if (reader.Read())
-                    {
-                        var legacyFrameParams = GetLegacyFrameParameters(reader);
-                        var frameParamsByType = FrameParamUtilities.ConvertFrameParameters(legacyFrameParams);
-                        frameParameters = FrameParamUtilities.ConvertStringParamsToFrameParams(frameParamsByType);
-                    }
-                }
-            }
-            else
-            {
-                var frameParamKeys = GetFrameParameterKeys(false);
-                frameParameters = new FrameParams();
-
-                m_getFrameParamsCommand.Parameters.Clear();
-                m_getFrameParamsCommand.Parameters.Add(new SQLiteParameter("FrameNum", frameNumber));
-
-                using (SQLiteDataReader reader = m_getFrameParamsCommand.ExecuteReader())
-                {
-                    // ParamID should be column 1
-                    int idColIndex = reader.GetOrdinal("ParamID");
-
-                    // ParamValue should be column 2
-                    int valueColIndex = reader.GetOrdinal("ParamValue");
-
-                    while (reader.Read())
-                    {
-                        ReadFrameParamValue(reader, idColIndex, valueColIndex, frameParamKeys, frameParameters);
-                    }
-
-                }
-            }
-
-            // Add to the cached parameters
-            if (frameParameters != null)
-                m_CachedFrameParameters.Add(frameNumber, frameParameters);
-
-            return frameParameters;
-
-        }
-
-        /// <summary>
-        /// Returns the key frame pressure value that is used in the calculation of drift time 
-        /// </summary>
-        /// <param name="frameNumber">
-        /// </param>
-        /// <returns>
-        /// Frame pressure used in drift time calc
-        /// </returns>
-        public double GetFramePressureForCalculationOfDriftTime(int frameNumber)
-        {
-            var frameParams = GetFrameParams(frameNumber);
-            return GetFramePressureForCalculationOfDriftTime(frameParams);
-        }
-
-        /// <summary>
-        /// Gets the frame pressure, which is used when computing normalized drift time
-        /// </summary>
-        /// <param name="frameParameters"></param>
-        /// <returns>Frame pressure, in torr</returns>
-        private double GetFramePressureForCalculationOfDriftTime(FrameParams frameParameters)
-        {
-
-            /*
-             * [gord, April 2011] A little history..
-             * Earlier UIMF files have the column 'PressureBack' but not the 
-             * newer 'RearIonFunnelPressure' or 'IonFunnelTrapPressure'
-             * 
-             * So, will first check for old format
-             * if there is a value there, will use it.  If not,
-             * look for newer columns and use these values. 
-             */
-
-            double pressure = frameParameters.GetValueDouble(FrameParamKeyType.PressureBack);
-
-            if (Math.Abs(pressure) < float.Epsilon)
-            {
-                pressure = frameParameters.GetValueDouble(FrameParamKeyType.RearIonFunnelPressure);
-            }
-
-            if (Math.Abs(pressure) < float.Epsilon)
-            {
-                pressure = frameParameters.GetValueDouble(FrameParamKeyType.IonFunnelTrapPressure);
-            }
-
-            if (frameParameters.HasParameter(FrameParamKeyType.PressureUnits))
-            {
-                pressure = ConvertPressureToTorr(pressure,
-                                                 (PressureUnits)
-                                                 frameParameters.GetValueInt32(FrameParamKeyType.PressureUnits));
-            }
-
-            return pressure;
-        }
-
-        /// <summary>
-        /// Gets information on the scans associated with a given frame
-        /// </summary>
-        /// <param name="frameNumber">Frame Number</param>
-        /// <returns>
-        /// List of ScanInfo objects, listing BPI, BPI_MZ, TIC, DriftTime, and NonZeroCount
-        /// </returns>
-        public List<ScanInfo> GetFrameScans(int frameNumber)
-        {
-            if (frameNumber < 0)
-            {
-                throw new ArgumentOutOfRangeException("frameNumber",
-                                                      "FrameNumber should be greater than or equal to zero.");
-            }
-
-            // Check in cache first
-            List<ScanInfo> scansForFrame;
-
-            if (m_CachedScanInfo.TryGetValue(frameNumber, out scansForFrame))
-            {
-                return scansForFrame;
-            }
-
-            scansForFrame = new List<ScanInfo>();
-
-            m_getFrameScansCommand.Parameters.Clear();
-            m_getFrameScansCommand.Parameters.Add(new SQLiteParameter("FrameNum", frameNumber));
-
-            using (SQLiteDataReader reader = m_getFrameScansCommand.ExecuteReader())
-            {
-                while (reader.Read())
-                {                    
-
-                    int scanNumber = reader.GetInt32(0);        // ScanNum
-
-                    var scanInfo = new ScanInfo(frameNumber, scanNumber)
-                    {
-                        NonZeroCount = reader.GetInt32(1),      // NonZeroCount
-                        BPI = reader.GetDouble(2),              // BPI
-                        BPI_MZ = reader.GetDouble(3),           // BPI_MZ
-                        TIC = reader.GetDouble(4),              // TIC
-                        DriftTime = GetDriftTime(frameNumber, scanNumber, true),
-                        DriftTimeUnnormalized = GetDriftTime(frameNumber, scanNumber, false)
-                    };
-                    
-                    scansForFrame.Add(scanInfo);
-                }
-            }
-
-            // Add to the cached parameters
-            m_CachedScanInfo.Add(frameNumber, scansForFrame);
-
-            return scansForFrame;
-        }
-
-        /// <summary>
-        /// Utility method to return the Frame Type for a particular frame number
-        /// </summary>
-        /// <param name="frameNumber">
-        /// </param>
-        /// <returns>
-        /// Frame type of the frame<see cref="FrameType"/>.
-        /// </returns>
-        public FrameType GetFrameTypeForFrame(int frameNumber)
-        {
-
-            var frameParams = GetFrameParams(frameNumber);
-            if (frameParams == null)
-            {
-                // Frame number out of range
-                throw new ArgumentOutOfRangeException("frameNumber",
-                                                      "FrameNumber " + frameNumber + " is not in the .UIMF file");
-            }
-
-            return frameParams.FrameType;
-        }
-
-        /// <summary>
-        /// Get frames and scan intensities for a given mz.
-        /// </summary>
-        /// <param name="startFrameNumber">
-        /// Start frame number.
-        /// </param>
-        /// <param name="endFrameNumber">
-        /// End frame number.
-        /// </param>
-        /// <param name="frameType">
-        /// Frame type.
-        /// </param>
-        /// <param name="startScan">
-        /// Start scan.
-        /// </param>
-        /// <param name="endScan">
-        /// Eend scan.
-        /// </param>
-        /// <param name="targetMZ">
-        /// Target mz.
-        /// </param>
-        /// <param name="toleranceInMZ">
-        /// Tolerance in mz.
-        /// </param>
-        /// <returns>
-        /// 2D array of scan intensities by frame
-        /// </returns>
-        /// <exception cref="ArgumentException">
-        /// </exception>
-        public int[][] GetFramesAndScanIntensitiesForAGivenMz(
-            int startFrameNumber,
-            int endFrameNumber,
-            FrameType frameType,
-            int startScan,
-            int endScan,
-            double targetMZ,
-            double toleranceInMZ)
-        {
-            if ((startFrameNumber > endFrameNumber) || (startFrameNumber < 0))
-            {
-                throw new ArgumentException("Failed to get 3D profile. Input startFrame was greater than input endFrame");
-            }
-
-            if (startScan > endScan || startScan < 0)
-            {
-                throw new ArgumentException("Failed to get 3D profile. Input startScan was greater than input endScan");
-            }
-
-            var intensityValues = new int[endFrameNumber - startFrameNumber + 1][];
-            int[] lowerUpperBins = GetUpperLowerBinsFromMz(startFrameNumber, targetMZ, toleranceInMZ);
-
-            int[][][] frameIntensities = GetIntensityBlock(
-                startFrameNumber,
-                endFrameNumber,
-                frameType,
-                startScan,
-                endScan,
-                lowerUpperBins[0],
-                lowerUpperBins[1]);
-
-            for (int frameNumber = startFrameNumber; frameNumber <= endFrameNumber; frameNumber++)
-            {
-                intensityValues[frameNumber - startFrameNumber] = new int[endScan - startScan + 1];
-                for (int scan = startScan; scan <= endScan; scan++)
-                {
-                    int sumAcrossBins = 0;
-                    for (int bin = lowerUpperBins[0]; bin <= lowerUpperBins[1]; bin++)
-                    {
-                        int binIntensity =
-                            frameIntensities[frameNumber - startFrameNumber][scan - startScan][bin - lowerUpperBins[0]];
-                        sumAcrossBins += binIntensity;
-                    }
-
-                    intensityValues[frameNumber - startFrameNumber][scan - startScan] = sumAcrossBins;
-                }
-            }
-
-            return intensityValues;
-        }
-
-        private int GetFrameTypeInt(FrameType frameType)
-        {
-            if (frameType.Equals(FrameType.MS1))
-                return m_frameTypeMS1;
-
-            return (int)frameType;
-        }
-
-        /// <summary>
-        /// Return the global parameters using the legacy GlobalParameters object
-        /// </summary>
-        /// <returns>
-        /// Global parameters for this UIMF library<see cref="GlobalParameters"/>.
-        /// </returns>
-        [Obsolete("Use GetGlobalParams")]
-        public GlobalParameters GetGlobalParameters()
-        {
-            return GlobalParamUtilities.GetLegacyGlobalParameters(m_globalParameters);
-        }
-
-        /// <summary>
-        /// Return the global parameters <see cref="GlobalParams"/>
-        /// </summary>
-        /// <returns></returns>
-        public GlobalParams GetGlobalParams()
-        {
-            return m_globalParameters;
-        }
-
-        /// <summary>
-        /// Get the intensity block for a given data range
-        /// </summary>
-        /// <param name="startFrameNumber">
-        /// Start frame number.
-        /// </param>
-        /// <param name="endFrameNumber">
-        /// End frame number.
-        /// </param>
-        /// <param name="frameType">
-        /// Frame type.
-        /// </param>
-        /// <param name="startScan">
-        /// Start scan.
-        /// </param>
-        /// <param name="endScan">
-        /// End scan.
-        /// </param>
-        /// <param name="startBin">
-        /// Start bin.
-        /// </param>
-        /// <param name="endBin">
-        /// End bin.
-        /// </param>
-        /// <returns>
-        /// Array of intensities; dimensions are Frame, Scan, Bin
-        /// </returns>
-        public int[][][] GetIntensityBlock(
-            int startFrameNumber,
-            int endFrameNumber,
-            FrameType frameType,
-            int startScan,
-            int endScan,
-            int startBin,
-            int endBin)
-        {
-            if (startBin < 0)
-            {
-                startBin = 0;
-            }
-
-            if (endBin > m_globalParameters.Bins)
-            {
-                endBin = m_globalParameters.Bins;
-            }
-
-            int lengthOfFrameArray = endFrameNumber - startFrameNumber + 1;
-
-            var intensities = new int[lengthOfFrameArray][][];
-            for (int i = 0; i < lengthOfFrameArray; i++)
-            {
-                intensities[i] = new int[endScan - startScan + 1][];
-                for (int j = 0; j < endScan - startScan + 1; j++)
-                {
-                    intensities[i][j] = new int[endBin - startBin + 1];
-                }
-            }
-
-            // now setup queries to retrieve data
-
-            m_getSpectrumCommand.Parameters.Clear();
-            m_getSpectrumCommand.Parameters.Add(new SQLiteParameter("FrameNum1", startFrameNumber));
-            m_getSpectrumCommand.Parameters.Add(new SQLiteParameter("FrameNum2", endFrameNumber));
-            m_getSpectrumCommand.Parameters.Add(new SQLiteParameter("ScanNum1", startScan));
-            m_getSpectrumCommand.Parameters.Add(new SQLiteParameter("ScanNum2", endScan));
-            m_getSpectrumCommand.Parameters.Add(new SQLiteParameter("FrameType", GetFrameTypeInt(frameType)));
-
-            using (SQLiteDataReader reader = m_getSpectrumCommand.ExecuteReader())
-            {
-                var decompSpectraRecord = new byte[m_globalParameters.Bins * DATASIZE];
-
-                while (reader.Read())
-                {
-                    int frameNum = Convert.ToInt32(reader["FrameNum"]);
-                    int binIndex = 0;
-
-                    var spectra = (byte[])reader["Intensities"];
-                    int scanNum = Convert.ToInt32(reader["ScanNum"]);
-
-                    // get frame number so that we can get the frame calibration parameters
-                    if (spectra.Length <= 0)
-                    {
-                        continue;
-                    }
-
-                    int outputLength = LZFCompressionUtil.Decompress(
-                        ref spectra,
-                        spectra.Length,
-                        ref decompSpectraRecord,
-                        m_globalParameters.Bins * DATASIZE);
-
-                    int numBins = outputLength / DATASIZE;
-                    for (int i = 0; i < numBins; i++)
-                    {
-                        int decodedIntensityValue = BitConverter.ToInt32(decompSpectraRecord, i * DATASIZE);
-                        if (decodedIntensityValue < 0)
-                        {
-                            binIndex += -decodedIntensityValue;
-                        }
-                        else
-                        {
-                            if (startBin <= binIndex && binIndex <= endBin)
-                            {
-                                intensities[frameNum - startFrameNumber][scanNum - startScan][binIndex - startBin] =
-                                    decodedIntensityValue;
-                            }
-
-                            binIndex++;
-                        }
-                    }
-                }
-            }
-
-            return intensities;
-        }
-
-        /// <summary>
-        /// Gets a set of intensity values that will be used for demultiplexing.
-        /// </summary>
-        /// <param name="frameNumber">
-        /// The frame where the intensity data should come from.
-        /// </param>
-        /// <param name="frameType">
-        /// The type of frame the intensity data should come from.
-        /// </param>
-        /// <param name="segmentLength">
-        /// The length of the demultiplexing segment.
-        /// </param>
-        /// <param name="scanToIndexMap">
-        /// The map that defines the re-ordering process of demultiplexing. Can be empty or null if doReorder is false.
-        /// </param>
-        /// <param name="doReorder">
-        /// Whether to re-order the data or not. This can be used to speed up the demultiplexing process.
-        /// </param>
-        /// <param name="numFramesToSum">
-        /// Number of frames to sum. Must be an odd number greater than 0.\ne.g. numFramesToSum of 3 will be +- 1 around the given frameNumber.
-        /// </param>
-        /// <returns>
-        ///  Array of intensities for a given frame; dimensions are bin and scan
-        /// </returns>
-        public double[][] GetIntensityBlockForDemultiplexing(
-            int frameNumber,
-            FrameType frameType,
-            int segmentLength,
-            Dictionary<int, int> scanToIndexMap,
-            bool doReorder,
-            int numFramesToSum = 1)
-        {
-            if (numFramesToSum < 1 || numFramesToSum % 2 != 1)
-            {
-                throw new SystemException(
-                    "Number of frames to sum must be an odd number greater than 0.\ne.g. numFramesToSum of 3 will be +- 1 around the given frameNumber.");
-            }
-
-            // This will be the +- number of frames
-            int numFramesAroundCenter = numFramesToSum / 2;
-
-            var frameParams = GetFrameParams(frameNumber);
-
-            int minFrame = frameNumber - numFramesAroundCenter;
-            int maxFrame = frameNumber + numFramesAroundCenter;
-
-            // Keep track of the total number of frames so we can alter intensity values
-            double totalFrames = 1;
-
-            // Make sure we are grabbing frames only with the given frame type
-            for (int i = frameNumber + 1; i <= maxFrame; i++)
-            {
-                if (maxFrame > m_globalParameters.NumFrames)
-                {
-                    maxFrame = i - 1;
-                    break;
-                }
-
-                FrameParams testFrameParams = GetFrameParams(i);
-
-                if (testFrameParams.FrameType == frameType)
-                {
-                    totalFrames++;
-                }
-                else
-                {
-                    maxFrame++;
-                }
-            }
-
-            for (int i = frameNumber - 1; i >= minFrame; i--)
-            {
-                if (minFrame < 1)
-                {
-                    minFrame = i + 1;
-                    break;
-                }
-
-                FrameParams testFrameParams = GetFrameParams(i);
-                if (testFrameParams.FrameType == frameType)
-                {
-                    totalFrames++;
-                }
-                else
-                {
-                    minFrame--;
-                }
-            }
-
-            double divisionFactor = 1 / totalFrames;
-
-            int numBins = m_globalParameters.Bins;
-            int numScans = frameParams.Scans;
-
-            // The number of scans has to be divisible by the given segment length
-            if (numScans % segmentLength != 0)
-            {
-                throw new Exception(
-                    "Number of scans of " + numScans + " is not divisible by the given segment length of " +
-                    segmentLength);
-            }
-
-            // Initialize the intensities 2-D array
-            var intensities = new double[numBins][];
-            for (int i = 0; i < numBins; i++)
-            {
-                intensities[i] = new double[numScans];
-            }
-
-            // Now setup queries to retrieve data
-            m_getSpectrumCommand.Parameters.Clear();
-            m_getSpectrumCommand.Parameters.Add(new SQLiteParameter("FrameNum1", minFrame));
-            m_getSpectrumCommand.Parameters.Add(new SQLiteParameter("FrameNum2", maxFrame));
-            m_getSpectrumCommand.Parameters.Add(new SQLiteParameter("ScanNum1", -1));
-            m_getSpectrumCommand.Parameters.Add(new SQLiteParameter("ScanNum2", numScans));
-            m_getSpectrumCommand.Parameters.Add(new SQLiteParameter("FrameType", GetFrameTypeInt(frameType)));
-
-            var decompSpectraRecord = new byte[m_globalParameters.Bins * DATASIZE];
-
-            using (SQLiteDataReader reader = m_getSpectrumCommand.ExecuteReader())
-            {
-                while (reader.Read())
-                {
-                    int binIndex = 0;
-
-                    var spectra = (byte[])reader["Intensities"];
-                    int scanNumber = Convert.ToInt32(reader["ScanNum"]);
-
-                    if (spectra.Length > 0)
-                    {
-                        int outputLength = LZFCompressionUtil.Decompress(
-                            ref spectra,
-                            spectra.Length,
-                            ref decompSpectraRecord,
-                            m_globalParameters.Bins * DATASIZE);
-
-                        int numReturnedBins = outputLength / DATASIZE;
-                        for (int i = 0; i < numReturnedBins; i++)
-                        {
-                            int decodedIntensityValue = BitConverter.ToInt32(decompSpectraRecord, i * DATASIZE);
-
-                            if (decodedIntensityValue < 0)
-                            {
-                                binIndex += -decodedIntensityValue;
-                            }
-                            else
-                            {
-                                if (doReorder)
-                                {
-                                    intensities[binIndex][scanToIndexMap[scanNumber]] += decodedIntensityValue * divisionFactor;
-                                }
-                                else
-                                {
-                                    intensities[binIndex][scanNumber] += decodedIntensityValue * divisionFactor;
-                                }
-
-                                binIndex++;
-                            }
-                        }
-                    }
-                }
-            }
-
-            return intensities;
-        }
-
-        /// <summary>
-        /// Get intensity values by bin for a frame
-        /// </summary>
-        /// <param name="frameNumber">
-        /// Frame number.
-        /// </param>
-        /// <returns>
-        /// Dictionary of intensity values by bin.
-        /// </returns>
-        public Dictionary<int, int>[] GetIntensityBlockOfFrame(int frameNumber)
-        {
-            var frameParams = GetFrameParams(frameNumber);
-            int numScans = frameParams.Scans;
-            FrameType frameType = frameParams.FrameType;
-
-            var dictionaryArray = new Dictionary<int, int>[numScans];
-            for (int i = 0; i < numScans; i++)
-            {
-                dictionaryArray[i] = new Dictionary<int, int>();
-            }
-
-            m_getSpectrumCommand.Parameters.Clear();
-            m_getSpectrumCommand.Parameters.Add(new SQLiteParameter("FrameNum1", frameNumber));
-            m_getSpectrumCommand.Parameters.Add(new SQLiteParameter("FrameNum2", frameNumber));
-            m_getSpectrumCommand.Parameters.Add(new SQLiteParameter("ScanNum1", -1));
-            m_getSpectrumCommand.Parameters.Add(new SQLiteParameter("ScanNum2", numScans - 1));
-            m_getSpectrumCommand.Parameters.Add(new SQLiteParameter("FrameType", GetFrameTypeInt(frameType)));
-
-            using (SQLiteDataReader reader = m_getSpectrumCommand.ExecuteReader())
-            {
-                var decompSpectraRecord = new byte[m_globalParameters.Bins * DATASIZE];
-
-                while (reader.Read())
-                {
-                    int binIndex = 0;
-
-                    var spectra = (byte[])reader["Intensities"];
-                    int scanNum = Convert.ToInt32(reader["ScanNum"]);
-
-                    Dictionary<int, int> currentBinDictionary = dictionaryArray[scanNum];
-
-                    // get frame number so that we can get the frame calibration parameters
-                    if (spectra.Length > 0)
-                    {
-                        int outputLength = LZFCompressionUtil.Decompress(
-                            ref spectra,
-                            spectra.Length,
-                            ref decompSpectraRecord,
-                            m_globalParameters.Bins * DATASIZE);
-
-                        int numBins = outputLength / DATASIZE;
-                        for (int i = 0; i < numBins; i++)
-                        {
-                            int decodedIntensityValue = BitConverter.ToInt32(decompSpectraRecord, i * DATASIZE);
-                            if (decodedIntensityValue < 0)
-                            {
-                                binIndex += -decodedIntensityValue;
-                            }
-                            else
-                            {
-                                currentBinDictionary.Add(binIndex, decodedIntensityValue);
-                                binIndex++;
-                            }
-                        }
-                    }
-                }
-            }
-
-            return dictionaryArray;
-        }
-
-        /// <summary>
-        /// Get the summed intensity values for a given data range
-        /// </summary>
-        /// <param name="startFrameNumber">
-        /// Start frame number.
-        /// </param>
-        /// <param name="endFrameNumber">
-        /// End frame number.
-        /// </param>
-        /// <param name="frameType">
-        /// Frame type.
-        /// </param>
-        /// <param name="startScan">
-        /// Start scan.
-        /// </param>
-        /// <param name="endScan">
-        /// End scan.
-        /// </param>
-        /// <param name="targetMZ">
-        /// Target mz.
-        /// </param>
-        /// <param name="toleranceInMZ">
-        /// Tolerance in mz.
-        /// </param>
-        /// <param name="frameValues">
-        /// Ouput: list of frame numbers
-        /// </param>
-        /// <param name="intensities">
-        /// Output: list of summed intensity values
-        /// </param>
-        /// <exception cref="ArgumentException">
-        /// </exception>
-        public void GetLCProfile(
-            int startFrameNumber,
-            int endFrameNumber,
-            FrameType frameType,
-            int startScan,
-            int endScan,
-            double targetMZ,
-            double toleranceInMZ,
-            out int[] frameValues,
-            out int[] intensities)
-        {
-            if ((startFrameNumber > endFrameNumber) || (startFrameNumber < 0))
-            {
-                throw new ArgumentException(
-                    "Failed to get LCProfile. Input startFrame was greater than input endFrame. start_frame="
-                    + startFrameNumber + ", end_frame=" + endFrameNumber);
-            }
-
-            frameValues = new int[endFrameNumber - startFrameNumber + 1];
-
-            int[] lowerAndUpperBinBoundaries = GetUpperLowerBinsFromMz(startFrameNumber, targetMZ, toleranceInMZ);
-            intensities = new int[endFrameNumber - startFrameNumber + 1];
-
-            int[][][] frameIntensities = GetIntensityBlock(
-                startFrameNumber,
-                endFrameNumber,
-                frameType,
-                startScan,
-                endScan,
-                lowerAndUpperBinBoundaries[0],
-                lowerAndUpperBinBoundaries[1]);
-
-            for (int frameNumber = startFrameNumber; frameNumber <= endFrameNumber; frameNumber++)
-            {
-                int scanSum = 0;
-                for (int scan = startScan; scan <= endScan; scan++)
-                {
-                    int binSum = 0;
-                    for (int bin = lowerAndUpperBinBoundaries[0]; bin <= lowerAndUpperBinBoundaries[1]; bin++)
-                    {
-                        binSum +=
-                            frameIntensities[frameNumber - startFrameNumber][scan - startScan][
-                                bin - lowerAndUpperBinBoundaries[0]];
-                    }
-
-                    scanSum += binSum;
-                }
-
-                intensities[frameNumber - startFrameNumber] = scanSum;
-                frameValues[frameNumber - startFrameNumber] = frameNumber;
-            }
-        }
-
-        /// <summary>
-        /// TGet log entries.
-        /// </summary>
-        /// <param name="entryType">
-        /// Entry type filter (ignored if blank)
-        /// </param>
-        /// <param name="postedBy">
-        /// Posted by filter (ignored if blank)
-        /// </param>
-        /// <returns>
-        /// List of log entries
-        /// </returns>
-        /// <exception cref="Exception">
-        /// </exception>
-        public SortedList<int, LogEntry> GetLogEntries(string entryType, string postedBy)
-        {
-            var lstLogEntries = new SortedList<int, LogEntry>();
-
-            if (TableExists("Log_Entries"))
-            {
-                using (SQLiteCommand dbCommand = m_dbConnection.CreateCommand())
-                {
-                    string sSql = "SELECT Entry_ID, Posted_By, Posting_Time, Type, Message FROM Log_Entries";
-                    string sWhere = string.Empty;
-
-                    if (!string.IsNullOrEmpty(entryType))
-                    {
-                        sWhere = "WHERE Type = '" + entryType + "'";
-                    }
-
-                    if (!string.IsNullOrEmpty(postedBy))
-                    {
-                        if (sWhere.Length == 0)
-                        {
-                            sWhere = "WHERE";
-                        }
-                        else
-                        {
-                            sWhere += " AND";
-                        }
-
-                        sWhere += " Posted_By = '" + postedBy + "'";
-                    }
-
-                    if (sWhere.Length > 0)
-                    {
-                        sSql += " " + sWhere;
-                    }
-
-                    sSql += " ORDER BY Entry_ID;";
-
-                    dbCommand.CommandText = sSql;
-
-                    using (SQLiteDataReader reader = dbCommand.ExecuteReader())
-                    {
-                        while (reader.Read())
-                        {
-                            try
-                            {
-                                var logEntry = new LogEntry();
-
-                                int iEntryID = Convert.ToInt32(reader["Entry_ID"]);
-                                logEntry.PostedBy = Convert.ToString(reader["Posted_By"]);
-
-                                string sPostingTime = Convert.ToString(reader["Posting_Time"]);
-                                DateTime postingTime;
-                                DateTime.TryParse(sPostingTime, out postingTime);
-                                logEntry.PostingTime = postingTime;
-
-                                logEntry.Type = Convert.ToString(reader["Type"]);
-                                logEntry.Message = Convert.ToString(reader["Message"]);
-
-                                lstLogEntries.Add(iEntryID, logEntry);
-                            }
-                            catch (Exception ex)
-                            {
-                                throw new Exception("Failed to get global parameters " + ex);
-                            }
-                        }
-                    }
-                }
-            }
-
-            return lstLogEntries;
-        }
-
-        /// <summary>
-        /// Constructs a dictionary that has the frame numbers as the key and the frame type as the value.
-        /// </summary>
-        /// <returns>Returns a dictionary object that has frame number as the key and frame type as the value.</returns>
-        /// <remarks>The first frame should be Frame Number 1</remarks>
-        public Dictionary<int, FrameType> GetMasterFrameList()
-        {
-            var masterFrameDictionary = new Dictionary<int, FrameType>();
-
-            using (SQLiteCommand dbCommand = m_dbConnection.CreateCommand())
-            {
-                if (m_UsingLegacyFrameParameters)
-                    dbCommand.CommandText = "SELECT DISTINCT(FrameNum), FrameType FROM Frame_Parameters";
-                else
-                    dbCommand.CommandText =
-                        "SELECT FrameNum, ParamValue AS FrameType FROM Frame_Params WHERE ParamID = " +
-                        (int)FrameParamKeyType.FrameType;
-
-                using (SQLiteDataReader reader = dbCommand.ExecuteReader())
-                {
-                    while (reader.Read())
-                    {
-                        int frameNumber = Convert.ToInt32(reader["FrameNum"]);
-                        int frameType = Convert.ToInt32(reader["FrameType"]);
-
-                        // If the frame type is 0, then we are dealing with an old UIMF file where the MS1 frames were labeled as 0
-                        if (frameType == 0)
-                        {
-                            frameType = 1;
-                        }
-
-                        masterFrameDictionary.Add(frameNumber, (FrameType)frameType);
-                    }
-                }
-            }
-
-            return masterFrameDictionary;
-        }
-
-        /// <summary>
-        /// Get mz calibrator.
-        /// </summary>
-        /// <param name="frameParameters">
-        /// Frame parameters.
-        /// </param>
-        /// <returns>
-        /// MZ calibrator object<see cref="MzCalibrator"/>.
-        /// </returns>
-        public MzCalibrator GetMzCalibrator(FrameParams frameParameters)
-        {
-            var calibrationSlope = frameParameters.CalibrationSlope;
-            var calibrationIntercept = frameParameters.CalibrationIntercept;
-
-            return new MzCalibrator(calibrationSlope / 10000.0, calibrationIntercept * 10000.0);
-        }
-
-        /// <summary>
-        /// Get number of frames for given frame type
-        /// </summary>
-        /// <param name="frameType">
-        /// </param>
-        /// <returns>
-        /// Number of frames<see cref="int"/>.
-        /// </returns>
-        public int GetNumberOfFrames(FrameType frameType)
-        {
-            int count = 0;
-
-            using (SQLiteCommand dbCommand = m_dbConnection.CreateCommand())
-            {
-                var frameTypeList = "0,1";
-
-                if (frameType != FrameType.MS1)
-                    frameTypeList = ((int)frameType).ToString(CultureInfo.InvariantCulture);
-
-                if (m_UsingLegacyFrameParameters)
-                    dbCommand.CommandText = "SELECT COUNT(DISTINCT(FrameNum)) AS FrameCount " +
-                                            "FROM Frame_Parameters " +
-                                            "WHERE FrameType IN (:FrameType)";
-                else
-                    dbCommand.CommandText = "SELECT COUNT(DISTINCT(FrameNum)) AS FrameCount " +
-                                            "FROM Frame_Params " +
-                                            "WHERE ParamID = " + (int)FrameParamKeyType.FrameType +
-                                            " AND ParamValue IN (:FrameType)";
-
-                dbCommand.Parameters.Add(new SQLiteParameter("FrameType", frameTypeList));
-
-                using (SQLiteDataReader reader = dbCommand.ExecuteReader())
-                {
-                    if (reader.Read())
-                    {
-                        count = Convert.ToInt32(reader["FrameCount"]);
-                    }
-                }
-            }
-
-            return count;
-        }
-
-        /// <summary>
-        /// Get the minimum TOF bin arrival time value for the given pixel bin
-        /// </summary>
-        /// <param name="bin">
-        /// Bin number
-        /// </param>
-        /// <returns>
-        /// TOF bin arrive time<see cref="double"/>.
-        /// </returns>
-        /// <remarks>The function name is misleading; does not return an m/z</remarks>
-        public double GetPixelMZ(int bin)
-        {
-            if ((m_calibrationTable != null) && (bin < m_calibrationTable.Length))
-            {
-                return m_calibrationTable[bin];
-            }
-
-            return -1;
-        }
-
-        /// <summary>
-        /// Returns the saturation level (maximum intensity value) for a single unit of measurement
-        /// </summary>
-        /// <returns>saturation level</returns>
-        [Obsolete("This assumes the detector is 8 bits; newer detectors used in 2014 are 12 bits")]
-        public int GetSaturationLevel()
-        {
-            int prescanAccumulations = m_globalParameters.GetValueInt32(GlobalParamKeyType.PrescanAccumulations, 0);
-
-            return prescanAccumulations * 255;
-        }
-
-        /// <summary>
-        /// Returns the saturation level (maximum intensity value) for a single unit of measurement
-        /// </summary>
-        /// <param name="detectorBits">Number of bits used by the detector (usually 8 or 12)</param>
-        /// <returns>saturation level</returns>
-        public int GetSaturationLevel(int detectorBits)
-        {
-            int prescanAccumulations = m_globalParameters.GetValueInt32(GlobalParamKeyType.PrescanAccumulations, 0);
-
-            return prescanAccumulations * ((int)Math.Pow(2, detectorBits) - 1);
-        }
-
-        /// <summary>
-        /// Extracts m/z values and intensities from given frame number and scan number.
-        /// Each entry into mzArray will be the m/z value that contained a non-zero intensity value.
-        /// The index of the m/z value in mzArray will match the index of the corresponding intensity value in intensityArray.
-        /// </summary>
-        /// <param name="frameNumber">
-        /// The frame number of the desired spectrum; must be an MS1 frame
-        /// </param>
-        /// <param name="scanNumber">
-        /// The scan number of the desired spectrum.  
-        /// Traditionally the first scan in a frame has been scan 0, but we switched to start with Scan 1 in 2015.
-        /// </param>
-        /// <param name="mzArray">
-        /// The m/z values that contained non-zero intensity values.
-        /// </param>
-        /// <param name="intensityArray">
-        /// The corresponding intensity values of the non-zero m/z value.
-        /// </param>
-        /// <returns>
-        /// The number of non-zero m/z values found in the resulting spectrum.
-        /// </returns>
-        public int GetSpectrum(
-            int frameNumber,
-            int scanNumber,
-            out double[] mzArray,
-            out int[] intensityArray)
-        {
-            return GetSpectrum(frameNumber, frameNumber, FrameType.MS1, scanNumber, scanNumber, out mzArray, out intensityArray);
-        }
-
-
-        /// <summary>
-        /// Extracts m/z values and intensities from given frame number and scan number.
-        /// Each entry into mzArray will be the m/z value that contained a non-zero intensity value.
-        /// The index of the m/z value in mzArray will match the index of the corresponding intensity value in intensityArray.
-        /// </summary>
-        /// <param name="frameNumber">
-        /// The frame number of the desired spectrum.
-        /// </param>
-        /// <param name="frameType">
-        /// The frame type to consider.
-        /// </param>
-        /// <param name="scanNumber">
-        /// The scan number of the desired spectrum.  
-        /// Traditionally the first scan in a frame has been scan 0, but we switched to start with Scan 1 in 2015.
-        /// </param>
-        /// <param name="mzArray">
-        /// The m/z values that contained non-zero intensity values.
-        /// </param>
-        /// <param name="intensityArray">
-        /// The corresponding intensity values of the non-zero m/z value.
-        /// </param>
-        /// <returns>
-        /// The number of non-zero m/z values found in the resulting spectrum.
-        /// </returns>
-        public int GetSpectrum(
-            int frameNumber,
-            FrameType frameType,
-            int scanNumber,
-            out double[] mzArray,
-            out int[] intensityArray)
-        {
-            return GetSpectrum(frameNumber, frameNumber, frameType, scanNumber, scanNumber, out mzArray, out intensityArray);
-        }
-
-        /// <summary>
-        /// Extracts m/z values and intensities from given frame range and scan range.
-        /// The intensity values of each m/z value are summed across the frame range. The result is a spectrum for a single frame.
-        /// Each entry into mzArray will be the m/z value that contained a non-zero intensity value.
-        /// The index of the m/z value in mzArray will match the index of the corresponding intensity value in intensityArray.
-        /// </summary>
-        /// <param name="startFrameNumber">
-        /// The start frame number of the desired spectrum.
-        /// </param>
-        /// <param name="endFrameNumber">
-        /// The end frame number of the desired spectrum.
-        /// </param>
-        /// <param name="frameType">
-        /// The frame type to consider.
-        /// </param>
-        /// <param name="startScanNumber">
-        /// The start scan number of the desired spectrum.
-        /// Traditionally the first scan in a frame has been scan 0, but we switched to start with Scan 1 in 2015.
-        /// </param>
-        /// <param name="endScanNumber">
-        /// The end scan number of the desired spectrum.
-        /// </param>
-        /// <param name="mzArray">
-        /// The m/z values that contained non-zero intensity values.
-        /// </param>
-        /// <param name="intensityArray">
-        /// The corresponding intensity values of the non-zero m/z value.
-        /// </param>
-        /// <returns>
-        /// The number of non-zero m/z values found in the resulting spectrum.
-        /// </returns>
-        public int GetSpectrum(
-            int startFrameNumber,
-            int endFrameNumber,
-            FrameType frameType,
-            int startScanNumber,
-            int endScanNumber,
-            out double[] mzArray,
-            out int[] intensityArray)
-        {
-            int nonZeroCount = 0;
-
-            SpectrumCache spectrumCache = GetOrCreateSpectrumCache(startFrameNumber, endFrameNumber, frameType);
-
-            var frameParams = GetFrameParams(startFrameNumber);
-
-            frameParams.AddUpdateValue(FrameParamKeyType.ScanNumFirst, spectrumCache.FirstScan);
-            frameParams.AddUpdateValue(FrameParamKeyType.ScanNumLast, spectrumCache.LastScan);
-
-            // Allocate the maximum possible for these arrays. Later on we will strip out the zeros.
-            // Adding 1 to the size to fix a bug in some old IMS data where the bin index could exceed the maximum bins by 1
-            mzArray = new double[m_globalParameters.Bins + 1];
-            intensityArray = new int[m_globalParameters.Bins + 1];
-
-            IList<SortedList<int, int>> cachedListOfIntensityDictionaries = spectrumCache.ListOfIntensityDictionaries;
-
-            // Validate the scan number range
-            // Traditionally the first scan in a frame has been scan 0, but we switched to start with Scan 1 in 2015
-            if (startScanNumber < 0)
-            {
-                startScanNumber = 0;
-            }
-
-            var scans = frameParams.Scans;
-            var calibrationSlope = frameParams.CalibrationSlope;
-            var calibrationIntercept = frameParams.CalibrationIntercept;
-
-            if (endScanNumber >= cachedListOfIntensityDictionaries.Count)
-            {
-                endScanNumber = cachedListOfIntensityDictionaries.Count - 1;
-            }
-
-            // If we are summing all scans together, then we can use the summed version of the spectrum cache
-            if (endScanNumber - startScanNumber + 1 >= scans)
-            {
-                IDictionary<int, int> currentIntensityDictionary = spectrumCache.SummedIntensityDictionary;
-
-                foreach (KeyValuePair<int, int> kvp in currentIntensityDictionary)
-                {
-                    int binIndex = kvp.Key;
-                    int intensity = kvp.Value;
-
-                    if (intensityArray[binIndex] == 0)
-                    {
-                        mzArray[binIndex] = ConvertBinToMZ(
-                            calibrationSlope,
-                            calibrationIntercept,
-                            m_globalParameters.BinWidth,
-                            m_globalParameters.TOFCorrectionTime,
-                            binIndex);
-                        nonZeroCount++;
-                    }
-
-                    intensityArray[binIndex] += intensity;
-                }
-            }
-            else
-            {
-                // Get the data out of the cache, making sure to sum across scans if necessary
-                for (int scanIndex = startScanNumber; scanIndex <= endScanNumber; scanIndex++)
-                {
-                    // Prior to January 2015 we used a Dictionary<int, int>, which gives faster lookups for .TryGetValue
-                    // However, a Dictionary uses roughly 2x more memory vs. a SortedList, which can cause problems for rich UIMF files
-                    // Thus, we're now using a SortedList
-                    SortedList<int, int> currentIntensityDictionary = cachedListOfIntensityDictionaries[scanIndex];
-
-                    foreach (KeyValuePair<int, int> kvp in currentIntensityDictionary)
-                    {
-                        int binIndex = kvp.Key;
-                        int intensity = kvp.Value;
-
-                        if (intensityArray[binIndex] == 0)
-                        {
-                            mzArray[binIndex] = ConvertBinToMZ(
-                                calibrationSlope,
-                                calibrationIntercept,
-                                m_globalParameters.BinWidth,
-                                m_globalParameters.TOFCorrectionTime,
-                                binIndex);
-                            nonZeroCount++;
-                        }
-
-                        intensityArray[binIndex] += intensity;
-                    }
-                }
-            }
-
-            StripZerosFromArrays(nonZeroCount, ref mzArray, ref intensityArray);
-            nonZeroCount = mzArray.Length;
-
-            return nonZeroCount;
-        }
-
-        /// <summary>
-        /// Extracts m/z values and intensities from given frame range and scan range and m/z range.
-        /// The intensity values of each m/z value are summed across the frame range. The result is a spectrum for a single frame.
-        /// Each entry into mzArray will be the m/z value that contained a non-zero intensity value.
-        /// The index of the m/z value in mzArray will match the index of the corresponding intensity value in intensityArray.
-        /// </summary>
-        /// <param name="startFrameNumber">
-        /// The start frame number of the desired spectrum.
-        /// </param>
-        /// <param name="endFrameNumber">
-        /// The end frame number of the desired spectrum.
-        /// </param>
-        /// <param name="frameType">
-        /// The frame type to consider; only used if the file has Bin-centric tables
-        /// </param>
-        /// <param name="startScanNumber">
-        /// The start scan number of the desired spectrum.
-        /// Traditionally the first scan in a frame has been scan 0, but we switched to start with Scan 1 in 2015.
-        /// </param>
-        /// <param name="endScanNumber">
-        /// The end scan number of the desired spectrum.
-        /// </param>
-        /// <param name="startMz">
-        /// The start m/z value of the desired spectrum.
-        /// </param>
-        /// <param name="endMz">
-        /// The end m/z value of the desired spectrum.
-        /// </param>
-        /// <param name="mzArray">
-        /// The m/z values that contained non-zero intensity values.
-        /// </param>
-        /// <param name="intensityArray">
-        /// The corresponding intensity values of the non-zero m/z value.
-        /// </param>
-        /// <returns>
-        /// The number of non-zero m/z values found in the resulting spectrum.
-        /// </returns>
-        public int GetSpectrum(
-            int startFrameNumber,
-            int endFrameNumber,
-            FrameType frameType,
-            int startScanNumber,
-            int endScanNumber,
-            double startMz,
-            double endMz,
-            out double[] mzArray,
-            out int[] intensityArray)
-        {
-            var frameParams = GetFrameParams(startFrameNumber);
-
-            double slope = frameParams.CalibrationSlope;
-            double intercept = frameParams.CalibrationIntercept;
-            double binWidth = m_globalParameters.BinWidth;
-            float tofCorrectionTime = m_globalParameters.TOFCorrectionTime;
-
-            int startBin = (int)Math.Floor(GetBinClosestToMZ(slope, intercept, binWidth, tofCorrectionTime, startMz)) - 1;
-            int endBin = (int)Math.Ceiling(GetBinClosestToMZ(slope, intercept, binWidth, tofCorrectionTime, endMz)) + 1;
-
-            if (startBin < 0 || endBin > m_globalParameters.Bins)
-            {
-                // If the start or end bin is outside a normal range, then just grab everything
-                return GetSpectrum(
-                    startFrameNumber,
-                    endFrameNumber,
-                    frameType,
-                    startScanNumber,
-                    endScanNumber,
-                    out mzArray,
-                    out intensityArray);
-            }
-
-            int numFrames = endFrameNumber - startFrameNumber + 1;
-            int numScans = endScanNumber - startScanNumber + 1;
-            int numBins = endBin - startBin + 1;
-
-            if ((numFrames * numScans) < numBins || !m_doesContainBinCentricData)
-            {
-                return GetSpectrum(
-                    startFrameNumber,
-                    endFrameNumber,
-                    frameType,
-                    startScanNumber,
-                    endScanNumber,
-                    startBin,
-                    endBin,
-                    out mzArray,
-                    out intensityArray);
-            }
-
-            return GetSpectrumBinCentric(
-                startFrameNumber,
-                endFrameNumber,
-                frameType,
-                startScanNumber,
-                endScanNumber,
-                startBin,
-                endBin,
-                out mzArray,
-                out intensityArray);
-        }
-
-        /// <summary>
-        /// Extracts m/z values and intensities from given frame range and scan range and bin range.
-        /// The intensity values of each m/z value are summed across the frame range. The result is a spectrum for a single frame.
-        /// Each entry into mzArray will be the m/z value that contained a non-zero intensity value.
-        /// The index of the m/z value in mzArray will match the index of the corresponding intensity value in intensityArray.
-        /// </summary>
-        /// <param name="startFrameNumber">
-        /// The start frame number of the desired spectrum.
-        /// </param>
-        /// <param name="endFrameNumber">
-        /// The end frame number of the desired spectrum.
-        /// </param>
-        /// <param name="frameType">
-        /// The frame type to consider.
-        /// </param>
-        /// <param name="startScanNumber">
-        /// The start scan number of the desired spectrum.
-        /// Traditionally the first scan in a frame has been scan 0, but we switched to start with Scan 1 in 2015.
-        /// </param>
-        /// <param name="endScanNumber">
-        /// The end scan number of the desired spectrum.
-        /// </param>
-        /// <param name="startBin">
-        /// The start bin index of the desired spectrum.
-        /// </param>
-        /// <param name="endBin">
-        /// The end bin index of the desired spectrum.
-        /// </param>
-        /// <param name="mzArray">
-        /// The m/z values that contained non-zero intensity values.
-        /// </param>
-        /// <param name="intensityArray">
-        /// The corresponding intensity values of the non-zero m/z value.
-        /// </param>
-        /// <returns>
-        /// The number of non-zero m/z values found in the resulting spectrum.
-        /// </returns>
-        public int GetSpectrum(
-            int startFrameNumber,
-            int endFrameNumber,
-            FrameType frameType,
-            int startScanNumber,
-            int endScanNumber,
-            int startBin,
-            int endBin,
-            out double[] mzArray,
-            out int[] intensityArray)
-        {
-            int nonZeroCount = 0;
-            int numBinsToConsider = endBin - startBin + 1;
-            int intensity;
-
-            // Allocate the maximum possible for these arrays. Later on we will strip out the zeros.
-            mzArray = new double[numBinsToConsider];
-            intensityArray = new int[numBinsToConsider];
-
-            SpectrumCache spectrumCache = GetOrCreateSpectrumCache(startFrameNumber, endFrameNumber, frameType);
-            var frameParams = GetFrameParams(startFrameNumber);
-            IList<SortedList<int, int>> cachedListOfIntensityDictionaries = spectrumCache.ListOfIntensityDictionaries;
-
-            // If we are summing all scans together, then we can use the summed version of the spectrum cache
-            if (endScanNumber - startScanNumber + 1 == frameParams.Scans)
-            {
-                IDictionary<int, int> summedIntensityDictionary = spectrumCache.SummedIntensityDictionary;
-
-                for (int binIndex = 0; binIndex < numBinsToConsider; binIndex++)
-                {
-                    int binNumber = binIndex + startBin;
-                    if (!summedIntensityDictionary.TryGetValue(binNumber, out intensity))
-                    {
-                        continue;
-                    }
-
-                    if (intensityArray[binIndex] == 0)
-                    {
-                        mzArray[binIndex] = ConvertBinToMZ(
-                            frameParams.CalibrationSlope,
-                            frameParams.CalibrationIntercept,
-                            m_globalParameters.BinWidth,
-                            m_globalParameters.TOFCorrectionTime,
-                            binNumber);
-                        nonZeroCount++;
-                    }
-
-                    intensityArray[binIndex] += intensity;
-                }
-            }
-            else
-            {
-                // Get the data out of the cache, making sure to sum across scans if necessary
-                for (int scanIndex = startScanNumber; scanIndex <= endScanNumber; scanIndex++)
-                {
-                    IDictionary<int, int> currentIntensityDictionary = cachedListOfIntensityDictionaries[scanIndex];
-
-                    // No need to move on if the dictionary is empty
-                    if (currentIntensityDictionary.Count == 0)
-                    {
-                        continue;
-                    }
-
-                    for (int binIndex = 0; binIndex < numBinsToConsider; binIndex++)
-                    {
-                        int binNumber = binIndex + startBin;
-                        if (!currentIntensityDictionary.TryGetValue(binNumber, out intensity))
-                        {
-                            continue;
-                        }
-
-                        if (intensityArray[binIndex] == 0)
-                        {
-                            mzArray[binIndex] = ConvertBinToMZ(
-                                frameParams.CalibrationSlope,
-                                frameParams.CalibrationIntercept,
-                                m_globalParameters.BinWidth,
-                                m_globalParameters.TOFCorrectionTime,
-                                binNumber);
-                            nonZeroCount++;
-                        }
-
-                        intensityArray[binIndex] += intensity;
-                    }
-                }
-            }
-
-            StripZerosFromArrays(nonZeroCount, ref mzArray, ref intensityArray);
-            nonZeroCount = mzArray.Length;
-
-            return nonZeroCount;
-        }
-
-        /// <summary>
-        /// Extracts intensities from given frame range and scan range.
-        /// The intensity values of each bin are summed across the frame range. The result is a spectrum for a single frame.
-        /// </summary>
-        /// <param name="frameNumber">
-        /// The frame number of the desired spectrum.
-        /// </param>
-        /// <param name="frameType">
-        /// The frame type to consider.
-        /// </param>
-        /// <param name="scanNumber">
-        /// The scan number of the desired spectrum.
-        /// Traditionally the first scan in a frame has been scan 0, but we switched to start with Scan 1 in 2015.
-        /// </param>
-        /// <returns>
-        /// The number of non-zero bins found in the resulting spectrum.
-        /// </returns>
-        public int[] GetSpectrumAsBins(int frameNumber, FrameType frameType, int scanNumber)
-        {
-            return GetSpectrumAsBins(frameNumber, frameNumber, frameType, scanNumber, scanNumber);
-        }
-
-        /// <summary>
-        /// Extracts intensities from given frame range and scan range.
-        /// The intensity values of each bin are summed across the frame range. The result is a spectrum for a single frame.
-        /// </summary>
-        /// <param name="startFrameNumber">
-        /// The start frame number of the desired spectrum.
-        /// </param>
-        /// <param name="endFrameNumber">
-        /// The end frame number of the desired spectrum.
-        /// </param>
-        /// <param name="frameType">
-        /// The frame type to consider.
-        /// </param>
-        /// <param name="startScanNumber">
-        /// The start scan number of the desired spectrum.
-        /// Traditionally the first scan in a frame has been scan 0, but we switched to start with Scan 1 in 2015.
-        /// </param>
-        /// <param name="endScanNumber">
-        /// The end scan number of the desired spectrum.
-        /// </param>
-        /// <returns>
-        /// An array containing an intensity value for each bin location, even if the intensity value is 0.
-        /// </returns>
-        public int[] GetSpectrumAsBins(
-            int startFrameNumber,
-            int endFrameNumber,
-            FrameType frameType,
-            int startScanNumber,
-            int endScanNumber)
-        {
-            m_getSpectrumCommand.Parameters.Clear();
-            m_getSpectrumCommand.Parameters.Add(new SQLiteParameter("FrameNum1", startFrameNumber));
-            m_getSpectrumCommand.Parameters.Add(new SQLiteParameter("FrameNum2", endFrameNumber));
-            m_getSpectrumCommand.Parameters.Add(new SQLiteParameter("ScanNum1", startScanNumber));
-            m_getSpectrumCommand.Parameters.Add(new SQLiteParameter("ScanNum2", endScanNumber));
-            m_getSpectrumCommand.Parameters.Add(new SQLiteParameter("FrameType", GetFrameTypeInt(frameType)));
-
-            // Adding 1 to the number of bins to fix a bug in some old IMS data where the bin index could exceed the maximum bins by 1
-            var intensityArray = new int[m_globalParameters.Bins + 1];
-
-            using (SQLiteDataReader reader = m_getSpectrumCommand.ExecuteReader())
-            {
-                var decompSpectraRecord = new byte[m_globalParameters.Bins * DATASIZE];
-
-                while (reader.Read())
-                {
-                    int binIndex = 0;
-                    var spectraRecord = (byte[])reader["Intensities"];
-
-                    if (spectraRecord.Length > 0)
-                    {
-                        int outputLength = LZFCompressionUtil.Decompress(
-                            ref spectraRecord,
-                            spectraRecord.Length,
-                            ref decompSpectraRecord,
-                            m_globalParameters.Bins * DATASIZE);
-
-                        int numBins = outputLength / DATASIZE;
-                        for (int i = 0; i < numBins; i++)
-                        {
-                            int decodedSpectraRecord = BitConverter.ToInt32(decompSpectraRecord, i * DATASIZE);
-                            if (decodedSpectraRecord < 0)
-                            {
-                                binIndex += -decodedSpectraRecord;
-                            }
-                            else
-                            {
-                                intensityArray[binIndex] += decodedSpectraRecord;
-                                binIndex++;
-                            }
-                        }
-                    }
-                }
-            }
-
-            return intensityArray;
-        }
-
-        /// <summary>
-        /// Extracts m/z values and intensities from given frame range and scan range and bin range.
-        /// The intensity values of each m/z value are summed across the frame range. The result is a spectrum for a single frame.
-        /// Each entry into mzArray will be the m/z value that contained a non-zero intensity value.
-        /// The index of the m/z value in mzArray will match the index of the corresponding intensity value in intensityArray.
-        /// </summary>
-        /// <param name="startFrameNumber">
-        /// The start frame number of the desired spectrum.
-        /// </param>
-        /// <param name="endFrameNumber">
-        /// The end frame number of the desired spectrum.
-        /// </param>
-        /// <param name="frameType">
-        /// The frame type to consider.
-        /// </param>
-        /// <param name="startScanNumber">
-        /// The start scan number of the desired spectrum.
-        /// Traditionally the first scan in a frame has been scan 0, but we switched to start with Scan 1 in 2015.
-        /// </param>
-        /// <param name="endScanNumber">
-        /// The end scan number of the desired spectrum.
-        /// </param>
-        /// <param name="startBin">
-        /// The start bin index of the desired spectrum.
-        /// </param>
-        /// <param name="endBin">
-        /// The end bin index of the desired spectrum.
-        /// </param>
-        /// <param name="mzArray">
-        /// The m/z values that contained non-zero intensity values.
-        /// </param>
-        /// <param name="intensityArray">
-        /// The corresponding intensity values of the non-zero m/z value.
-        /// </param>
-        /// <returns>
-        /// The number of non-zero m/z values found in the resulting spectrum.
-        /// </returns>
-        /// <remarks>
-        /// The UIMF file MUST have BinCentric tables when using this function; add them with method CreateBinCentricTables of the UIMFWriter class
-        /// </remarks>
-        public int GetSpectrumBinCentric(
-            int startFrameNumber,
-            int endFrameNumber,
-            FrameType frameType,
-            int startScanNumber,
-            int endScanNumber,
-            int startBin,
-            int endBin,
-            out double[] mzArray,
-            out int[] intensityArray)
-        {
-            if (!m_doesContainBinCentricData)
-            {
-                ThrowMissingBinCentricTablesException();
-            }
-
-            // Console.WriteLine("LC " + startFrameNumber + " - " + endFrameNumber + "\t IMS " + startScanNumber + " - " + endScanNumber + "\t Bin " + startBin + " - " + endBin);
-            var mzList = new List<double>();
-            var intensityList = new List<int>();
-
-            var frameParams = GetFrameParams(startFrameNumber);
-            int numImsScans = frameParams.Scans;
-
-            m_getBinDataCommand.Parameters.Clear();
-            m_getBinDataCommand.Parameters.Add(new SQLiteParameter("BinMin", startBin));
-            m_getBinDataCommand.Parameters.Add(new SQLiteParameter("BinMax", endBin));
-
-            using (SQLiteDataReader reader = m_getBinDataCommand.ExecuteReader())
-            {
-                // int maxDecompressedSPectraSize = m_globalParameters.NumFrames * frameParams.Scans * DATASIZE;
-                // byte[] decompSpectraRecord = new byte[maxDecompressedSPectraSize];
-                while (reader.Read())
-                {
-                    int binNumber = Convert.ToInt32(reader["MZ_BIN"]);
-                    int intensity = 0;
-                    int entryIndex = 0;
-
-                    // int numEntries = 0;
-
-                    var decompSpectraRecord = (byte[])reader["INTENSITIES"];
-
-                    // if (spectraRecord.Length > 0)
-                    // {
-                    // int outputLength = LZFCompressionUtil.Decompress(ref spectraRecord, spectraRecord.Length, ref decompSpectraRecord, maxDecompressedSPectraSize);
-                    // numEntries = outputLength / DATASIZE;
-                    // }
-                    for (int i = 0; i * DATASIZE < decompSpectraRecord.Length; i++)
-                    {
-                        
-                        int decodedSpectraRecord = BitConverter.ToInt32(decompSpectraRecord, i * DATASIZE);
-                        if (decodedSpectraRecord < 0)
-                        {
-                            entryIndex += -decodedSpectraRecord;
-                        }
-                        else
-                        {
-                            // Increment the entry index BEFORE storing the data so that we use the correct index (instead of having all indexes off by 1)
-                            entryIndex++;
-
-                            // Calculate LC Scan and IMS Scan of this entry
-                            int scanLc;
-                            int scanIms;
-                            CalculateFrameAndScanForEncodedIndex(entryIndex, numImsScans, out scanLc, out scanIms);
-
-                            // If we pass the LC Scan number we are interested in, then go ahead and quit
-                            if (scanLc > endFrameNumber)
-                            {
-                                break;
-                            }
-
-                            // Only add to the intensity if it is within the specified range
-                            if (scanLc >= startFrameNumber && scanIms >= startScanNumber && scanIms <= endScanNumber)
-                            {
-                                // Only consider the FrameType that was given
-                                if (GetFrameParams(scanLc).FrameType == frameType)
-                                {
-                                    intensity += decodedSpectraRecord;
-                                }
-                            }
-                        }
-                    }
-
-                    if (intensity > 0)
-                    {
-                        double mz = ConvertBinToMZ(
-                            frameParams.CalibrationSlope,
-                            frameParams.CalibrationIntercept,
-                            m_globalParameters.BinWidth,
-                            m_globalParameters.TOFCorrectionTime,
-                            binNumber);
-                        mzList.Add(mz);
-                        intensityList.Add(intensity);
-                    }
-                }
-            }
-
-            mzArray = mzList.ToArray();
-            intensityArray = intensityList.ToArray();
-
-            return mzList.Count;
-        }
-
-        /// <summary>
-        /// Extracts TIC from startFrame to endFrame and startScan to endScan and returns an array
-        /// </summary>
-        /// <param name="frameType">Frame type
-        /// </param>
-        /// <param name="startFrameNumber">Start frame number (if startFrameNumber and endFrameNumber are zero, then sum across all frames)
-        /// </param>
-        /// <param name="endFrameNumber">End frame number
-        /// </param>
-        /// <param name="startScan">Start scan (if StartScan and EndScan are zero, then sum across all scans)
-        /// </param>
-        /// <param name="endScan">End scan
-        /// </param>
-        /// <returns>
-        /// Array of intensity values, one per frame
-        /// </returns>
-        /// <remarks>
-        /// To obtain TIC values for all scans in a given Frame, use GetFrameScans
-        /// </remarks>
-        public double[] GetTIC(FrameType frameType, int startFrameNumber, int endFrameNumber, int startScan, int endScan)
-        {
-            return GetTicOrBpi(frameType, startFrameNumber, endFrameNumber, startScan, endScan, TIC);
-        }
-
-        /// <summary>
-        /// Extracts TIC from frameNum and scanNum
-        /// </summary>
-        /// <param name="frameNumber">
-        /// </param>
-        /// <param name="scanNum">
-        /// </param>
-        /// <returns>
-        /// TIC value for a single scan in a single frame.
-        /// </returns>
-        [Obsolete("This is an inefficient function and should not be used; instead use GetFrameScans")]
-        public double GetTIC(int frameNumber, int scanNum)
-        {
-            double tic = 0;
-
-            using (SQLiteCommand dbCommand = m_dbConnection.CreateCommand())
-            {
-                dbCommand.CommandText = " SELECT TIC FROM Frame_Scans " +
-                                        " WHERE FrameNum = " + frameNumber +
-                                        " AND ScanNum = " + scanNum;
-                using (SQLiteDataReader reader = dbCommand.ExecuteReader())
-                {
-                    if (reader.Read())
-                    {
-                        tic = Convert.ToDouble(reader["TIC"]);
-                    }
-                }
-            }
-
-            return tic;
-        }
-
-        /// <summary>
-        /// Extracts TIC from startFrame to endFrame and startScan to endScan and returns a dictionary for all frames
-        /// </summary>
-        /// <param name="startFrameNumber">
-        /// If startFrameNumber and endFrameNumber are 0, then returns all frames
-        /// </param>
-        /// <param name="endFrameNumber">
-        /// If startFrameNumber and endFrameNumber are 0, then returns all frames
-        /// </param>
-        /// <param name="startScan">
-        /// If startScan and endScan are 0, then uses all scans
-        /// </param>
-        /// <param name="endScan">
-        /// If startScan and endScan are 0, then uses all scans
-        /// </param>
-        /// <returns>
-        /// Dictionary where keys are frame number and values are the TIC value
-        /// </returns>
-        /// <remarks>
-        /// To obtain TIC values for all scans in a given Frame, use GetFrameScans
-        /// </remarks>
-        public Dictionary<int, double> GetTICByFrame(
-            int startFrameNumber, int endFrameNumber, 
-            int startScan, int endScan)
-        {
-            return GetTicOrBpiByFrame(
-                startFrameNumber,
-                endFrameNumber,
-                startScan,
-                endScan,
-                TIC,
-                filterByFrameType: false,
-                frameType: FrameType.MS1);
-        }
-
-        /// <summary>
-        /// Extracts TIC from startFrame to endFrame and startScan to endScan and returns a dictionary of the specified frame type
-        /// </summary>
-        /// <param name="startFrameNumber">
-        /// If startFrameNumber and endFrameNumber are 0, then returns all frames
-        /// </param>
-        /// <param name="endFrameNumber">
-        /// If startFrameNumber and endFrameNumber are 0, then returns all frames
-        /// </param>
-        /// <param name="startScan">
-        /// If startScan and endScan are 0, then uses all scans
-        /// </param>
-        /// <param name="endScan">
-        /// If startScan and endScan are 0, then uses all scans
-        /// </param>
-        /// <param name="frameType">
-        /// FrameType to return
-        /// </param>
-        /// <returns>
-        /// Dictionary where keys are frame number and values are the TIC value
-        /// </returns>
-        /// <remarks>
-        /// To obtain TIC values for all scans in a given Frame, use GetFrameScans
-        /// </remarks>
-        public Dictionary<int, double> GetTICByFrame(
-            int startFrameNumber,
-            int endFrameNumber,
-            int startScan,
-            int endScan,
-            FrameType frameType)
-        {
-            return GetTicOrBpiByFrame(
-                startFrameNumber,
-                endFrameNumber,
-                startScan,
-                endScan,
-                TIC,
-                filterByFrameType: true,
-                frameType: frameType);
-        }
-
-        /// <summary>
-        /// Get the extracted ion chromatogram at the given bin for the specified frame type
-        /// </summary>
-        /// <param name="targetBin">
-        /// Target bin number
-        /// </param>
-        /// <param name="frameType">
-        /// Frame type.
-        /// </param>
-        /// <returns>
-        /// IntensityPoint list
-        /// </returns>
-        /// <remarks>
-        /// The UIMF file MUST have BinCentric tables when using this function; add them with method CreateBinCentricTables of the UIMFWriter class
-        /// </remarks>
-        public List<IntensityPoint> GetXic(int targetBin, FrameType frameType)
-        {
-            if (!m_doesContainBinCentricData)
-            {
-                ThrowMissingBinCentricTablesException();
-            }
-
-            var frameParams = GetFrameParams(1);
-            int numScans = frameParams.Scans;
-
-            FrameSetContainer frameSet = m_frameTypeInfo[frameType];
-            var frameIndexes = frameSet.FrameIndexes;
-
-            var intensityList = new List<IntensityPoint>();
-
-            m_getBinDataCommand.Parameters.Clear();
-            m_getBinDataCommand.Parameters.Add(new SQLiteParameter("BinMin", targetBin));
-            m_getBinDataCommand.Parameters.Add(new SQLiteParameter("BinMax", targetBin));
-
-            using (SQLiteDataReader reader = m_getBinDataCommand.ExecuteReader())
-            {
-                while (reader.Read())
-                {
-                    int entryIndex = 0;
-
-                    var decompSpectraRecord = (byte[])reader["INTENSITIES"];
-                    int numPossibleRecords = decompSpectraRecord.Length / DATASIZE;
-
-                    for (int i = 0; i < numPossibleRecords; i++)
-                    {
-                        int decodedSpectraRecord = BitConverter.ToInt32(decompSpectraRecord, i * DATASIZE);
-                        if (decodedSpectraRecord < 0)
-                        {
-                            entryIndex += -decodedSpectraRecord;
-                        }
-                        else
-                        {
-                            // Increment the entry index BEFORE storing the data so that we use the correct index (instead of having all indexes off by 1)
-                            entryIndex++;
-
-                            // Calculate LC Scan and IMS Scan of this entry
-                            int scanLc;
-                            int scanIms;
-                            CalculateFrameAndScanForEncodedIndex(entryIndex, numScans, out scanLc, out scanIms);
-
-                            // Skip FrameTypes that do not match the given FrameType
-                            if (GetFrameParams(scanLc).FrameType != frameType)
-                            {
-                                continue;
-                            }
-
-                            // Add intensity to the result
-                            int frameIndex = frameIndexes[scanLc];
-                            intensityList.Add(new IntensityPoint(frameIndex, scanIms, decodedSpectraRecord));
-                        }
-                    }
-                }
-            }
-
-            return intensityList;
-        }
-
-        /// <summary>
-        /// Get the extracted ion chromatogram for a given m/z for the specified frame type
-        /// </summary>
-        /// <param name="targetMz">
-        /// Target mz.
-        /// </param>
-        /// <param name="tolerance">
-        /// Tolerance.
-        /// </param>
-        /// <param name="frameType">
-        /// Frame type.
-        /// </param>
-        /// <param name="toleranceType">
-        /// Tolerance type.
-        /// </param>
-        /// <returns>
-        /// IntensityPoint list
-        /// </returns>
-        /// <remarks>
-        /// The UIMF file MUST have BinCentric tables when using this function; add them with method CreateBinCentricTables of the UIMFWriter class
-        /// </remarks>
-        public List<IntensityPoint> GetXic(
-            double targetMz,
-            double tolerance,
-            FrameType frameType,
-            ToleranceType toleranceType)
-        {
-            if (!m_doesContainBinCentricData)
-            {
-                ThrowMissingBinCentricTablesException();
-            }
-
-            var frameParams = GetFrameParams(1);
-            double slope = frameParams.CalibrationSlope;
-            double intercept = frameParams.CalibrationIntercept;
-            double binWidth = m_globalParameters.BinWidth;
-            float tofCorrectionTime = m_globalParameters.TOFCorrectionTime;
-            int numScans = frameParams.Scans;
-
-            FrameSetContainer frameSet = m_frameTypeInfo[frameType];
-            var frameIndexes = frameSet.FrameIndexes;
-
-            double mzTolerance = toleranceType == ToleranceType.Thomson ? tolerance : (targetMz / 1000000 * tolerance);
-            double lowMz = targetMz - mzTolerance;
-            double highMz = targetMz + mzTolerance;
-
-            int startBin = (int)Math.Floor(GetBinClosestToMZ(slope, intercept, binWidth, tofCorrectionTime, lowMz)) - 1;
-            int endBin = (int)Math.Ceiling(GetBinClosestToMZ(slope, intercept, binWidth, tofCorrectionTime, highMz)) + 1;
-
-            var pointDictionary = new Dictionary<IntensityPoint, IntensityPoint>();
-
-            m_getBinDataCommand.Parameters.Clear();
-            m_getBinDataCommand.Parameters.Add(new SQLiteParameter("BinMin", startBin));
-            m_getBinDataCommand.Parameters.Add(new SQLiteParameter("BinMax", endBin));
-
-            using (SQLiteDataReader reader = m_getBinDataCommand.ExecuteReader())
-            {
-                while (reader.Read())
-                {
-                    int entryIndex = 0;
-
-                    var decompSpectraRecord = (byte[])reader["INTENSITIES"];
-                    int numPossibleRecords = decompSpectraRecord.Length / DATASIZE;
-
-                    for (int i = 0; i < numPossibleRecords; i++)
-                    {
-                        int decodedSpectraRecord = BitConverter.ToInt32(decompSpectraRecord, i * DATASIZE);
-                        if (decodedSpectraRecord < 0)
-                        {
-                            entryIndex += -decodedSpectraRecord;
-                        }
-                        else
-                        {
-                            // Increment the entry index BEFORE storing the data so that we use the correct index (instead of having all indexes off by 1)
-                            entryIndex++;
-
-                            // Calculate LC Scan and IMS Scan of this entry
-                            int scanLc;
-                            int scanIms;
-                            CalculateFrameAndScanForEncodedIndex(entryIndex, numScans, out scanLc, out scanIms);
-
-                            // Skip FrameTypes that do not match the given FrameType
-                            if (GetFrameParams(scanLc).FrameType != frameType)
-                            {
-                                continue;
-                            }
-
-                            // Add intensity to the result
-                            int frameIndex = frameIndexes[scanLc];
-                            var newPoint = new IntensityPoint(frameIndex, scanIms, decodedSpectraRecord);
-
-                            IntensityPoint dictionaryValue;
-                            if (pointDictionary.TryGetValue(newPoint, out dictionaryValue))
-                            {
-                                dictionaryValue.Intensity += decodedSpectraRecord;
-                            }
-                            else
-                            {
-                                pointDictionary.Add(newPoint, newPoint);
-                            }
-                        }
-                    }
-                }
-            }
-
-            return pointDictionary.Values.OrderBy(x => x.ScanLc).ThenBy(x => x.ScanIms).ToList();
-        }
-
-        /// <summary>
-        /// Get the extracted ion chromatogram for a given m/z for the specified frame type, limiting by frame range and scan range
-        /// </summary>
-        /// <param name="targetMz">
-        /// Target mz.
-        /// </param>
-        /// <param name="tolerance">
-        /// Tolerance.
-        /// </param>
-        /// <param name="frameIndexMin">
-        /// Minimum frame index
-        /// </param>
-        /// <param name="frameIndexMax">
-        /// Maximum frame index
-        /// </param>
-        /// <param name="scanMin">
-        /// Minimum scan number
-        /// </param>
-        /// <param name="scanMax">
-        /// Maximum scan number
-        /// </param>
-        /// <param name="frameType">
-        /// Frame type
-        /// </param>
-        /// <param name="toleranceType">
-        /// Tolerance type
-        /// </param>
-        /// <returns>
-        /// IntensityPoint list
-        /// </returns>
-        /// <remarks>
-        /// The UIMF file MUST have BinCentric tables when using this function; add them with method CreateBinCentricTables of the UIMFWriter class
-        /// </remarks>
-        public List<IntensityPoint> GetXic(
-            double targetMz,
-            double tolerance,
-            int frameIndexMin,
-            int frameIndexMax,
-            int scanMin,
-            int scanMax,
-            FrameType frameType,
-            ToleranceType toleranceType)
-        {
-            if (!m_doesContainBinCentricData)
-            {
-                ThrowMissingBinCentricTablesException();
-            }
-
-            var frameParams = GetFrameParams(1);
-            double slope = frameParams.CalibrationSlope;
-            double intercept = frameParams.CalibrationIntercept;
-            double binWidth = m_globalParameters.BinWidth;
-            float tofCorrectionTime = m_globalParameters.TOFCorrectionTime;
-            int numScans = frameParams.Scans;
-
-            FrameSetContainer frameSet = m_frameTypeInfo[frameType];
-            var frameIndexes = frameSet.FrameIndexes;
-
-            double mzTolerance = toleranceType == ToleranceType.Thomson ? tolerance : (targetMz / 1000000 * tolerance);
-            double lowMz = targetMz - mzTolerance;
-            double highMz = targetMz + mzTolerance;
-
-            int startBin = (int)Math.Floor(GetBinClosestToMZ(slope, intercept, binWidth, tofCorrectionTime, lowMz)) - 1;
-            int endBin = (int)Math.Ceiling(GetBinClosestToMZ(slope, intercept, binWidth, tofCorrectionTime, highMz)) + 1;
-
-            var pointDictionary = new Dictionary<IntensityPoint, IntensityPoint>();
-
-            m_getBinDataCommand.Parameters.Clear();
-            m_getBinDataCommand.Parameters.Add(new SQLiteParameter("BinMin", startBin));
-            m_getBinDataCommand.Parameters.Add(new SQLiteParameter("BinMax", endBin));
-
-            using (SQLiteDataReader reader = m_getBinDataCommand.ExecuteReader())
-            {
-                while (reader.Read())
-                {
-                    int entryIndex = 0;
-
-                    var decompSpectraRecord = (byte[])reader["INTENSITIES"];
-                    int numPossibleRecords = decompSpectraRecord.Length / DATASIZE;
-
-                    for (int i = 0; i < numPossibleRecords; i++)
-                    {
-                        int decodedSpectraRecord = BitConverter.ToInt32(decompSpectraRecord, i * DATASIZE);
-                        if (decodedSpectraRecord < 0)
-                        {
-                            entryIndex += -decodedSpectraRecord;
-                        }
-                        else
-                        {
-                            // Increment the entry index BEFORE storing the data so that we use the correct index (instead of having all indexes off by 1)
-                            entryIndex++;
-
-                            // Calculate LC Scan and IMS Scan of this entry
-                            int scanLc;
-                            int scanIms;
-                            CalculateFrameAndScanForEncodedIndex(entryIndex, numScans, out scanLc, out scanIms);
-
-                            // Skip FrameTypes that do not match the given FrameType
-                            if (GetFrameParams(scanLc).FrameType != frameType)
-                            {
-                                continue;
-                            }
-
-                            // Get the frame index
-                            int frameIndex = frameIndexes[scanLc];
-
-                            // We can stop after we get past the max frame number given
-                            if (frameIndex > frameIndexMax)
-                            {
-                                break;
-                            }
-
-                            // Skip all frames and scans that we do not care about
-                            if (frameIndex < frameIndexMin || scanIms < scanMin || scanIms > scanMax)
-                            {
-                                continue;
-                            }
-
-                            var newPoint = new IntensityPoint(frameIndex, scanIms, decodedSpectraRecord);
-
-                            IntensityPoint dictionaryValue;
-                            if (pointDictionary.TryGetValue(newPoint, out dictionaryValue))
-                            {
-                                dictionaryValue.Intensity += decodedSpectraRecord;
-                            }
-                            else
-                            {
-                                pointDictionary.Add(newPoint, newPoint);
-                            }
-                        }
-                    }
-                }
-            }
-
-            return pointDictionary.Values.OrderBy(x => x.ScanLc).ThenBy(x => x.ScanIms).ToList();
-        }
-
-        /// <summary>
-        /// Get the extracted ion chromatogram for a given m/z for the specified frame type
-        /// </summary>
-        /// <param name="targetMz">
-        /// Target mz.
-        /// </param>
-        /// <param name="tolerance">
-        /// Tolerance.
-        /// </param>
-        /// <param name="frameType">
-        /// Frame type.
-        /// </param>
-        /// <param name="toleranceType">
-        /// Tolerance type.
-        /// </param>
-        /// <returns>
-        /// 2D array of XIC values; dimensions are frame, scan
-        /// </returns>
-        /// <remarks>
-        /// The UIMF file MUST have BinCentric tables when using this function; add them with method CreateBinCentricTables of the UIMFWriter class
-        /// </remarks>
-        public double[,] GetXicAsArray(double targetMz, double tolerance, FrameType frameType,
-                                       ToleranceType toleranceType)
-        {
-            if (!m_doesContainBinCentricData)
-            {
-                ThrowMissingBinCentricTablesException();
-            }
-
-            var frameParams = GetFrameParams(1);
-            double slope = frameParams.CalibrationSlope;
-            double intercept = frameParams.CalibrationIntercept;
-            double binWidth = m_globalParameters.BinWidth;
-            float tofCorrectionTime = m_globalParameters.TOFCorrectionTime;
-            int numScans = frameParams.Scans;
-
-            FrameSetContainer frameSet = m_frameTypeInfo[frameType];
-            int numFrames = frameSet.NumFrames;
-            var frameIndexes = frameSet.FrameIndexes;
-
-            var result = new double[numFrames, numScans];
-
-            double mzTolerance = toleranceType == ToleranceType.Thomson ? tolerance : (targetMz / 1000000 * tolerance);
-            double lowMz = targetMz - mzTolerance;
-            double highMz = targetMz + mzTolerance;
-
-            int startBin = (int)Math.Floor(GetBinClosestToMZ(slope, intercept, binWidth, tofCorrectionTime, lowMz)) - 1;
-            int endBin = (int)Math.Ceiling(GetBinClosestToMZ(slope, intercept, binWidth, tofCorrectionTime, highMz)) + 1;
-
-            m_getBinDataCommand.Parameters.Clear();
-            m_getBinDataCommand.Parameters.Add(new SQLiteParameter("BinMin", startBin));
-            m_getBinDataCommand.Parameters.Add(new SQLiteParameter("BinMax", endBin));
-
-            using (SQLiteDataReader reader = m_getBinDataCommand.ExecuteReader())
-            {
-                while (reader.Read())
-                {
-                    int entryIndex = 0;
-
-                    var decompSpectraRecord = (byte[])reader["INTENSITIES"];
-                    int numPossibleRecords = decompSpectraRecord.Length / DATASIZE;
-
-                    for (int i = 0; i < numPossibleRecords; i++)
-                    {
-                        int decodedSpectraRecord = BitConverter.ToInt32(decompSpectraRecord, i * DATASIZE);
-                        if (decodedSpectraRecord < 0)
-                        {
-                            entryIndex += -decodedSpectraRecord;
-                        }
-                        else
-                        {
-                            // Increment the entry index BEFORE storing the data so that we use the correct index (instead of having all indexes off by 1)
-                            entryIndex++;
-
-                            // Calculate LC Scan and IMS Scan of this entry
-                            int scanLc;
-                            int scanIms;
-                            CalculateFrameAndScanForEncodedIndex(entryIndex, numScans, out scanLc, out scanIms);
-
-                            // Skip FrameTypes that do not match the given FrameType
-                            if (GetFrameParams(scanLc).FrameType != frameType)
-                            {
-                                continue;
-                            }
-
-                            // Add intensity to the result
-                            int frameIndex = frameIndexes[scanLc];
-                            result[frameIndex, scanIms] += decodedSpectraRecord;
-                        }
-                    }
-                }
-            }
-
-            return result;
-        }
-
-        /// <summary>
-        /// Get the extracted ion chromatogram for a given m/z for the specified frame type, limiting by frame range and scan range
-        /// </summary>
-        /// <param name="targetMz">
-        /// Target mz.
-        /// </param>
-        /// <param name="tolerance">
-        /// Tolerance.
-        /// </param>
-        /// <param name="frameIndexMin">
-        /// Frame index min.
-        /// </param>
-        /// <param name="frameIndexMax">
-        /// Frame index max.
-        /// </param>
-        /// <param name="scanMin">
-        /// Scan min.
-        /// </param>
-        /// <param name="scanMax">
-        /// Scan max.
-        /// </param>
-        /// <param name="frameType">
-        /// Frame type.
-        /// </param>
-        /// <param name="toleranceType">
-        /// Tolerance type.
-        /// </param>
-        /// <returns>
-        /// 2D array of XIC values; dimensions are frame, scan
-        /// </returns>
-        /// <remarks>
-        /// The UIMF file MUST have BinCentric tables when using this function; add them with method CreateBinCentricTables of the UIMFWriter class
-        /// </remarks>
-        public double[,] GetXicAsArray(
-            double targetMz,
-            double tolerance,
-            int frameIndexMin,
-            int frameIndexMax,
-            int scanMin,
-            int scanMax,
-            FrameType frameType,
-            ToleranceType toleranceType)
-        {
-            if (!m_doesContainBinCentricData)
-            {
-                ThrowMissingBinCentricTablesException();
-            }
-
-            var frameParams = GetFrameParams(frameIndexMin);
-            double slope = frameParams.CalibrationSlope;
-            double intercept = frameParams.CalibrationIntercept;
-            double binWidth = m_globalParameters.BinWidth;
-            float tofCorrectionTime = m_globalParameters.TOFCorrectionTime;
-            int numScansInFrame = frameParams.Scans;
-            int numScans = scanMax - scanMin + 1;
-
-            FrameSetContainer frameSet = m_frameTypeInfo[frameType];
-            var frameIndexes = frameSet.FrameIndexes;
-            int numFrames = frameIndexMax - frameIndexMin + 1;
-
-            var result = new double[numFrames, numScans];
-
-            double mzTolerance = toleranceType == ToleranceType.Thomson ? tolerance : (targetMz / 1000000 * tolerance);
-            double lowMz = targetMz - mzTolerance;
-            double highMz = targetMz + mzTolerance;
-
-            int startBin = (int)Math.Floor(GetBinClosestToMZ(slope, intercept, binWidth, tofCorrectionTime, lowMz)) - 1;
-            int endBin = (int)Math.Ceiling(GetBinClosestToMZ(slope, intercept, binWidth, tofCorrectionTime, highMz)) + 1;
-
-            m_getBinDataCommand.Parameters.Clear();
-            m_getBinDataCommand.Parameters.Add(new SQLiteParameter("BinMin", startBin));
-            m_getBinDataCommand.Parameters.Add(new SQLiteParameter("BinMax", endBin));
-
-            using (SQLiteDataReader reader = m_getBinDataCommand.ExecuteReader())
-            {
-                while (reader.Read())
-                {
-                    int entryIndex = 0;
-
-                    var decompSpectraRecord = (byte[])reader["INTENSITIES"];
-                    int numPossibleRecords = decompSpectraRecord.Length / DATASIZE;
-
-                    for (int i = 0; i < numPossibleRecords; i++)
-                    {
-                        int decodedSpectraRecord = BitConverter.ToInt32(decompSpectraRecord, i * DATASIZE);
-                        if (decodedSpectraRecord < 0)
-                        {
-                            entryIndex += -decodedSpectraRecord;
-                        }
-                        else
-                        {
-                            // Increment the entry index BEFORE storing the data so that we use the correct index (instead of having all indexes off by 1)
-                            entryIndex++;
-
-                            // Calculate LC Scan and IMS Scan of this entry
-                            int scanLc;
-                            int scanIms;
-                            CalculateFrameAndScanForEncodedIndex(entryIndex, numScansInFrame, out scanLc, out scanIms);
-
-                            // Skip FrameTypes that do not match the given FrameType
-                            if (GetFrameParams(scanLc).FrameType != frameType)
-                            {
-                                continue;
-                            }
-
-                            // Get the frame index
-                            int frameIndex = frameIndexes[scanLc];
-
-                            // We can stop after we get past the max frame number given
-                            if (frameIndex > frameIndexMax)
-                            {
-                                break;
-                            }
-
-                            // Skip all frames and scans that we do not care about
-                            if (frameIndex < frameIndexMin || scanIms < scanMin || scanIms > scanMax)
-                            {
-                                continue;
-                            }
-
-                            // Add intensity to the result
-                            result[frameIndex - frameIndexMin, scanIms - scanMin] += decodedSpectraRecord;
-                        }
-                    }
-                }
-            }
-
-            return result;
-        }
-
-        /// <summary>
-        /// Get the extracted ion chromatogram for a given bin for the specified frame type
-        /// </summary>
-        /// <param name="targetBin">
-        /// Target bin.
-        /// </param>
-        /// <param name="frameType">
-        /// Frame type.
-        /// </param>
-        /// <returns>
-        /// 2D array of XIC values; dimensions are frame, scan
-        /// </returns>
-        public double[,] GetXicAsArray(int targetBin, FrameType frameType)
-        {
-            if (!m_doesContainBinCentricData)
-            {
-                ThrowMissingBinCentricTablesException();
-            }
-
-            FrameParams frameParameters = GetFrameParams(1);
-            int numScans = frameParameters.Scans;
-
-            FrameSetContainer frameSet = m_frameTypeInfo[frameType];
-            int numFrames = frameSet.NumFrames;
-            var frameIndexes = frameSet.FrameIndexes;
-
-            var result = new double[numFrames, numScans];
-
-            m_getBinDataCommand.Parameters.Clear();
-            m_getBinDataCommand.Parameters.Add(new SQLiteParameter("BinMin", targetBin));
-            m_getBinDataCommand.Parameters.Add(new SQLiteParameter("BinMax", targetBin));
-
-            using (SQLiteDataReader reader = m_getBinDataCommand.ExecuteReader())
-            {
-                while (reader.Read())
-                {
-                    int entryIndex = 0;
-
-                    var decompSpectraRecord = (byte[])reader["INTENSITIES"];
-                    int numPossibleRecords = decompSpectraRecord.Length / DATASIZE;
-
-                    for (int i = 0; i < numPossibleRecords; i++)
-                    {
-                        int decodedSpectraRecord = BitConverter.ToInt32(decompSpectraRecord, i * DATASIZE);
-                        if (decodedSpectraRecord < 0)
-                        {
-                            entryIndex += -decodedSpectraRecord;
-                        }
-                        else
-                        {
-                            // Increment the entry index BEFORE storing the data so that we use the correct index (instead of having all indexes off by 1)
-                            entryIndex++;
-
-                            // Calculate LC Scan and IMS Scan of this entry
-                            int scanLc;
-                            int scanIms;
-                            CalculateFrameAndScanForEncodedIndex(entryIndex, numScans, out scanLc, out scanIms);
-
-                            // Skip FrameTypes that do not match the given FrameType
-                            if (GetFrameParams(scanLc).FrameType != frameType)
-                            {
-                                continue;
-                            }
-
-                            // Add intensity to the result
-                            int frameIndex = frameIndexes[scanLc];
-                            result[frameIndex, scanIms] += decodedSpectraRecord;
-                        }
-                    }
-                }
-            }
-
-            return result;
-        }
-
-        /// <summary>
-        /// Method to check if this dataset has any MSMS data
-        /// </summary>
-        /// <returns>True if MSMS frames are present</returns>
-        public bool HasMSMSData()
-        {
-            int count = 0;
-
-            using (SQLiteCommand dbCommand = m_dbConnection.CreateCommand())
-            {
-                if (m_UsingLegacyFrameParameters)
-                    dbCommand.CommandText = "SELECT COUNT(DISTINCT(FrameNum)) AS FrameCount " +
-                                            "FROM Frame_Parameters " +
-                                            "WHERE FrameType = :FrameType";
-                else
-                    dbCommand.CommandText = "SELECT COUNT(DISTINCT(FrameNum)) AS FrameCount " +
-                                            "FROM Frame_Params " +
-                                            "WHERE ParamID = " + (int)FrameParamKeyType.FrameType +
-                                            " AND ParamValue = :FrameType";
-
-                dbCommand.Parameters.Add(new SQLiteParameter("FrameType", (int)FrameType.MS2));
-
-                using (SQLiteDataReader reader = dbCommand.ExecuteReader())
-                {
-                    if (reader.Read())
-                    {
-                        count = Convert.ToInt32(reader["FrameCount"]);
-                    }
-                }
-            }
-
-            return count > 0;
-        }
-
-        /// <summary>
-        /// Returns True if all frames with frame types 0 through 3 have CalibrationDone greater than 0 in frame_parameters
-        /// </summary>
-        /// <returns>
-        /// True if all frames in the UIMF file have been calibrated<see cref="bool"/>.
-        /// </returns>
-        public bool IsCalibrated()
-        {
-            return IsCalibrated(FrameType.Calibration);
-        }
-
-        /// <summary>
-        /// Returns True if all frames with frame types 0 through iMaxFrameTypeToExamine have CalibrationDone greater than 0 in frame_parameters
-        /// </summary>
-        /// <param name="iMaxFrameTypeToExamine">Maximum frame type to consider</param>
-        /// <returns>
-        /// True if all frames of the specified FrameType (or lower) have been calibrated<see cref="bool"/>.
-        /// </returns>
-        public bool IsCalibrated(FrameType iMaxFrameTypeToExamine)
-        {
-
-            if (m_UsingLegacyFrameParameters)
-            {
-                return IsCalibratedLegacy(iMaxFrameTypeToExamine);
-            }
-
-            int iFrameTypeCount = 0;
-            int iFrameTypeCountCalibrated = 0;
-
-            using (SQLiteCommand dbCommand = m_dbConnection.CreateCommand())
-            {
-                int currentFrameType = 0;
-
-                if (iMaxFrameTypeToExamine < 0)
-                {
-                    iMaxFrameTypeToExamine = FrameType.Prescan;
-                }
-
-                while (currentFrameType <= (int)iMaxFrameTypeToExamine)
-                {
-
-                    dbCommand.CommandText = "SELECT COUNT(DISTINCT(FrameNum)) AS FrameCount " +
-                                            "FROM Frame_Params " +
-                                            "WHERE ParamID = " + (int)FrameParamKeyType.FrameType +
-                                            " AND ParamValue = " + currentFrameType;
-
-                    int iFrameCount = 0;
-
-                    using (SQLiteDataReader reader = dbCommand.ExecuteReader())
-                    {
-                        if (reader.Read())
-                        {
-                            iFrameCount = reader.GetInt32(0);
-                        }
-                    }
-
-                    if (iFrameCount > 0)
-                    {
-                        iFrameTypeCount += 1;
-
-                        dbCommand.CommandText = "SELECT COUNT(DISTINCT(FrameNum)) AS FrameCount " +
-                                                "FROM Frame_Params " +
-                                                "WHERE FrameNum IN (SELECT FrameNum " +
-                                                "FROM Frame_Params " +
-                                                "WHERE ParamID = " + (int)FrameParamKeyType.FrameType +
-                                                " AND ParamValue = " + currentFrameType + ") " +
-                                                "AND ParamID = " + (int)FrameParamKeyType.CalibrationDone +
-                                                " AND Cast(IFNULL(ParamValue, 0) as integer) > 0 ";
-
-                        using (SQLiteDataReader reader = dbCommand.ExecuteReader())
-                        {
-                            if (reader.Read())
-                            {
-                                int iCalibratedFrameCount = reader.GetInt32(0);
-
-                                if (iFrameCount == iCalibratedFrameCount)
-                                {
-                                    iFrameTypeCountCalibrated += 1;
-                                }
-
-                            }
-                        }
-                    }
-
-                    currentFrameType++;
-                }
-
-            }
-
-            if (iFrameTypeCount > 0 && iFrameTypeCount == iFrameTypeCountCalibrated)
-            {
-                return true;
-            }
-
-            return false;
-        }
-
-        /// <summary>
-        /// Returns True if all frames with frame types 0 through iMaxFrameTypeToExamine have CalibrationDone greater than 0 in frame_parameters
-        /// </summary>
-        /// <param name="iMaxFrameTypeToExamine">Maximum frame type to consider</param>
-        /// <returns>
-        /// True if all frames in the UIMF file have been calibrated<see cref="bool"/>.
-        /// </returns>
-        private bool IsCalibratedLegacy(FrameType iMaxFrameTypeToExamine)
-        {
-            int iFrameTypeCount = -1;
-            int iFrameTypeCountCalibrated = -2;
-
-            using (SQLiteCommand dbCommand = m_dbConnection.CreateCommand())
-            {
-                dbCommand.CommandText = "SELECT FrameType, " +
-                                        "COUNT(*) AS FrameCount, " +
-                                        "SUM(IFNULL(CalibrationDone, 0)) AS FramesCalibrated " +
-                                        "FROM Frame_Parameters " +
-                                        "GROUP BY FrameType;";
-
-                using (SQLiteDataReader reader = dbCommand.ExecuteReader())
-                {
-                    while (reader.Read())
-                    {
-                        int iFrameType = -1;
-                        try
-                        {
-                            iFrameType = reader.GetInt32(0);
-                            int iFrameCount = reader.GetInt32(1);
-                            int iCalibratedFrameCount = reader.GetInt32(2);
-
-                            if (iMaxFrameTypeToExamine < 0 || iFrameType <= (int)iMaxFrameTypeToExamine)
-                            {
-                                iFrameTypeCount += 1;
-                                if (iFrameCount == iCalibratedFrameCount)
-                                {
-                                    iFrameTypeCountCalibrated += 1;
-                                }
-                            }
-                        }
-                        catch (Exception ex)
-                        {
-                            Console.WriteLine(
-                                "Exception determing if all frames are calibrated; error occurred with FrameType " +
-                                iFrameType + ": "
-                                + ex.Message);
-                        }
-                    }
-                }
-            }
-
-            if (iFrameTypeCount == iFrameTypeCountCalibrated)
-            {
-                return true;
-            }
-
-            return false;
-        }
-
-        /// <summary>
-        /// Post a new log entry to table Log_Entries
-        /// </summary>
-        /// <param name="entryType">
-        /// Log entry type (typically Normal, Error, or Warning)
-        /// </param>
-        /// <param name="message">
-        /// Log message
-        /// </param>
-        /// <param name="postedBy">
-        /// Process or application posting the log message
-        /// </param>
-        /// <remarks>
-        /// The Log_Entries table will be created if it doesn't exist
-        /// </remarks>
-        public void PostLogEntry(string entryType, string message, string postedBy)
-        {
-            DataWriter.PostLogEntry(m_dbConnection, entryType, message, postedBy);
-        }
-
-        /// <summary>
-        /// Check whether a table exists.
-        /// </summary>
-        /// <param name="tableName">
-        /// Table name.
-        /// </param>
-        /// <returns>
-        /// True if the table exists<see cref="bool"/>.
-        /// </returns>
-        public bool TableExists(string tableName)
-        {
-            return TableExists(m_dbConnection, tableName);
-        }
-
-        /// <summary>
-        /// Check whether a table has a specific column
-        /// </summary>
-        /// <param name="tableName">
-        /// Table name.
-        /// </param>
-        /// <param name="columnName">
-        /// Column name.
-        /// </param>
-        /// <returns>
-        /// True if the table has a column<see cref="bool"/>.
-        /// </returns>
-        public bool TableHasColumn(string tableName, string columnName)
-        {
-            return TableHasColumn(m_dbConnection, tableName, columnName);
-        }
-
-        /// <summary>
-        /// /// Update the calibration coefficients for all frames
-        /// </summary>
-        /// <param name="slope">
-        /// The slope value for the calibration.
-        /// </param>
-        /// <param name="intercept">
-        /// The intercept for the calibration.
-        /// </param>
-        /// <param name="isAutoCalibrating">
-        /// Optional argument that should be set to true if calibration is automatic. Defaults to false.
-        /// </param>
-        [Obsolete("Use the UpdateAllCalibrationCoefficients function in the DataWriter class")] 
-        public void UpdateAllCalibrationCoefficients(float slope, float intercept, bool isAutoCalibrating = false)
-        {
-            using (var dbCommand = m_dbConnection.CreateCommand())
-            {
-                if (m_UsingLegacyFrameParameters || m_HasLegacyFrameParameters)
-                {
-                    dbCommand.CommandText = "UPDATE Frame_Parameters " +
-                                            "SET CalibrationSlope = " + slope + ", " +
-                                                "CalibrationIntercept = " + intercept;
-                    
-                    if (isAutoCalibrating)
-                    {
-                        dbCommand.CommandText += ", CalibrationDone = 1";
-                    }
-
-                    dbCommand.ExecuteNonQuery();
-                }
-                
-                if (!m_UsingLegacyFrameParameters)
-                {
-                    // Update existing values
-                    dbCommand.CommandText = "UPDATE Frame_Params " +
-                                            "SET ParamValue = " + slope + " " +
-                                            "WHERE ParamID = " + (int)FrameParamKeyType.CalibrationSlope;
-                    dbCommand.ExecuteNonQuery();
-
-                    dbCommand.CommandText = "UPDATE Frame_Params " +
-                                            "SET ParamValue = " + intercept + " " +
-                                            "WHERE ParamID = " + (int)FrameParamKeyType.CalibrationIntercept;
-                    dbCommand.ExecuteNonQuery();
-
-                    // Add new values for any frames that do not have slope or intercept defined as frame params
-                    DataWriter.AssureAllFramesHaveFrameParam(dbCommand, FrameParamKeyType.CalibrationSlope, slope.ToString(CultureInfo.InvariantCulture));
-                    DataWriter.AssureAllFramesHaveFrameParam(dbCommand, FrameParamKeyType.CalibrationIntercept, intercept.ToString(CultureInfo.InvariantCulture));
-
-                    if (isAutoCalibrating)
-                    {
-                        dbCommand.CommandText = "UPDATE Frame_Params " +
-                                                "SET ParamValue = 1 " +
-                                                "WHERE ParamID = " + (int)FrameParamKeyType.CalibrationDone;
-                        dbCommand.ExecuteNonQuery();
-
-                        // Add new values for any frames that do not have slope or intercept defined as frame params
-                        DataWriter.AssureAllFramesHaveFrameParam(dbCommand, FrameParamKeyType.CalibrationDone, "1");
-                    }
-                }
-            }
-
-            // Update any cached frame parameters
-            var framesToUpdate = m_CachedFrameParameters.Keys.ToList();
-            foreach (var frameNumber in framesToUpdate)
-            {
-                var frameParams = m_CachedFrameParameters[frameNumber];
-
-                frameParams.AddUpdateValue(FrameParamKeyType.CalibrationSlope, slope);
-                frameParams.AddUpdateValue(FrameParamKeyType.CalibrationIntercept, intercept);
-
-                if (isAutoCalibrating)
-                {
-                    frameParams.AddUpdateValue(FrameParamKeyType.CalibrationDone, intercept);
-                }
-
-            }
-
-        }
-
-        /// <summary>
-        /// Update the calibration coefficients for a single frame
-        /// </summary>
-        /// <param name="frameNumber">
-        /// The frame number to update.
-        /// </param>
-        /// <param name="slope">
-        /// The slope value for the calibration.
-        /// </param>
-        /// <param name="intercept">
-        /// The intercept for the calibration.
-        /// </param>
-        /// <param name="isAutoCalibrating">
-        /// Optional argument that should be set to true if calibration is automatic. Defaults to false.
-        /// </param>
-        [Obsolete("Use the UpdateCalibrationCoefficients function in the DataWriter class")]
-        public void UpdateCalibrationCoefficients(
-            int frameNumber,
-            float slope,
-            float intercept,
-            bool isAutoCalibrating = false)
-        {
-
-            DataWriter.UpdateCalibrationCoefficients(this.DBConnection, frameNumber, slope, intercept, isAutoCalibrating);
-
-            var frameParams = GetFrameParams(frameNumber);
-            frameParams.AddUpdateValue(FrameParamKeyType.CalibrationSlope, slope);
-            frameParams.AddUpdateValue(FrameParamKeyType.CalibrationIntercept, intercept);
-
-            if (isAutoCalibrating)
-            {
-                frameParams.AddUpdateValue(FrameParamKeyType.CalibrationDone, 1);
-            }
-
-        }
-
-        #endregion
-
-        #region Methods
-
-        private static void AddFrameParamKey(Dictionary<FrameParamKeyType, FrameParamDef> frameParamKeys, FrameParamKeyType paramType)
-        {
-            var paramDef = FrameParamUtilities.GetParamDefByType(paramType);
-
-            if (frameParamKeys.ContainsKey(paramDef.ParamType))
-            {
-                throw new Exception("Duplicate Key ID; cannot add " + paramType);
-            }
-
-            if (frameParamKeys.Any(existingKey => String.CompareOrdinal(existingKey.Value.Name, paramDef.Name) == 0))
-            {
-                throw new Exception("Duplicate Key Name; cannot add " + paramType);
-            }
-
-            frameParamKeys.Add(paramType, paramDef);
-        }
-
-        private static void AddFrameParamKey(Dictionary<FrameParamKeyType, FrameParamDef> frameParamKeys, int paramID, string paramName, string paramDataType, string paramDescription)
-        {
-            if (string.IsNullOrWhiteSpace(paramName))
-                throw new ArgumentOutOfRangeException("paramName", "paramName cannot be empty");
-
-            FrameParamKeyType paramType = FrameParamUtilities.GetParamTypeByID(paramID);
-            if (paramType == FrameParamKeyType.Unknown)
-            {
-                // Unrecognized parameter ID; ignore this key
-                WarnUnrecognizedFrameParamID(paramID, paramName);
-                return;
-            }
-
-            var paramDef = new FrameParamDef(paramType, paramName, paramDataType, paramDescription);
-
-            if (frameParamKeys.ContainsKey(paramDef.ParamType))
-            {
-                throw new Exception("Duplicate Key; cannot add " + paramType + " (ID " + (int)paramType + ")");
-            }
-
-            if (frameParamKeys.Any(existingKey => String.CompareOrdinal(existingKey.Value.Name, paramDef.Name) == 0))
-            {
-                throw new Exception("Duplicate Key Name; cannot add " + paramType + " (ID " + (int)paramType + ")");
-            }
-
-            frameParamKeys.Add(paramType, paramDef);
-
-        }
-
-        private void CacheGlobalParameters()
-        {
-            bool usingLegacyGlobalParameters = UsingLegacyGlobalParams(m_dbConnection);
-
-            if (usingLegacyGlobalParameters)
-            {
-                // Populate the global parameters object
-                var legacyGlobalParameters = GetGlobalParametersFromTable(m_dbConnection);
-
-                var globalParamsByType = GlobalParamUtilities.ConvertGlobalParameters(legacyGlobalParameters);
-                m_globalParameters = GlobalParamUtilities.ConvertStringParamsToGlobalParams(globalParamsByType);
-                return;
-            }
-
-            m_globalParameters = new GlobalParams();
-
-            using (var dbCommand = m_dbConnection.CreateCommand())
-            {
-                dbCommand.CommandText = "SELECT ParamID, ParamValue FROM Global_Params";
-
-                using (SQLiteDataReader reader = dbCommand.ExecuteReader())
-                {
-                    while (reader.Read())
-                    {
-
-                        int paramID = Convert.ToInt32(reader["ParamID"]);
-                        string paramValue = Convert.ToString(reader["ParamValue"]);
-
-                        var paramType = GlobalParamUtilities.GetParamTypeByID(paramID);
-
-                        if (paramType == GlobalParamKeyType.Unknown)
-                        {
-                            // Unrecognized global parameter type; ignore it
-                            Console.WriteLine("Ignoring global parameter ID " + paramID + "; " +
-                                              "you need an updated copy of the UIMFLibary that supports this new parameter");
-
-                            continue;
-                        }
-
-                        m_globalParameters.AddUpdateValue(paramType, paramValue);
-                    }
-                }
-            }
-        }
-
-        /// <summary>
-        /// Examines the pressure columns to determine whether they are in torr or mTorr
-        /// </summary>
-        /// <param name="firstFrameNumber">Frame number of the first frame</param>
-        internal void DeterminePressureUnits(int firstFrameNumber)
-        {
-            try
-            {
-                // Initially assume that pressure are stored using Torr values
-                PressureIsMilliTorr = false;
-
-                var dbCommand = new SQLiteCommand(m_dbConnection);
-
-                if (m_UsingLegacyFrameParameters)
-                {
-                    DeterminePressureUnitsUsingLegacyParameters(dbCommand);
-                    return;
-                }
-
-                if (firstFrameNumber >= 0)
-                {
-                    var frameParams = GetFrameParams(firstFrameNumber);
-
-                    if (frameParams.HasParameter(FrameParamKeyType.PressureUnits))
-                    {
-                        var pressureUnits = (PressureUnits)frameParams.GetValueInt32(FrameParamKeyType.PressureUnits);
-
-                        PressureIsMilliTorr = (pressureUnits == PressureUnits.MilliTorr);
-                        return;
-                    }
-                }
-
-                // Frame parameter PressureUnits is not present in the first frame
-                // Infer the units based on the average value
-
-                bool isMilliTorr = ColumnIsMilliTorr(dbCommand, FrameParamKeyType.HighPressureFunnelPressure);
-                if (isMilliTorr)
-                {
-                    PressureIsMilliTorr = true;
-                    return;
-                }
-
-                isMilliTorr = ColumnIsMilliTorr(dbCommand, FrameParamKeyType.PressureBack);
-                if (isMilliTorr)
-                {
-                    PressureIsMilliTorr = true;
-                    return;
-                }
-
-                isMilliTorr = ColumnIsMilliTorr(dbCommand, FrameParamKeyType.IonFunnelTrapPressure);
-                if (isMilliTorr)
-                {
-                    PressureIsMilliTorr = true;
-                    return;
-                }
-
-                isMilliTorr = ColumnIsMilliTorr(dbCommand, FrameParamKeyType.RearIonFunnelPressure);
-                if (isMilliTorr)
-                {
-                    PressureIsMilliTorr = true;
-                }
-
-            }
-            catch (Exception ex)
-            {
-                Console.WriteLine("Exception determining whether pressure columns are in milliTorr: " + ex.Message);
-            }
-        }
-
-        private void DeterminePressureUnitsUsingLegacyParameters(SQLiteCommand dbCommand)
-        {
-            bool isMilliTorr;
-
-            if (!m_LegacyFrameParametersMissingColumns.Contains("HighPressureFunnelPressure"))
-            {
-                isMilliTorr = ColumnIsMilliTorr(dbCommand, DataWriter.FRAME_PARAMETERS_TABLE, "HighPressureFunnelPressure");
-                if (isMilliTorr)
-                {
-                    PressureIsMilliTorr = true;
-                    return;
-                }
-            }
-
-            if (!m_LegacyFrameParametersMissingColumns.Contains("PressureBack"))
-            {
-                isMilliTorr = ColumnIsMilliTorr(dbCommand, DataWriter.FRAME_PARAMETERS_TABLE, "PressureBack");
-                if (isMilliTorr)
-                {
-                    PressureIsMilliTorr = true;
-                    return;
-                }
-            }
-
-
-            if (!m_LegacyFrameParametersMissingColumns.Contains("IonFunnelTrapPressure"))
-            {
-                isMilliTorr = ColumnIsMilliTorr(dbCommand, DataWriter.FRAME_PARAMETERS_TABLE, "IonFunnelTrapPressure");
-                if (isMilliTorr)
-                {
-                    PressureIsMilliTorr = true;
-                    return;
-                }
-            }
-
-
-            if (!m_LegacyFrameParametersMissingColumns.Contains("RearIonFunnelPressure"))
-            {
-                isMilliTorr = ColumnIsMilliTorr(dbCommand, DataWriter.FRAME_PARAMETERS_TABLE, "RearIonFunnelPressure");
-                if (isMilliTorr)
-                {
-                    PressureIsMilliTorr = true;
-                }
-            }
-        }
-
-        /// <summary>
-        /// Check whether a pressure column in the legacy Frame_Parameters table contains millitorr values
-        /// </summary>
-        /// <param name="cmd">
-        /// SQLiteCommand object
-        /// </param>
-        /// <param name="tableName">
-        /// Table name.
-        /// </param>
-        /// <param name="columnName">
-        /// Column name.
-        /// </param>
-        /// <returns>
-        /// True if the pressure column in the given table is in millitorr<see cref="bool"/>.
-        /// </returns>
-        private static bool ColumnIsMilliTorr(SQLiteCommand cmd, string tableName, string columnName)
-        {
-            bool isMillitorr = false;
-            try
-            {
-                cmd.CommandText = "SELECT Avg(Pressure) AS AvgPressure FROM (SELECT " + columnName + " AS Pressure FROM "
-                                  + tableName + " WHERE IFNULL(" + columnName + ", 0) > 0 ORDER BY FrameNum LIMIT 25) SubQ";
-
-                object objResult = cmd.ExecuteScalar();
-                if (objResult != null && objResult != DBNull.Value)
-                {
-                    if (Convert.ToSingle(objResult) > 100)
-                    {
-                        isMillitorr = true;
-                    }
-                }
-            }
-            catch (Exception ex)
-            {
-                if (!ex.Message.StartsWith("SQL logic error or missing database"))
-                    Console.WriteLine(
-                        "Exception examining pressure column " + columnName + " in table " + tableName + ": " + ex.Message);
-            }
-
-            return isMillitorr;
-        }
-
-        /// <summary>
-        /// Check whether a pressure param contains millitorr values
-        /// </summary>
-        /// <param name="cmd">
-        /// SQLiteCommand object
-        /// </param>
-        /// <param name="paramType">
-        /// Param key to query
-        /// </param>
-        /// <returns>
-        /// True if the pressure column in the given table is in millitorr<see cref="bool"/>.
-        /// </returns>
-        /// <remarks>
-        /// This is an empirical check where we compute the average of the first 25 non-zero pressure values
-        /// If the average is greater than 100, then we assume the values are milliTorr
-        /// </remarks>
-        private static bool ColumnIsMilliTorr(SQLiteCommand cmd, FrameParamKeyType paramType)
-        {
-            bool isMillitorr = false;
-
-            try
-            {
-                cmd.CommandText = "SELECT Avg(Pressure) AS AvgPressure " +
-                                  "FROM (" +
-                                    " Select Pressure FROM (" +
-                                        "SELECT FrameNum, ParamValue AS Pressure " +
-                                        "FROM Frame_Params " +
-                                        "WHERE ParamID = " + (int)paramType + ") PressureQ " +
-                                    " WHERE Cast(IFNULL(Pressure, 0) as real) > 0 " +
-                                    " ORDER BY FrameNum LIMIT 25) SubQ";
-
-                object objResult = cmd.ExecuteScalar();
-                if (objResult != null && objResult != DBNull.Value)
-                {
-                    if (Convert.ToSingle(objResult) > 100)
-                    {
-                        isMillitorr = true;
-                    }
-                }
-            }
-            catch (Exception ex)
-            {
-                Console.WriteLine(
-                    "Exception examining pressure values for param " + paramType + " in table Frame_Params: " + ex.Message);
-            }
-
-            return isMillitorr;
-        }
-
-        /// <summary>
-        /// Remove zero-intensity entries from parallel arrays
-        /// </summary>
-        /// <param name="nonZeroCount">
-        /// Non zero count.
-        /// </param>
-        /// <param name="xDataArray">
-        /// x data array.
-        /// </param>
-        /// <param name="yDataArray">
-        /// y data array.
-        /// </param>
-        /// <typeparam name="T">
-        /// </typeparam>
-        private static void StripZerosFromArrays<T>(int nonZeroCount, ref T[] xDataArray, ref int[] yDataArray)
-        {
-            var xArrayList = new List<T>(nonZeroCount);
-            var yArrayList = new List<int>(nonZeroCount);
-
-            for (int i = 0; i < xDataArray.Length; i++)
-            {
-                int yDataPoint = yDataArray[i];
-
-                if (yDataPoint > 0)
-                {
-                    xArrayList.Add(xDataArray[i]);
-                    yArrayList.Add(yDataPoint);
-                }
-            }
-
-            xDataArray = xArrayList.ToArray();
-            yDataArray = yArrayList.ToArray();
-        }
-
-        /// <summary>
-        /// Get the value for a specified frame parameter
-        /// </summary>
-        /// <param name="reader">
-        /// Reader object
-        /// </param>
-        /// <param name="columnName">
-        /// Column name.
-        /// </param>
-        /// <param name="defaultValue">
-        /// Default value.
-        /// </param>
-        /// <returns>
-        /// The frame parameter if found, otherwise defaultValue<see cref="double"/>.
-        /// </returns>
-        private double GetLegacyFrameParamOrDefault(SQLiteDataReader reader, string columnName, double defaultValue)
-        {
-            bool columnMissing;
-            return GetLegacyFrameParamOrDefault(reader, columnName, defaultValue, out columnMissing);
-        }
-
-        /// <summary>
-        /// Get the value for a specified frame parameter
-        /// </summary>
-        /// <param name="reader">
-        /// Reader object
-        /// </param>
-        /// <param name="columnName">
-        /// Column name.
-        /// </param>
-        /// <param name="defaultValue">
-        /// Default value.
-        /// </param>
-        /// <param name="columnMissing">
-        /// Output: true if the column is missing
-        /// </param>
-        /// <returns>
-        /// The frame parameter if found, otherwise defaultValue<see cref="double"/>.
-        /// </returns>
-        private double GetLegacyFrameParamOrDefault(
-            SQLiteDataReader reader,
-            string columnName,
-            double defaultValue,
-            out bool columnMissing)
-        {
-            double result = defaultValue;
-            columnMissing = false;
-
-            try
-            {
-                result = !DBNull.Value.Equals(reader[columnName]) ? Convert.ToDouble(reader[columnName]) : defaultValue;
-            }
-            catch (IndexOutOfRangeException)
-            {
-                columnMissing = true;
-
-                if (!m_LegacyFrameParametersMissingColumns.Contains(columnName))
-                    m_LegacyFrameParametersMissingColumns.Add(columnName);
-            }
-
-            return result;
-        }
-
-        /// <summary>
-        /// Get the integer value for a specified frame parameter
-        /// </summary>
-        /// <param name="reader">
-        /// Reader object
-        /// </param>
-        /// <param name="columnName">
-        /// Column name.
-        /// </param>
-        /// <param name="defaultValue">
-        /// Default value.
-        /// </param>
-        /// <returns>
-        /// The frame parameter if found, otherwise defaultValue<see cref="double"/>.
-        /// </returns>
-        private int GetLegacyFrameParamOrDefaultInt32(SQLiteDataReader reader, string columnName, int defaultValue)
-        {
-            bool columnMissing;
-            return GetLegacyFrameParamOrDefaultInt32(reader, columnName, defaultValue, out columnMissing);
-        }
-
-        /// <summary>
-        /// Get the integer value for a specified frame parameter
-        /// </summary>
-        /// <param name="reader">
-        /// Reader object
-        /// </param>
-        /// <param name="columnName">
-        /// Column name.
-        /// </param>
-        /// <param name="defaultValue">
-        /// Default value.
-        /// </param>
-        /// <param name="columnMissing">
-        /// Output: true if the column is missing
-        /// </param>
-        /// <returns>
-        /// The frame parameter if found, otherwise defaultValue<see cref="double"/>.
-        /// </returns>
-        private int GetLegacyFrameParamOrDefaultInt32(
-            SQLiteDataReader reader,
-            string columnName,
-            int defaultValue,
-            out bool columnMissing)
-        {
-            int result = defaultValue;
-            columnMissing = false;
-
-            try
-            {
-                if (m_LegacyFrameParametersMissingColumns.Contains(columnName))
-                {
-                    columnMissing = true;
-                    return defaultValue;
-                }
-
-                result = !DBNull.Value.Equals(reader[columnName]) ? Convert.ToInt32(reader[columnName]) : defaultValue;
-            }
-            catch (IndexOutOfRangeException)
-            {
-                columnMissing = true;
-
-                if (!m_LegacyFrameParametersMissingColumns.Contains(columnName))
-                    m_LegacyFrameParametersMissingColumns.Add(columnName);
-            }
-
-            return result;
-        }
-
-        /// <summary>
-        /// Calculates the LC and IMS scans of an encoded index.
-        /// </summary>
-        /// <param name="encodedIndex">
-        /// The encoded index.
-        /// </param>
-        /// <param name="numImsScansInFrame">
-        /// The number of IMS scans.
-        /// </param>
-        /// <param name="scanLc">
-        /// The resulting LC Scan number.
-        /// </param>
-        /// <param name="scanIms">
-        /// The resulting IMS Scan number.
-        /// </param>
-        private void CalculateFrameAndScanForEncodedIndex(
-            int encodedIndex,
-            int numImsScansInFrame,
-            out int scanLc,
-            out int scanIms)
-        {
-            scanLc = encodedIndex / numImsScansInFrame;
-            scanIms = encodedIndex % numImsScansInFrame;
-        }
-
-        /// <summary>
-        /// Lookup the names of the given objects in a UIMF library
-        /// </summary>
-        /// <param name="sObjectType">
-        /// Object type to find, either table or index
-        /// </param>
-        /// <returns>
-        /// Dictionary with object name as the key and Sql creation code as the value
-        /// </returns>
-        private Dictionary<string, string> CloneUIMFGetObjects(string sObjectType)
-        {
-            var sObjects = new Dictionary<string, string>(StringComparer.CurrentCultureIgnoreCase);
-
-            var cmd = new SQLiteCommand(m_dbConnection)
-                                    {
-                                        CommandText =
-                                            "SELECT name, sql FROM main.sqlite_master WHERE type='"
-                                            + sObjectType + "' ORDER BY NAME"
-                                    };
-
-            using (SQLiteDataReader reader = cmd.ExecuteReader())
-            {
-                while (reader.Read())
-                {
-                    sObjects.Add(Convert.ToString(reader["Name"]), Convert.ToString(reader["sql"]));
-                }
-            }
-
-            return sObjects;
-        }
-
-        /// <summary>
-        /// Converts the specified pressure value to Torr
-        /// </summary>
-        /// <param name="pressure">Pressure value, in Torr or milliTorr</param>
-        /// <param name="pressureUnits">Current units for pressure</param>
-        /// <returns>Pressure value, in Torr</returns>
-        public double ConvertPressureToTorr(double pressure, PressureUnits pressureUnits)
-        {
-            switch (pressureUnits)
-            {
-                case PressureUnits.Torr:
-                    // Conversion not needed
-                    return pressure;
-                case PressureUnits.MilliTorr:
-                    return pressure / 1000.0;
-                default:
-                    throw new Exception("Unsupported units " + pressureUnits + "; unable to convert to Torr");
-            }
-        }
-
-
-        /// <summary>
-        /// Determines if the MS1 Frames of this file are labeled as 0 or 1. 
-        /// Note that MS1 frames should recorded as '1'. But we need to
-        /// support legacy UIMF files which have values of '0' for MS1. 
-        /// The determined value is stored in a class-wide variable for later use.
-        /// Exception is thrown if both 0 and 1 are found.
-        /// </summary>
-        private void DetermineFrameTypes()
-        {
-            var frameTypeList = new List<int>();
-
-            using (SQLiteCommand dbCommand = m_dbConnection.CreateCommand())
-            {
-                if (m_UsingLegacyFrameParameters)
-                {
-                    dbCommand.CommandText = "SELECT DISTINCT(FrameType) FROM Frame_Parameters";
-                }
-                else
-                {
-                    dbCommand.CommandText = "SELECT DISTINCT(ParamValue) AS FrameType FROM Frame_Params WHERE ParamID = " + (int)FrameParamKeyType.FrameType;
-                }
-
-                using (SQLiteDataReader reader = dbCommand.ExecuteReader())
-                {
-                    while (reader.Read())
-                    {
-                        frameTypeList.Add(Convert.ToInt32(reader["FrameType"]));
-                    }
-                }
-
-            }
-
-            if (frameTypeList.Contains(0))
-            {
-                if (frameTypeList.Contains(1))
-                {
-                    throw new Exception("FrameTypes of 0 and 1 found. Not a valid UIMF file.");
-                }
-
-                m_frameTypeMS1 = 0;
-            }
-            else
-            {
-                m_frameTypeMS1 = 1;
-            }
-        }
-
-        /// <summary>
-        /// This will fill out information about each frame type
-        /// </summary>
-        private void FillOutFrameInfo()
-        {
-            if (m_frameTypeInfo.Any())
-            {
-                return;
-            }
-
-            int[] ms1FrameNumbers = GetFrameNumbers(FrameType.MS1);
-            var ms1FrameTypeInfo = new FrameSetContainer(m_globalParameters.NumFrames);
-            foreach (int ms1FrameNumber in ms1FrameNumbers)
-            {
-                ms1FrameTypeInfo.AddFrame(ms1FrameNumber);
-            }
-
-            int[] ms2FrameNumbers = GetFrameNumbers(FrameType.MS2);
-            var ms2FrameTypeInfo = new FrameSetContainer(m_globalParameters.NumFrames);
-            foreach (int ms2FrameNumber in ms2FrameNumbers)
-            {
-                ms2FrameTypeInfo.AddFrame(ms2FrameNumber);
-            }
-
-            m_frameTypeInfo.Add(FrameType.MS1, ms1FrameTypeInfo);
-            m_frameTypeInfo.Add(FrameType.MS2, ms2FrameTypeInfo);
-        }
-
-        /// <summary>
-        /// Get the spectrum cache (create it if missing)
-        /// </summary>
-        /// <param name="startFrameNumber">
-        /// Start frame number.
-        /// </param>
-        /// <param name="endFrameNumber">
-        /// End frame number.
-        /// </param>
-        /// <param name="frameType">
-        /// Frame type.
-        /// </param>
-        /// <returns>
-        /// SpectrumCache object<see cref="SpectrumCache"/>.
-        /// </returns>
-        private SpectrumCache GetOrCreateSpectrumCache(int startFrameNumber, int endFrameNumber, FrameType frameType)
-        {
-            foreach (SpectrumCache possibleSpectrumCache in m_spectrumCacheList)
-            {
-                if (possibleSpectrumCache.StartFrameNumber == startFrameNumber &&
-                    possibleSpectrumCache.EndFrameNumber == endFrameNumber)
-                {
-                    return possibleSpectrumCache;
-                }
-            }
-
-            // Initialize List of arrays that will be used for the cache
-            int numScansInFrame = GetFrameParams(startFrameNumber).Scans;
-
-            // Previously a list of dictionaries, now a list of SortedList objects
-            IList<SortedList<int, int>> listOfIntensityDictionaries = new List<SortedList<int, int>>(numScansInFrame);
-
-            var summedIntensityDictionary = new Dictionary<int, int>();
-
-            // Initialize each array that will be used for the cache
-            // In UIMF files from IMS04, if Frame_Parameters.Scans = 360 then Frame_Scans will have scans 0 through 359
-            // In UIMF files from IMS08, prior to December 1, 2014, if Frame_Parameters.Scans = 374 then Frame_Scans will have scans 0 through 373
-            // in UIMF files from IMS08, after December 1, 2014     if Frame_Parameters.Scans = 374 then Frame_Scans will have scans 1 through 374
-
-            for (int i = 0; i < numScansInFrame; i++)
-            {
-                listOfIntensityDictionaries.Add(new SortedList<int, int>());
-            }
-
-            m_getSpectrumCommand.Parameters.Clear();
-            m_getSpectrumCommand.Parameters.Add(new SQLiteParameter("FrameNum1", startFrameNumber));
-            m_getSpectrumCommand.Parameters.Add(new SQLiteParameter("FrameNum2", endFrameNumber));
-            m_getSpectrumCommand.Parameters.Add(new SQLiteParameter("ScanNum1", 1));
-            m_getSpectrumCommand.Parameters.Add(new SQLiteParameter("ScanNum2", numScansInFrame));
-            m_getSpectrumCommand.Parameters.Add(new SQLiteParameter("FrameType", GetFrameTypeInt(frameType)));
-
-            // Keep track of the actual minimum and maximum scan values
-            int minScan = numScansInFrame;
-            int maxScan = -1;
-
-            using (SQLiteDataReader reader = m_getSpectrumCommand.ExecuteReader())
-            {
-                var decompSpectraRecord = new byte[m_globalParameters.Bins * DATASIZE];
-
-                while (reader.Read())
-                {
-                    int binIndex = 0;
-                    var spectraRecord = (byte[])reader["Intensities"];
-                    if (spectraRecord.Length > 0)
-                    {
-                        int scanNum = Convert.ToInt32(reader["ScanNum"]);
-
-                        minScan = Math.Min(minScan, scanNum);
-                        maxScan = Math.Max(maxScan, scanNum);
-
-                        int outputLength = LZFCompressionUtil.Decompress(
-                            ref spectraRecord,
-                            spectraRecord.Length,
-                            ref decompSpectraRecord,
-                            m_globalParameters.Bins * DATASIZE);
-                        int numBins = outputLength / DATASIZE;
-
-                        while (true)
-                        {
-                            // Possibly add one or more additional items to listOfIntensityDictionaries
-                            if (scanNum >= listOfIntensityDictionaries.Count)
-                                listOfIntensityDictionaries.Add(new SortedList<int, int>());
-                            else
-                                break;
-                        }
-
-                        SortedList<int, int> currentIntensityDictionary = listOfIntensityDictionaries[scanNum];
-
-                        for (int i = 0; i < numBins; i++)
-                        {
-                            int decodedSpectraRecord = BitConverter.ToInt32(decompSpectraRecord, i * DATASIZE);
-                            if (decodedSpectraRecord < 0)
-                            {
-                                binIndex += -decodedSpectraRecord;
-                            }
-                            else
-                            {
-                                int currentValue;
-                                if (currentIntensityDictionary.TryGetValue(binIndex, out currentValue))
-                                {
-                                    currentIntensityDictionary[binIndex] += decodedSpectraRecord;
-                                    summedIntensityDictionary[binIndex] += decodedSpectraRecord;
-                                }
-                                else
-                                {
-                                    currentIntensityDictionary.Add(binIndex, decodedSpectraRecord);
-
-                                    // Check the summed dictionary
-                                    if (summedIntensityDictionary.TryGetValue(binIndex, out currentValue))
-                                    {
-                                        summedIntensityDictionary[binIndex] += decodedSpectraRecord;
-                                    }
-                                    else
-                                    {
-                                        summedIntensityDictionary.Add(binIndex, decodedSpectraRecord);
-                                    }
-                                }
-
-                                binIndex++;
-                            }
-                        }
-                    }
-                }
-            }
-
-            // Remove the oldest spectrum in the cache
-            if (m_spectrumCacheList.Count >= m_spectraToCache)
-            {
-                m_spectrumCacheList.RemoveAt(0);
-            }
-
-            // Possibly remove additional spectra if the spectrum cache is using a lot of memory
-            while (m_spectrumCacheList.Count > 2)
-            {
-                var memoryUsageMB = m_spectrumCacheList.Sum(item => item.MemoryUsageEstimateMB);
-
-                if (memoryUsageMB > m_maxSpectrumCacheMemoryMB)
-                {
-                    m_spectrumCacheList.RemoveAt(0);
-                }
-                else
-                {
-                    break;
-                }
-
-            }
-
-            if (maxScan < 0)
-            {
-                minScan = 0;
-                maxScan = 0;
-            }
-
-            // Create the new spectrum cache
-            var spectrumCache = new SpectrumCache(
-                startFrameNumber,
-                endFrameNumber,
-                listOfIntensityDictionaries,
-                summedIntensityDictionary,
-                minScan,
-                maxScan);
-
-            m_spectrumCacheList.Add(spectrumCache);
-
-            return spectrumCache;
-        }
-
-        /// <summary>
-        /// Get TIC or BPI for scans of given frame type in given frame range
-        /// Optionally filter on scan range
-        /// </summary>
-        /// <param name="frameType">Frame type
-        /// </param>
-        /// <param name="startFrameNumber">Start frame number (if startFrameNumber and endFrameNumber are zero, then sum across all frames)
-        /// </param>
-        /// <param name="endFrameNumber">End frame number
-        /// </param>
-        /// <param name="startScan">Start scan (if StartScan and EndScan are zero, then sum across all scans)
-        /// </param>
-        /// <param name="endScan">End scan
-        /// </param>
-        /// <param name="fieldName">Field name to retrieve (BPI or TIC)
-        /// </param>
-        /// <returns>
-        /// Array of intensity values, one per frame
-        /// </returns>
-        private double[] GetTicOrBpi(
-            FrameType frameType,
-            int startFrameNumber,
-            int endFrameNumber,
-            int startScan,
-            int endScan,
-            string fieldName)
-        {
-            Dictionary<int, double> dctTicOrBPI = GetTicOrBpiByFrame(
-                startFrameNumber,
-                endFrameNumber,
-                startScan,
-                endScan,
-                fieldName,
-                filterByFrameType: true,
-                frameType: frameType);
-
-            var data = new double[dctTicOrBPI.Count];
-
-            int index = 0;
-            foreach (double Value in dctTicOrBPI.Values)
-            {
-                data[index] = Value;
-                index++;
-            }
-
-            return data;
-        }
-
-        /// <summary>
-        /// Get TIC or BPI for scans of given frame type in given frame range
-        /// Optionally filter on scan range
-        /// </summary>
-        /// <param name="startFrameNumber">Start frame number (if startFrameNumber and endFrameNumber are zero, then sum across all frames)
-        /// </param>
-        /// <param name="endFrameNumber">End frame number
-        /// </param>
-        /// <param name="startScan">Start scan (if StartScan and EndScan are zero, then sum across all scans)
-        /// </param>
-        /// <param name="endScan">End scan
-        /// </param>
-        /// <param name="fieldName">Field name to retrieve (BPI or TIC)
-        /// </param>
-        /// <param name="filterByFrameType">Whether or not to filter by Frame Type
-        /// </param>
-        /// <param name="frameType">Frame type to filter on
-        /// </param>
-        /// <returns>
-        /// Dictionary where keys are frame number and values are the TIC or BPI value
-        /// </returns>
-        private Dictionary<int, double> GetTicOrBpiByFrame(
-            int startFrameNumber,
-            int endFrameNumber,
-            int startScan,
-            int endScan,
-            string fieldName,
-            bool filterByFrameType,
-            FrameType frameType)
-        {
-            // Make sure endFrame is valid
-            if (endFrameNumber < startFrameNumber)
-            {
-                endFrameNumber = startFrameNumber;
-            }
-
-            var dctTicOrBPI = new Dictionary<int, double>();
-
-
-            // Construct the SQL
-            string sql = " SELECT Frame_Scans.FrameNum, Sum(Frame_Scans." + fieldName + ") AS Value "
-                       + " FROM Frame_Scans";
-
-            string whereClause = string.Empty;
-
-            if (filterByFrameType)
-            {
-                // Need to tie in the Frame_Params or Frame_Parameters tabe
-
-                if (m_UsingLegacyFrameParameters)
-                {
-                    sql += " INNER JOIN Frame_Parameters AS FP ON Frame_Scans.FrameNum = FP.FrameNum ";
-                }
-                else
-                {
-                    sql += " INNER JOIN Frame_Params AS FP ON Frame_Scans.FrameNum = FP.FrameNum AND FP.ParamID = 4";
-                }
-            }
-
-            if (!(startFrameNumber == 0 && endFrameNumber == 0))
-            {
-                // Filter by frame number
-                whereClause = "Frame_Scans.FrameNum >= " + startFrameNumber + " AND " +
-                              "Frame_Scans.FrameNum <= " + endFrameNumber;
-            }
-
-            if (filterByFrameType)
-            {
-                // Filter by frame type
-                if (!string.IsNullOrEmpty(whereClause))
-                {
-                    whereClause += " AND ";
-                }
-
-                if (m_UsingLegacyFrameParameters)
-                {
-                    whereClause += "FP.FrameType = " + GetFrameTypeInt(frameType);
-                }
-                else
-                {
-                    whereClause += "FP.ParamValue = " + GetFrameTypeInt(frameType);
-                }
-            }
-
-            if (!(startScan == 0 && endScan == 0))
-            {
-                // Filter by scan number
-                if (!string.IsNullOrEmpty(whereClause))
-                {
-                    whereClause += " AND ";
-                }
-
-                whereClause += "Frame_Scans.ScanNum >= " + startScan + " AND Frame_Scans.ScanNum <= " + endScan;
-            }
-
-            if (!string.IsNullOrEmpty(whereClause))
-            {
-                sql += " WHERE " + whereClause;
-            }
-
-
-            // Finalize the Sql command
-            sql += " GROUP BY Frame_Scans.FrameNum ORDER BY Frame_Scans.FrameNum";
-
-            using (SQLiteCommand dbcmdUIMF = m_dbConnection.CreateCommand())
-            {
-                dbcmdUIMF.CommandText = sql;
-                using (SQLiteDataReader reader = dbcmdUIMF.ExecuteReader())
-                {
-                    while (reader.Read())
-                    {
-                        // Read the data: FrameNum and Value
-                        dctTicOrBPI.Add(reader.GetInt32(0), reader.GetDouble(1));
-                    }
-                }
-            }
-
-            return dctTicOrBPI;
-        }
-
-        /// <summary>
-        /// Get the two bins closest to the specified m/z
-        /// </summary>
-        /// <param name="frameNumber">
-        /// Frame to search
-        /// </param>
-        /// <param name="targetMZ">
-        /// mz to find
-        /// </param>
-        /// <param name="toleranceInMZ">
-        /// mz tolerance
-        /// </param>
-        /// <returns>
-        /// Two element array of the closet bins
-        /// </returns>
-        private int[] GetUpperLowerBinsFromMz(int frameNumber, double targetMZ, double toleranceInMZ)
-        {
-            var bins = new int[2];
-            double lowerMZ = targetMZ - toleranceInMZ;
-            double upperMZ = targetMZ + toleranceInMZ;
-
-            var frameParams = GetFrameParams(frameNumber);
-
-            var a2 = frameParams.GetValueDouble(FrameParamKeyType.MassCalibrationCoefficienta2);
-            var b2 = frameParams.GetValueDouble(FrameParamKeyType.MassCalibrationCoefficientb2);
-            var c2 = frameParams.GetValueDouble(FrameParamKeyType.MassCalibrationCoefficientc2);
-            var d2 = frameParams.GetValueDouble(FrameParamKeyType.MassCalibrationCoefficientd2);
-            var e2 = frameParams.GetValueDouble(FrameParamKeyType.MassCalibrationCoefficiente2);
-            var f2 = frameParams.GetValueDouble(FrameParamKeyType.MassCalibrationCoefficientf2);
-
-            bool polynomialCalibrantsAreUsed = Math.Abs(a2) > float.Epsilon || 
-                                               Math.Abs(b2) > float.Epsilon || 
-                                               Math.Abs(c2) > float.Epsilon || 
-                                               Math.Abs(d2) > float.Epsilon || 
-                                               Math.Abs(e2) > float.Epsilon || 
-                                               Math.Abs(f2) > float.Epsilon;
-
-            if (polynomialCalibrantsAreUsed)
-            {
-                // note: the reason for this is that we are trying to get the closest bin for a given m/z.  But when a polynomial formula is used to adjust the m/z, it gets
-                // much more complicated.  So someone else can figure that out  :)
-                throw new NotImplementedException(
-                    "DriftTime profile extraction hasn't been implemented for UIMF files containing polynomial calibration constants.");
-            }
-
-            double lowerBin = GetBinClosestToMZ(
-                frameParams.CalibrationSlope,
-                frameParams.CalibrationIntercept,
-                m_globalParameters.BinWidth,
-                m_globalParameters.TOFCorrectionTime,
-                lowerMZ);
-            double upperBin = GetBinClosestToMZ(
-                frameParams.CalibrationSlope,
-                frameParams.CalibrationIntercept,
-                m_globalParameters.BinWidth,
-                m_globalParameters.TOFCorrectionTime,
-                upperMZ);
-            bins[0] = (int)Math.Round(lowerBin, 0);
-            bins[1] = (int)Math.Round(upperBin, 0);
-            return bins;
-        }
-
-        /// <summary>
-        /// Load prep statements
-        /// </summary>
-        private void LoadPrepStmts()
-        {
-            m_getFileBytesCommand = m_dbConnection.CreateCommand();
-
-            m_getFrameParametersCommand = m_dbConnection.CreateCommand();
-            m_getFrameParametersCommand.CommandText = "SELECT * FROM Frame_Parameters WHERE FrameNum = :FrameNum";
-
-            m_getFrameParamsCommand = m_dbConnection.CreateCommand();
-            m_getFrameParamsCommand.CommandText = "SELECT FrameNum, ParamID, ParamValue FROM Frame_Params WHERE FrameNum = :FrameNum";
-
-            m_getFramesAndScanByDescendingIntensityCommand = m_dbConnection.CreateCommand();
-            m_getFramesAndScanByDescendingIntensityCommand.CommandText =
-                "SELECT FrameNum, ScanNum, BPI FROM Frame_Scans ORDER BY BPI";
-
-            m_getFrameScansCommand = m_dbConnection.CreateCommand();
-            m_getFrameScansCommand.CommandText =
-                "SELECT ScanNum, NonZeroCount, BPI, BPI_MZ, TIC FROM Frame_Scans where FrameNum = :FrameNum";
-
-            m_getSpectrumCommand = m_dbConnection.CreateCommand();
-
-            if (m_UsingLegacyFrameParameters)
-            {
-                m_getSpectrumCommand.CommandText = "SELECT FS.ScanNum, FS.FrameNum, FS.Intensities " +
-                                                   "FROM Frame_Scans FS JOIN " +
-                                                        "Frame_Parameters FP ON (FS.FrameNum = FP.FrameNum) " +
-                                                   "WHERE FS.FrameNum >= :FrameNum1 AND " +
-                                                         "FS.FrameNum <= :FrameNum2 AND " +
-                                                         "FS.ScanNum >= :ScanNum1 AND " +
-                                                         "FS.ScanNum <= :ScanNum2 AND " +
-                                                         "FP.FrameType = :FrameType";
-            }
-            else
-            {
-                m_getSpectrumCommand.CommandText = "SELECT ScanNum, FrameNum, Intensities " +
-                                                   "FROM Frame_Scans " +
-                                                   "WHERE FrameNum >= :FrameNum1 AND " +
-                                                         "FrameNum <= :FrameNum2 AND " +
-                                                         "ScanNum >= :ScanNum1 AND " +
-                                                         "ScanNum <= :ScanNum2 AND " +
-                                                         "FrameNum IN (" +
-                                                              "SELECT FrameNum " +
-                                                              "FROM Frame_Params " +
-                                                              "WHERE ParamID = " + (int)FrameParamKeyType.FrameType +
-                                                               " AND ParamValue = :FrameType " +
-                                                                "AND FrameNum >= :FrameNum1 " +
-                                                                "AND FrameNum <= :FrameNum2)";
-            }
-
-            m_getCountPerFrameCommand = m_dbConnection.CreateCommand();
-            m_getCountPerFrameCommand.CommandText =
-                "SELECT sum(NonZeroCount) FROM Frame_Scans WHERE FrameNum = :FrameNum AND NOT NonZeroCount IS NULL";
-
-            m_getBinDataCommand = m_dbConnection.CreateCommand();
-            m_getBinDataCommand.CommandText =
-                "SELECT MZ_BIN, INTENSITIES FROM Bin_Intensities WHERE MZ_BIN >= :BinMin AND MZ_BIN <= :BinMax;";
-        }
-
-        /// <summary>
-        /// Populate frame parameters
-        /// </summary>
-        /// <param name="fp">
-        /// Frame parameters object
-        /// </param>
-        /// <param name="reader">
-        /// Reader object
-        /// </param>
-        /// <exception cref="Exception">
-        /// </exception>
-#pragma warning disable 612, 618
-        private FrameParameters GetLegacyFrameParameters(SQLiteDataReader reader)
-#pragma warning restore 612, 618
-        {
-            try
-            {
-                bool columnMissing;
-
-#pragma warning disable 612, 618
-                var fp = new FrameParameters
-#pragma warning restore 612, 618
-                {
-                    FrameNum = Convert.ToInt32(reader["FrameNum"]),
-                    StartTime = Convert.ToDouble(reader["StartTime"])
-                };
-
-                if (fp.StartTime > 1E+17)
-                {
-                    // StartTime is stored as Ticks in this file
-                    // Auto-compute the correct start time
-                    DateTime dtRunStarted;
-                    var dateStarted = m_globalParameters.GetValue(GlobalParamKeyType.DateStarted, string.Empty);
-                    if (DateTime.TryParse(dateStarted, out dtRunStarted))
-                    {
-                        long lngTickDifference = (Int64)fp.StartTime - dtRunStarted.Ticks;
-                        if (lngTickDifference >= 0)
-                        {
-                            fp.StartTime = dtRunStarted.AddTicks(lngTickDifference).Subtract(dtRunStarted).TotalMinutes;
-                        }
-                    }
-                }
-
-                fp.Duration = Convert.ToDouble(reader["Duration"]);
-                fp.Accumulations = Convert.ToInt32(reader["Accumulations"]);
-
-                int frameTypeInt = Convert.ToInt16(reader["FrameType"]);
-
-                // If the frametype is 0, then this is an older UIMF file where the MS1 frames were labeled as 0.
-                if (frameTypeInt == 0)
-                {
-                    fp.FrameType = FrameType.MS1;
-                }
-                else
-                {
-                    fp.FrameType = (FrameType)frameTypeInt;
-                }
-
-                fp.Scans = Convert.ToInt32(reader["Scans"]);
-                fp.IMFProfile = Convert.ToString(reader["IMFProfile"]);
-                fp.TOFLosses = Convert.ToDouble(reader["TOFLosses"]);
-                fp.AverageTOFLength = Convert.ToDouble(reader["AverageTOFLength"]);
-                fp.CalibrationSlope = Convert.ToDouble(reader["CalibrationSlope"]);
-                fp.CalibrationIntercept = Convert.ToDouble(reader["CalibrationIntercept"]);
-                fp.Temperature = Convert.ToDouble(reader["Temperature"]);
-                fp.voltHVRack1 = Convert.ToDouble(reader["voltHVRack1"]);
-                fp.voltHVRack2 = Convert.ToDouble(reader["voltHVRack2"]);
-                fp.voltHVRack3 = Convert.ToDouble(reader["voltHVRack3"]);
-                fp.voltHVRack4 = Convert.ToDouble(reader["voltHVRack4"]);
-                fp.voltCapInlet = Convert.ToDouble(reader["voltCapInlet"]); // 14, Capillary Inlet Voltage
-
-                if (m_LegacyFrameParametersMissingColumns.Contains("voltEntranceHPFIn"))
-                    columnMissing = true;
-                else
-                    fp.voltEntranceHPFIn = GetLegacyFrameParamOrDefault(reader, "voltEntranceHPFIn", 0, out columnMissing); // 15, HPF In Voltage
-
-                if (columnMissing)
-                {
-                    // Legacy column names are present
-                    fp.voltEntranceHPFIn = GetLegacyFrameParamOrDefault(reader, "voltEntranceIFTIn", 0);
-                    fp.voltEntranceHPFOut = GetLegacyFrameParamOrDefault(reader, "voltEntranceIFTOut", 0);
-                }
-                else
-                {
-                    fp.voltEntranceHPFOut = GetLegacyFrameParamOrDefault(reader, "voltEntranceHPFOut", 0); // 16, HPF Out Voltage
-                }
-
-                fp.voltEntranceCondLmt = Convert.ToDouble(reader["voltEntranceCondLmt"]); // 17, Cond Limit Voltage
-                fp.voltTrapOut = Convert.ToDouble(reader["voltTrapOut"]); // 18, Trap Out Voltage
-                fp.voltTrapIn = Convert.ToDouble(reader["voltTrapIn"]); // 19, Trap In Voltage
-                fp.voltJetDist = Convert.ToDouble(reader["voltJetDist"]); // 20, Jet Disruptor Voltage
-                fp.voltQuad1 = Convert.ToDouble(reader["voltQuad1"]); // 21, Fragmentation Quadrupole Voltage
-                fp.voltCond1 = Convert.ToDouble(reader["voltCond1"]); // 22, Fragmentation Conductance Voltage
-                fp.voltQuad2 = Convert.ToDouble(reader["voltQuad2"]); // 23, Fragmentation Quadrupole Voltage
-                fp.voltCond2 = Convert.ToDouble(reader["voltCond2"]); // 24, Fragmentation Conductance Voltage
-                fp.voltIMSOut = Convert.ToDouble(reader["voltIMSOut"]); // 25, IMS Out Voltage
-
-                if (m_LegacyFrameParametersMissingColumns.Contains("voltExitHPFIn"))
-                    columnMissing = true;
-                else
-                    fp.voltExitHPFIn = GetLegacyFrameParamOrDefault(reader, "voltExitHPFIn", 0, out columnMissing); // 26, HPF In Voltage
-
-                if (columnMissing)
-                {
-                    // Legacy column names are present
-                    fp.voltExitHPFIn = GetLegacyFrameParamOrDefault(reader, "voltExitIFTIn", 0);
-                    fp.voltExitHPFOut = GetLegacyFrameParamOrDefault(reader, "voltExitIFTOut", 0);
-                }
-                else
-                {
-                    fp.voltExitHPFOut = GetLegacyFrameParamOrDefault(reader, "voltExitHPFOut", 0); // 27, HPF Out Voltage
-                }
-
-                fp.voltExitCondLmt = Convert.ToDouble(reader["voltExitCondLmt"]); // 28, Cond Limit Voltage
-                fp.PressureFront = Convert.ToDouble(reader["PressureFront"]);
-                fp.PressureBack = Convert.ToDouble(reader["PressureBack"]);
-                fp.MPBitOrder = Convert.ToInt16(reader["MPBitOrder"]);
-                fp.FragmentationProfile = FrameParamUtilities.ConvertByteArrayToFragmentationSequence((byte[])reader["FragmentationProfile"]);
-
-                if (m_LegacyFrameParametersMissingColumns.Contains("HighPressureFunnelPressure"))
-                    columnMissing = true;
-                else
-                    fp.HighPressureFunnelPressure = GetLegacyFrameParamOrDefault(reader, "HighPressureFunnelPressure", 0, out columnMissing);
-
-                if (columnMissing)
-                {
-                    if (m_errMessageCounter < 2)
-                    {
-                        Console.WriteLine(
-                            "Warning: this UIMF file is created with an old version of IMF2UIMF (HighPressureFunnelPressure is missing from the Frame_Parameters table); please get the newest version from \\\\floyd\\software");
-                        m_errMessageCounter++;
-                    }
-                }
-                else
-                {
-                    fp.IonFunnelTrapPressure = GetLegacyFrameParamOrDefault(reader, "IonFunnelTrapPressure", 0);
-                    fp.RearIonFunnelPressure = GetLegacyFrameParamOrDefault(reader, "RearIonFunnelPressure", 0);
-                    fp.QuadrupolePressure = GetLegacyFrameParamOrDefault(reader, "QuadrupolePressure", 0);
-                    fp.ESIVoltage = GetLegacyFrameParamOrDefault(reader, "ESIVoltage", 0);
-                    fp.FloatVoltage = GetLegacyFrameParamOrDefault(reader, "FloatVoltage", 0);
-                    fp.CalibrationDone = GetLegacyFrameParamOrDefaultInt32(reader, "CalibrationDone", 0);
-                    fp.Decoded = GetLegacyFrameParamOrDefaultInt32(reader, "Decoded", 0);
-
-                    if (PressureIsMilliTorr)
-                    {
-                        // Divide each of the pressures by 1000 to convert from milliTorr to Torr
-                        fp.HighPressureFunnelPressure /= 1000.0;
-                        fp.IonFunnelTrapPressure /= 1000.0;
-                        fp.RearIonFunnelPressure /= 1000.0;
-                        fp.QuadrupolePressure /= 1000.0;
-                    }
-                }
-
-                if (m_LegacyFrameParametersMissingColumns.Contains("a2"))
-                    columnMissing = true;
-                else
-                    fp.a2 = GetLegacyFrameParamOrDefault(reader, "a2", 0, out columnMissing);
-
-                if (columnMissing)
-                {
-                    fp.b2 = 0;
-                    fp.c2 = 0;
-                    fp.d2 = 0;
-                    fp.e2 = 0;
-                    fp.f2 = 0;
-                    if (m_errMessageCounter < 2)
-                    {
-                        Console.WriteLine(
-                            "Warning: this UIMF file is created with an old version of IMF2UIMF (b2 calibration column is missing from the Frame_Parameters table); please get the newest version from \\\\floyd\\software");
-                        m_errMessageCounter++;
-                    }
-                }
-                else
-                {
-                    fp.b2 = GetLegacyFrameParamOrDefault(reader, "b2", 0);
-                    fp.c2 = GetLegacyFrameParamOrDefault(reader, "c2", 0);
-                    fp.d2 = GetLegacyFrameParamOrDefault(reader, "d2", 0);
-                    fp.e2 = GetLegacyFrameParamOrDefault(reader, "e2", 0);
-                    fp.f2 = GetLegacyFrameParamOrDefault(reader, "f2", 0);
-                }
-
-                return fp;
-            }
-            catch (Exception ex)
-            {
-                throw new Exception("Failed to access frame parameters table " + ex);
-            }
-        }
-
-        /// <summary>
-        /// Reads the frame parameter ID and value of the given row in the reader, then stores in frameParameters
-        /// </summary>
-        /// <param name="reader">Reader object</param>
-        /// <param name="idColIndex">Index of the column with the ParamID</param>
-        /// <param name="valueColIndex">Index of the column with the ParamValue</param>
-        /// <param name="frameParamKeys">Frame parameter lookup dictionary</param>
-        /// <param name="frameParameters">FrameParams object</param>
-        private void ReadFrameParamValue(
-            SQLiteDataReader reader,
-            int idColIndex,
-            int valueColIndex,
-            Dictionary<FrameParamKeyType, FrameParamDef> frameParamKeys,
-            FrameParams frameParameters)
-        {
-            // Columns returned by the reader should be
-            // FrameNum, ParamID, ParamValue
-
-            int paramID = reader.GetInt32(idColIndex);
-            string paramValue = reader.GetString(valueColIndex);
-
-            var paramType = FrameParamUtilities.GetParamTypeByID(paramID);
-
-            FrameParamDef paramDef;
-            if (frameParamKeys.TryGetValue(paramType, out paramDef))
-            {
-                frameParameters.AddUpdateValue(paramDef, paramValue);
-                return;
-            }
-
-            // Entry not defined in frameParamKeys
-            // Ignore this parameter
-            WarnUnrecognizedFrameParamID(paramID, "UnknownParamName");
-        }
-
-        /// <summary>
-        // Unload the prep statements
-        /// </summary>
-        private void UnloadPrepStmts()
-        {
-
-            if (m_getCountPerFrameCommand != null)
-                m_getCountPerFrameCommand.Dispose();
-
-            if (m_getFileBytesCommand != null)
-                m_getFileBytesCommand.Dispose();
-
-            if (m_getFrameParametersCommand != null)
-                m_getFrameParametersCommand.Dispose();
-
-            if (m_getFrameParamsCommand != null)
-                m_getFrameParamsCommand.Dispose();
-
-            if (m_getFramesAndScanByDescendingIntensityCommand != null)
-                m_getFramesAndScanByDescendingIntensityCommand.Dispose();
-
-            if (m_getFrameScansCommand != null)
-                m_getFrameScansCommand.Dispose();
-
-            if (m_getSpectrumCommand != null)
-                m_getSpectrumCommand.Dispose();
-
-        }
-
-        private static void ThrowMissingBinCentricTablesException()
-        {
-            throw new Exception("UIMF File is missing the Bin_Intensities table; " +
-                                "use the DataWriter class to add it by calling function CreateBinCentricTables");
-        }
-
-        private bool UsingLegacyFrameParams(SQLiteConnection sqLiteConnection, out bool hasLegacyFrameParameters)
-        {
-            hasLegacyFrameParameters = TableExists(sqLiteConnection, DataWriter.FRAME_PARAMETERS_TABLE);
-
-            if (TableExists(sqLiteConnection, DataWriter.FRAME_PARAMS_TABLE))
-                return false;
-
-            return true;
-        }
-
-        private bool UsingLegacyGlobalParams(SQLiteConnection sqLiteConnection)
-        {
-            bool usingLegacyParams = TableExists(sqLiteConnection, "Global_Parameters");
-
-            if (TableExists(sqLiteConnection, "Global_Params"))
-                usingLegacyParams = false;
-
-            return usingLegacyParams;
-        }
-
-        private static void WarnUnrecognizedFrameParamID(int paramID, string paramName)
-        {
-            if (!m_UnrecognizedFrameParamTypes.Contains(paramID))
-            {
-                m_UnrecognizedFrameParamTypes.Add(paramID);
-                Console.WriteLine("Ignoring frame parameter " + paramName + " (ID " + paramID + "); " +
-                                  "you need an updated copy of the UIMFLibary that supports this new parameter");
-            }
-
-        }
-
-        #endregion
-
-    }
+﻿// --------------------------------------------------------------------------------------------------------------------
+// <summary>
+//   UIMF Data Reader Class
+//
+//   Written by Yan Shi for the Department of Energy (PNNL, Richland, WA)
+//   Additional contributions by Anuj Shah, Matthew Monroe, Gordon Slysz, Kevin Crowell, and Bill Danielson
+//   E-mail: matthew.monroe@pnnl.gov or proteomics@pnl.gov
+//   Website: http://omics.pnl.gov/software/
+//
+// </summary>
+// --------------------------------------------------------------------------------------------------------------------
+
+using System.Globalization;
+
+namespace UIMFLibrary
+{
+    using System;
+    using System.Collections.Generic;
+    using System.Data.SQLite;
+    using System.IO;
+    using System.Linq;
+    using System.Text.RegularExpressions;
+
+    /// <summary>
+    /// UIMF Data Reader Class
+    /// </summary>
+    public class DataReader : IDisposable
+    {
+        #region Constants
+
+        /// <summary>
+        /// BPI text
+        /// </summary>
+        private const string BPI = "BPI";
+
+        /// <summary>
+        /// Data size
+        /// </summary>
+        private const int DATASIZE = 4; // All intensities are stored as 4 byte quantities
+
+        /// <summary>
+        /// TIC text
+        /// </summary>
+        private const string TIC = "TIC";
+
+        private const double FRAME_PRESSURE_STANDARD = 4.0;
+
+        #endregion
+
+        #region Static Fields
+
+        /// <summary>
+        /// Number of error messages that have been caught
+        /// </summary>
+        private static int m_errMessageCounter;
+
+        #endregion
+
+        #region Fields
+
+        /// <summary>
+        /// Frame parameter keys
+        /// </summary>
+        protected Dictionary<FrameParamKeyType, FrameParamDef> m_frameParameterKeys;
+
+        /// <summary>
+        /// Frame parameters class cache
+        /// </summary>
+        /// <remarks>One FrameParameters instance per frame number</remarks>
+        /// [Obsolete("Use m_CachedFrameParameters instead")]
+        //protected readonly FrameParameters[] m_frameParametersCache;
+
+        /// <summary>
+        /// Frame parameters cache
+        /// </summary>
+        /// <remarks>Key is frame number, value is the frame parameters</remarks>
+        protected readonly Dictionary<int, FrameParams> m_CachedFrameParameters;
+
+        /// <summary>
+        /// ScanInfo cache
+        /// </summary>
+        /// <remarks>Key is frame number, value is a List of ScanInfo objects</remarks>
+        protected readonly Dictionary<int, List<ScanInfo>> m_CachedScanInfo;
+
+        /// <summary>
+        /// Global parameters
+        /// </summary>
+        protected GlobalParams m_globalParameters;
+
+        /// <summary>
+        /// UIMF database connection
+        /// </summary>
+        protected readonly SQLiteConnection m_dbConnection;
+
+        /// <summary>
+        /// Calibration table
+        /// </summary>
+        /// <remarks>Lists the TOF arrival time bin minimum for each pixel</remarks>
+        private double[] m_calibrationTable;
+
+        /// <summary>
+        /// True if the file has bin-centric data
+        /// </summary>
+        private readonly bool m_doesContainBinCentricData;
+
+        /// <summary>
+        /// True if the file has the Frame_Parameters table
+        /// </summary>
+        private readonly bool m_HasLegacyFrameParameters;
+
+        /// <summary>
+        /// True when the .UIMF file has table Frame_Params (which takes precedence over any existing Frame_Parameters table)
+        /// </summary>
+        private readonly bool m_UsingLegacyFrameParameters;
+
+        /// <summary>
+        /// List of column names that are not present in the legacy Frame_Parameters table
+        /// </summary>
+        private readonly SortedSet<string> m_LegacyFrameParametersMissingColumns;
+
+        /// <summary>
+        /// Dictionary tracking the frames by frame type
+        /// </summary>
+        /// <remarks><see cref="FrameSetContainer"/> maps frame number to frame index</remarks>
+        private readonly IDictionary<FrameType, FrameSetContainer> m_frameTypeInfo;
+
+        /// <summary>
+        /// Tracks the frame parameter types that were not recognized
+        /// </summary>
+        private static readonly SortedSet<int> m_UnrecognizedFrameParamTypes = new SortedSet<int>();
+
+        /// <summary>
+        /// Frame type with MS1 data
+        /// </summary>
+        private int m_frameTypeMS1;
+
+        /// <summary>
+        /// Sqlite command for getting bin data
+        /// </summary>
+        private SQLiteCommand m_getBinDataCommand;
+
+        // v1.2 prepared statements
+
+        /// <summary>
+        /// Sqlite command for getting data count per frame
+        /// </summary>
+        private SQLiteCommand m_getCountPerFrameCommand;
+
+        /// <summary>
+        /// Sqlite command for getting file bytes stored in a table
+        /// </summary>
+        private SQLiteCommand m_getFileBytesCommand;
+
+        /// <summary>
+        /// Sqlite command for getting the legacy frame parameters
+        /// </summary>
+        private SQLiteCommand m_getFrameParametersCommand;
+
+        /// <summary>
+        /// Sqlite command for getting the parameters from Frame_Params
+        /// </summary>
+        private SQLiteCommand m_getFrameParamsCommand;
+
+        /// <summary>
+        /// Sqlite command for getting a list of the scans for a given frame, along with the NonZeroCount, BPI, BPI_MZ, and TIC
+        /// </summary>
+        private SQLiteCommand m_getFrameScansCommand;
+
+        /// <summary>
+        /// Sqlite command for getting frames and scans by descending intensity
+        /// </summary>
+        private SQLiteCommand m_getFramesAndScanByDescendingIntensityCommand;
+
+        /// <summary>
+        /// Sqlite command for getting a spectrum
+        /// </summary>
+        private SQLiteCommand m_getSpectrumCommand;
+
+        /// <summary>
+        /// Spectrum cache list
+        /// </summary>
+        /// <remarks>
+        /// Holds the mass spectra for the 10 most recently accessed frames (or frame ranges if frames were summed)
+        /// Can adjust the number of spectra to cache using SpectraToCache
+        /// Spectra are removed from the cache if the memory usage exceeds MaxSpectrumCacheMemoryMB
+        /// </remarks>
+        private readonly List<SpectrumCache> m_spectrumCacheList;
+
+        private int m_maxSpectrumCacheMemoryMB;
+
+        /// <summary>
+        /// Maximum memory to allow the spectrum cache to utilize (defaults to 750 MB)
+        /// </summary>
+        public int MaxSpectrumCacheMemoryMB
+        {
+            get { return m_maxSpectrumCacheMemoryMB; }
+            set
+            {
+                if (value < 25)
+                    value = 25;
+                m_maxSpectrumCacheMemoryMB = value;
+            }
+        }
+
+
+        private int m_spectraToCache;
+
+        /// <summary>
+        /// Number of spectra to cache (defaults to 10)
+        /// </summary>
+        /// <remarks>Set this to a smaller value if you are encountering OutOfMemory exceptions</remarks>
+        public int SpectraToCache
+        {
+            get { return m_spectraToCache; }
+            set
+            {
+                if (value < 2)
+                    value = 2;
+                m_spectraToCache = value;
+            }
+        }
+
+        /// <summary>
+        /// UIMF file path
+        /// </summary>
+        private readonly string m_uimfFilePath;
+
+        #endregion
+
+        #region Constructors and Destructors
+
+        /// <summary>
+        /// Initializes a new instance of the <see cref="DataReader"/> class.
+        /// </summary>
+        /// <param name="fileName">
+        /// Path to the UIMF file
+        /// </param>
+        /// <exception cref="Exception">
+        /// </exception>
+        /// <exception cref="FileNotFoundException">
+        /// </exception>
+        public DataReader(string fileName)
+        {
+            m_errMessageCounter = 0;
+            m_spectraToCache = 10;
+            m_maxSpectrumCacheMemoryMB = 750;
+
+            m_calibrationTable = new double[0];
+            m_spectrumCacheList = new List<SpectrumCache>();
+            m_frameTypeInfo = new Dictionary<FrameType, FrameSetContainer>();
+
+            FileSystemInfo uimfFileInfo = new FileInfo(fileName);
+
+            if (!uimfFileInfo.Exists)
+            {
+                throw new FileNotFoundException("UIMF file not found: " + uimfFileInfo.FullName);
+            }
+
+            // Note: providing true for parseViaFramework as a workaround for reading SqLite files located on UNC or in readonly folders
+            string connectionString = "Data Source = " + uimfFileInfo.FullName + "; Version=3; DateTimeFormat=Ticks;";
+            m_dbConnection = new SQLiteConnection(connectionString, true);
+
+            try
+            {
+                m_dbConnection.Open();
+                m_uimfFilePath = uimfFileInfo.FullName;
+
+                CacheGlobalParameters();
+
+                // Initialize the frame parameters and scan info caches
+                m_CachedFrameParameters = new Dictionary<int, FrameParams>();
+
+                m_CachedScanInfo = new Dictionary<int, List<ScanInfo>>();
+
+                // Initialize the variable used to track missing columns when reading legacy parameters
+                m_LegacyFrameParametersMissingColumns = new SortedSet<string>();
+
+                // Look for the Frame_Parameters and Frame_Params tables
+                m_UsingLegacyFrameParameters = UsingLegacyFrameParams(m_dbConnection, out m_HasLegacyFrameParameters);
+
+                LoadPrepStmts();
+
+                // Update the frame parameter keys
+                GetFrameParameterKeys(true);
+
+                var frameList = GetMasterFrameList();
+                int firstFrameNumber = -1;
+
+                if (frameList.Count > 0)
+                {
+                    firstFrameNumber = frameList.First().Key;
+                }
+
+                if (m_HasLegacyFrameParameters)
+                {
+                    // Read the parameters for the first frame so that m_LegacyFrameParametersMissingColumns will be up to date
+                    GetFrameParams(firstFrameNumber);
+                }
+
+                // Lookup whether the pressure columns are in torr or mTorr
+                DeterminePressureUnits(firstFrameNumber);
+
+                // Find out if the MS1 Frames are labeled as 0 or 1.
+                DetermineFrameTypes();
+
+                // Discover and store info about each frame type
+                FillOutFrameInfo();
+
+                m_doesContainBinCentricData = DoesContainBinCentricData();
+            }
+            catch (Exception ex)
+            {
+                throw new Exception("Failed to open UIMF file: " + ex);
+            }
+        }
+
+        #endregion
+
+        #region Enums
+
+        /// <summary>
+        /// Frame type.
+        /// </summary>
+        public enum FrameType
+        {
+            /// <summary>
+            /// MS1
+            /// </summary>
+            MS1 = 1,
+
+            /// <summary>
+            /// MS2
+            /// </summary>
+            MS2 = 2,
+
+            /// <summary>
+            /// Calibration
+            /// </summary>
+            Calibration = 3,
+
+            /// <summary>
+            /// Prescan
+            /// </summary>
+            Prescan = 4
+        }
+
+        /// <summary>
+        /// Tolerance type.
+        /// </summary>
+        public enum ToleranceType
+        {
+            /// <summary>
+            /// Parts per million
+            /// </summary>
+            PPM = 1,
+
+            /// <summary>
+            /// Thomsons
+            /// </summary>
+            Thomson = 2
+        }
+
+        #endregion
+
+        #region Public Properties
+
+        public SQLiteConnection DBConnection
+        {
+            get { return m_dbConnection; }
+        }
+
+        public bool HasFrameParamsTable
+        {
+            get { return !m_UsingLegacyFrameParameters; }
+        }
+
+        public bool HasLegacyFrameParameters
+        {
+            get { return m_HasLegacyFrameParameters; }
+        }
+
+        /// <summary>
+        /// Gets or sets a value indicating whether pressure is millitorr.
+        /// </summary>
+        public bool PressureIsMilliTorr { get; set; }
+
+        /// <summary>
+        /// Gets the tenths of nano seconds per bin.
+        /// </summary>
+        public double TenthsOfNanoSecondsPerBin
+        {
+            get { return m_globalParameters.BinWidth * 10.0; }
+        }
+
+        /// <summary>
+        /// Gets the uimf file path.
+        /// </summary>
+        public string UimfFilePath
+        {
+            get { return m_uimfFilePath; }
+        }
+
+        #endregion
+
+        #region Public Methods and Operators
+
+        /// <summary>
+        /// Looks for the given column on the given table in the SqLite database
+        /// Note that table names are case sensitive
+        /// </summary>
+        /// <param name="oConnection">
+        /// </param>
+        /// <param name="tableName">
+        /// </param>
+        /// <param name="columnName">
+        /// The column Name.
+        /// </param>
+        /// <returns>
+        /// True if the column exists<see cref="bool"/>.
+        /// </returns>
+        public static bool ColumnExists(SQLiteConnection oConnection, string tableName, string columnName)
+        {
+            bool columnExists = false;
+
+            using (
+                var cmd = new SQLiteCommand(oConnection)
+                {
+                    CommandText =
+                        "SELECT sql FROM sqlite_master WHERE type='table' And tbl_name = '"
+                        + tableName + "'"
+                })
+            {
+                using (SQLiteDataReader reader = cmd.ExecuteReader())
+                {
+                    if (reader.Read())
+                    {
+                        string sql = reader.GetString(0);
+
+                        // Replace the first open parenthese with a comma
+                        int charIndex = sql.IndexOf("(");
+                        if (charIndex > 0)
+                        {
+                            sql = sql.Substring(0, charIndex - 1) + ',' + sql.Substring(charIndex + 1);
+                        }
+
+                        // Extract the column names using a RegEx
+                        var reColumns = new Regex(@", *([\w()0-9]+)", RegexOptions.Compiled);
+                        var reMatches = reColumns.Matches(sql);
+
+                        var lstColumns = (from Match reMatch in reMatches select reMatch.Groups[1].Value).ToList();
+
+                        if (lstColumns.Contains(columnName))
+                        {
+                            columnExists = true;
+                        }
+                    }
+                }
+            }
+
+            return columnExists;
+        }
+
+        /// <summary>
+        /// Compute the spacing between the two midpoint bins in a given frame
+        /// </summary>
+        /// <param name="frameNumber">Frame number</param>
+        /// <returns>Spacing between bins (in Thompsons)</returns>
+        public double GetDeltaMz(int frameNumber)
+        {
+            // Determine the bin number at the midpoint
+            var startBin = m_globalParameters.Bins / 2;
+            if (startBin < 0)
+                startBin = 0;
+
+            return GetDeltaMz(frameNumber, startBin);
+        }
+
+        /// <summary>
+        /// Compute the spacing between any two adjacent bins in a given frame
+        /// </summary>
+        /// <param name="frameNumber">Frame number</param>
+        /// <param name="startBin">Starting bin nuber</param>
+        /// <returns>Spacing between bins (in Thompsons)</returns>
+        public double GetDeltaMz(int frameNumber, int startBin)
+        {
+            var frameParams = GetFrameParams(frameNumber);
+            double calibrationSlope = frameParams.CalibrationSlope;
+            double calibrationIntercept = frameParams.CalibrationIntercept;
+
+            var mz1 = ConvertBinToMZ(
+                calibrationSlope,
+                calibrationIntercept,
+                m_globalParameters.BinWidth,
+                m_globalParameters.TOFCorrectionTime,
+                startBin);
+
+            var mz2 = ConvertBinToMZ(
+                calibrationSlope,
+                calibrationIntercept,
+                m_globalParameters.BinWidth,
+                m_globalParameters.TOFCorrectionTime,
+                startBin + 1);
+
+            var deltaMz = mz2 - mz1;
+            return deltaMz;
+        }
+
+
+        /// <summary>
+        /// Convert bin to mz.
+        /// </summary>
+        /// <param name="slope">
+        /// Slope.
+        /// </param>
+        /// <param name="intercept">
+        /// Intercept.
+        /// </param>
+        /// <param name="binWidth">
+        /// Bin width (in ns)
+        /// </param>
+        /// <param name="correctionTimeForTOF">
+        /// Correction time for tof.
+        /// </param>
+        /// <param name="bin">
+        /// Bin number
+        /// </param>
+        /// <returns>
+        /// m/z<see cref="double"/>.
+        /// </returns>
+        public static double ConvertBinToMZ(
+            double slope,
+            double intercept,
+            double binWidth,
+            double correctionTimeForTOF,
+            int bin)
+        {
+            double t = bin * binWidth / 1000;
+            double term1 = slope * (t - correctionTimeForTOF / 1000 - intercept);
+            return term1 * term1;
+        }
+
+        /// <summary>
+        /// Returns the bin value that corresponds to an m/z value.  
+        /// NOTE: this may not be accurate if the UIMF file uses polynomial calibration values  (eg.  FrameParameter A2)
+        /// </summary>
+        /// <param name="slope">
+        /// </param>
+        /// <param name="intercept">
+        /// </param>
+        /// <param name="binWidth">Bin width (in ns)
+        /// </param>
+        /// <param name="correctionTimeForTOF">
+        /// </param>
+        /// <param name="targetMZ">
+        /// </param>
+        /// <returns>
+        /// Bin number<see cref="double"/>.
+        /// </returns>
+        public static double GetBinClosestToMZ(
+            double slope,
+            double intercept,
+            double binWidth,
+            double correctionTimeForTOF,
+            double targetMZ)
+        {
+            // NOTE: this may not be accurate if the UIMF file uses polynomial calibration values  (eg.  FrameParameter A2)
+            double binCorrection = (correctionTimeForTOF / 1000) / binWidth;
+            double bin = (Math.Sqrt(targetMZ) / slope + intercept) / binWidth * 1000;
+
+            // TODO:  have a test case with a TOFCorrectionTime > 0 and verify the binCorrection adjustment
+            return bin + binCorrection;
+        }
+
+        /// <summary>
+        /// Get global parameters from table.
+        /// </summary>
+        /// <param name="oUimfDatabaseConnection">
+        /// UIMF database connection.
+        /// </param>
+        /// <returns>
+        /// Global parameters object
+        /// </returns>
+        /// <exception cref="Exception">
+        /// </exception>
+#pragma warning disable 612, 618
+        private GlobalParameters GetGlobalParametersFromTable(SQLiteConnection oUimfDatabaseConnection)
+        {
+            var globalParameters = new GlobalParameters();
+#pragma warning restore 612, 618
+
+            using (var dbCommand = oUimfDatabaseConnection.CreateCommand())
+            {
+                dbCommand.CommandText = "SELECT * FROM Global_Parameters";
+
+                using (SQLiteDataReader reader = dbCommand.ExecuteReader())
+                {
+                    while (reader.Read())
+                    {
+                        try
+                        {
+                            globalParameters.BinWidth = Convert.ToDouble(reader["BinWidth"]);
+                            globalParameters.DateStarted = Convert.ToString(reader["DateStarted"]);
+                            globalParameters.NumFrames = Convert.ToInt32(reader["NumFrames"]);
+                            globalParameters.TimeOffset = Convert.ToInt32(reader["TimeOffset"]);
+                            globalParameters.BinWidth = Convert.ToDouble(reader["BinWidth"]);
+                            globalParameters.Bins = Convert.ToInt32(reader["Bins"]);
+                            try
+                            {
+                                globalParameters.TOFCorrectionTime = Convert.ToSingle(reader["TOFCorrectionTime"]);
+                            }
+                            catch
+                            {
+                                m_errMessageCounter++;
+                                Console.WriteLine(
+                                    "Warning: this UIMF file is created with an old version of IMF2UIMF (TOFCorrectionTime is missing from the Global_Parameters table), please get the newest version from \\\\floyd\\software");
+                            }
+
+                            globalParameters.Prescan_TOFPulses = Convert.ToInt32(reader["Prescan_TOFPulses"]);
+                            globalParameters.Prescan_Accumulations = Convert.ToInt32(reader["Prescan_Accumulations"]);
+                            globalParameters.Prescan_TICThreshold = Convert.ToInt32(reader["Prescan_TICThreshold"]);
+                            globalParameters.Prescan_Continuous = Convert.ToBoolean(reader["Prescan_Continuous"]);
+                            globalParameters.Prescan_Profile = Convert.ToString(reader["Prescan_Profile"]);
+                            globalParameters.FrameDataBlobVersion =
+                                (float)Convert.ToDouble(reader["FrameDataBlobVersion"]);
+                            globalParameters.ScanDataBlobVersion =
+                                (float)Convert.ToDouble(reader["ScanDataBlobVersion"]);
+                            globalParameters.TOFIntensityType = Convert.ToString(reader["TOFIntensityType"]);
+                            globalParameters.DatasetType = Convert.ToString(reader["DatasetType"]);
+                            try
+                            {
+                                globalParameters.InstrumentName = Convert.ToString(reader["Instrument_Name"]);
+                            }
+                            // ReSharper disable once EmptyGeneralCatchClause
+                            catch
+                            {
+                                // Likely an old .UIMF file that does not have column Instrument_Name
+                                globalParameters.InstrumentName = string.Empty;
+                            }
+                        }
+                        catch (Exception ex)
+                        {
+                            throw new Exception("Failed to get global parameters " + ex);
+                        }
+                    }
+                }
+
+                // Examine globalParameters.DateStarted; it should be one of these forms:
+                //   A text-based date, like "5/2/2011 4:26:59 PM"; example: Sarc_MS2_26_2Apr11_Cheetah_11-02-18_inverse.uimf
+                //   A text-based date (no time info), like "Thursday, January 13, 2011"; example: QC_Shew_11_01_pt5_c2_030311_earth_4ms_0001
+                //   A tick-based date, like 129272890050787740 (number of ticks since January 1, 1601); example: BATs_TS_01_c4_Eagle_10-02-06_0000
+
+                try
+                {
+                    var reportedDateStarted = globalParameters.DateStarted;
+                    DateTime dtReportedDateStarted;
+
+                    if (DateTime.TryParse(reportedDateStarted, out dtReportedDateStarted))
+                    {
+                        if (dtReportedDateStarted.Year < 450)
+                        {
+                            // Some .UIMF files have DateStarted values represented by huge integers, e.g. 127805472000000000 or 129145004045937500; example: BATs_TS_01_c4_Eagle_10-02-06_0000
+                            //  These numbers are the number of ticks since 1 January 1601 (where each tick is 100 ns)
+                            //  This value is returned by function GetSystemTimeAsFileTime (see http://en.wikipedia.org/wiki/System_time)
+
+                            //  When SQLite parses these numbers, it converts them to years around 0410
+                            //  To get the correct year, simply add 1600
+
+                            dtReportedDateStarted = dtReportedDateStarted.AddYears(1600);
+                            globalParameters.DateStarted = UIMFDataUtilities.StandardizeDate(dtReportedDateStarted);
+                        }
+                    }
+
+                }
+                // ReSharper disable once EmptyGeneralCatchClause
+                catch (Exception)
+                {
+                    // Ignore errors here
+                }
+            }
+
+            return globalParameters;
+        }
+
+        /// <summary>
+        /// Looks for the given table in the SqLite database
+        /// Note that table names are case sensitive
+        /// </summary>
+        /// <param name="oConnection">
+        /// </param>
+        /// <param name="tableName">
+        /// </param>
+        /// <returns>
+        /// True if the table exists<see cref="bool"/>.
+        /// </returns>
+        public static bool TableExists(SQLiteConnection oConnection, string tableName)
+        {
+            bool hasRows;
+
+            using (var cmd = new SQLiteCommand(oConnection)
+            {
+                CommandText = "SELECT name " +
+                              "FROM sqlite_master " +
+                              "WHERE type='table' And tbl_name = '" + tableName + "'"
+            })
+            {
+                using (SQLiteDataReader reader = cmd.ExecuteReader())
+                {
+                    hasRows = reader.HasRows;
+                }
+            }
+
+            return hasRows;
+        }
+
+        /// <summary>
+        /// Looks for the given index in the SqLite database
+        /// Note that index names are case sensitive
+        /// </summary>
+        /// <param name="uimfWriterConnection">
+        /// </param>
+        /// <param name="indexName">
+        /// </param>
+        /// <returns>
+        /// True if the index exists<see cref="bool"/>.
+        /// </returns>
+        public static bool IndexExists(SQLiteConnection uimfWriterConnection, string indexName)
+        {
+            bool hasRows;
+
+            using (
+                var cmd = new SQLiteCommand(uimfWriterConnection)
+                {
+                    CommandText = "SELECT name FROM " +
+                                  "sqlite_master " +
+                                  "WHERE type='index' AND " + "name = '" + indexName + "'"
+                })
+            {
+                using (SQLiteDataReader reader = cmd.ExecuteReader())
+                {
+                    hasRows = reader.HasRows;
+                }
+            }
+
+            return hasRows;
+        }
+
+        /// <summary>
+        /// Check whether a table has a column
+        /// </summary>
+        /// <param name="oConnection">
+        /// Sqlite connection
+        /// </param>
+        /// <param name="tableName">
+        /// Table name
+        /// </param>
+        /// <param name="columnName">
+        /// Column name.
+        /// </param>
+        /// <returns>
+        /// True if the table contains the specified column<see cref="bool"/>.
+        /// </returns>
+        public static bool TableHasColumn(SQLiteConnection oConnection, string tableName, string columnName)
+        {
+            bool hasColumn;
+
+            using (
+                var cmd = new SQLiteCommand(oConnection)
+                {
+                    CommandText = "Select * From '" + tableName + "' Limit 1;"
+                })
+            {
+                using (SQLiteDataReader reader = cmd.ExecuteReader())
+                {
+                    hasColumn = reader.GetOrdinal(columnName) >= 0;
+                }
+            }
+
+            return hasColumn;
+        }
+
+        /// <summary>
+        /// Retrieves a given frame (or frames) and sums them in order to be viewed on a heatmap view or other 2D representation visually. 
+        /// </summary>
+        /// <param name="startFrameNumber">
+        /// </param>
+        /// <param name="endFrameNumber">
+        /// </param>
+        /// <param name="flagTOF">
+        /// </param>
+        /// <param name="startScan">
+        /// </param>
+        /// <param name="endScan">
+        /// </param>
+        /// <param name="startBin">
+        /// </param>
+        /// <param name="endBin">
+        /// </param>
+        /// <param name="xCompression">
+        /// </param>
+        /// <param name="yCompression">
+        /// </param>
+        /// <returns>
+        /// Frame data to be utilized in visualization as a multidimensional array
+        /// </returns>
+        /// <remarks>
+        /// This function is used by the UIMF Viewer and by Atreyu
+        /// </remarks>
+        public double[,] AccumulateFrameData(
+            int startFrameNumber,
+            int endFrameNumber,
+            bool flagTOF,
+            int startScan,
+            int endScan,
+            int startBin,
+            int endBin,
+            double xCompression,
+            double yCompression)
+        {
+            if (endFrameNumber - startFrameNumber < 0)
+            {
+                throw new ArgumentException("Start frame cannot be greater than end frame", "endFrameNumber");
+            }
+
+            int width = endScan - startScan + 1;
+            var height = endBin - startBin + 1;
+            if (yCompression > 1)
+            {
+                height = (int)Math.Round(height / yCompression);
+            }
+
+            var frameData = new double[width, height];
+
+            for (int currentFrameNumber = startFrameNumber; currentFrameNumber <= endFrameNumber; currentFrameNumber++)
+            {
+                var streamBinIntensity = new byte[m_globalParameters.Bins * 4];
+
+                // Create a calibration lookup table -- for speed
+                m_calibrationTable = new double[height];
+                if (flagTOF)
+                {
+                    for (int i = 0; i < height; i++)
+                    {
+                        m_calibrationTable[i] = startBin + (i * (double)(endBin - startBin) / height);
+                    }
+                }
+                else
+                {
+                    var frameParams = GetFrameParams(currentFrameNumber);
+                    var mzCalibrator = GetMzCalibrator(frameParams);
+
+                    if (Math.Abs(frameParams.CalibrationSlope) < Single.Epsilon)
+                        Console.WriteLine(" ... Warning, CalibrationSlope is 0 for frame " + currentFrameNumber);
+
+                    double mzMin =
+                        mzCalibrator.TOFtoMZ(
+                            (float)((startBin / m_globalParameters.BinWidth) * TenthsOfNanoSecondsPerBin));
+                    double mzMax =
+                        mzCalibrator.TOFtoMZ((float)((endBin / m_globalParameters.BinWidth) * TenthsOfNanoSecondsPerBin));
+
+                    for (int i = 0; i < height; i++)
+                    {
+                        m_calibrationTable[i] = mzCalibrator.MZtoTOF(mzMin + (i * (mzMax - mzMin) / height))
+                                                * m_globalParameters.BinWidth / TenthsOfNanoSecondsPerBin;
+                    }
+                }
+
+                // This function extracts intensities from selected scans and bins in a single frame 
+                // and returns a two-dimensional array intensities[scan][bin]
+                // frameNum is mandatory and all other arguments are optional
+                using (var dbCommand = m_dbConnection.CreateCommand())
+                {
+                    dbCommand.CommandText = "SELECT ScanNum, Intensities " +
+                                            "FROM Frame_Scans " +
+                                            "WHERE FrameNum = " + currentFrameNumber +
+                                            " AND ScanNum >= " + startScan +
+                                            " AND ScanNum <= " + (startScan + width - 1);
+
+                    using (SQLiteDataReader reader = dbCommand.ExecuteReader())
+                    {
+
+                        // accumulate the data into the plot_data
+                        if (yCompression <= 1)
+                        {
+                            AccumulateFrameDataNoCompression(reader, width, startScan, startBin, endBin, ref frameData,
+                                                             ref streamBinIntensity);
+                        }
+                        else
+                        {
+                            AccumulateFrameDataWithCompression(reader, width, height, startScan, startBin, endBin,
+                                                               ref frameData, ref streamBinIntensity);
+                        }
+                    }
+                }
+            }
+
+            return frameData;
+        }
+
+        private void AccumulateFrameDataNoCompression(
+            SQLiteDataReader reader,
+            int width,
+            int startScan,
+            int startBin,
+            int endBin,
+            ref double[,] frameData,
+            ref byte[] streamBinIntensity)
+        {
+            for (int scansData = 0; (scansData < width) && reader.Read(); scansData++)
+            {
+                int currentScan = Convert.ToInt32(reader["ScanNum"]) - startScan;
+                var compressedBinIntensity = (byte[])(reader["Intensities"]);
+
+                if (compressedBinIntensity.Length == 0)
+                {
+                    continue;
+                }
+
+                int indexCurrentBin = 0;
+                int decompressLength = LZFCompressionUtil.Decompress(
+                    ref compressedBinIntensity,
+                    compressedBinIntensity.Length,
+                    ref streamBinIntensity,
+                    m_globalParameters.Bins * DATASIZE);
+
+                for (int binValue = 0;
+                    (binValue < decompressLength) && (indexCurrentBin <= endBin);
+                    binValue += DATASIZE)
+                {
+                    int intBinIntensity = BitConverter.ToInt32(streamBinIntensity, binValue);
+
+                    if (intBinIntensity < 0)
+                    {
+                        indexCurrentBin += -intBinIntensity; // concurrent zeros
+                    }
+                    else if (indexCurrentBin < startBin)
+                    {
+                        indexCurrentBin++;
+                    }
+                    else if (indexCurrentBin > endBin)
+                    {
+                        break;
+                    }
+                    else
+                    {
+                        frameData[currentScan, indexCurrentBin - startBin] += intBinIntensity;
+                        indexCurrentBin++;
+                    }
+                }
+            }
+        }
+
+        private void AccumulateFrameDataWithCompression(
+            SQLiteDataReader reader,
+            int width,
+            int height,
+            int startScan,
+            int startBin,
+            int endBin,
+            ref double[,] frameData,
+            ref byte[] streamBinIntensity)
+        {
+            // each pixel accumulates more than 1 bin of data
+            for (int scansData = 0; (scansData < width) && reader.Read(); scansData++)
+            {
+                int currentScan = Convert.ToInt32(reader["ScanNum"]) - startScan;
+
+                var compressedBinIntensity = (byte[])(reader["Intensities"]);
+
+                if (compressedBinIntensity.Length == 0)
+                {
+                    continue;
+                }
+
+                int indexCurrentBin = 0;
+                int decompressLength = LZFCompressionUtil.Decompress(
+                    ref compressedBinIntensity,
+                    compressedBinIntensity.Length,
+                    ref streamBinIntensity,
+                    m_globalParameters.Bins * DATASIZE);
+
+                int pixelY = 1;
+
+                for (int binValue = 0;
+                    (binValue < decompressLength) && (indexCurrentBin < endBin);
+                    binValue += DATASIZE)
+                {
+                    int intBinIntensity = BitConverter.ToInt32(streamBinIntensity, binValue);
+
+                    if (intBinIntensity < 0)
+                    {
+                        indexCurrentBin += -intBinIntensity; // concurrent zeros
+                    }
+                    else if (indexCurrentBin < startBin)
+                    {
+                        indexCurrentBin++;
+                    }
+                    else if (indexCurrentBin > endBin)
+                    {
+                        break;
+                    }
+                    else
+                    {
+                        double calibratedBin = indexCurrentBin;
+
+                        for (int i = pixelY; i < height; i++)
+                        {
+                            if (m_calibrationTable[i] > calibratedBin)
+                            {
+                                pixelY = i;
+                                frameData[currentScan, pixelY] += intBinIntensity;
+                                break;
+                            }
+                        }
+
+                        indexCurrentBin++;
+                    }
+                }
+            }
+        }
+
+        /// <summary>
+        /// Clones this database, but doesn't copy data in tables sTablesToSkipCopyingData.
+        /// If a table is skipped, data will still copy for the frame types specified in eFrameScanFrameTypeDataToAlwaysCopy.
+        /// </summary>
+        /// <param name="targetDBPath">
+        /// The desired path of the newly cloned UIMF file.
+        /// </param>
+        /// <param name="tablesToSkip">
+        /// A list of table names (e.g. Frame_Scans) that should not be copied.
+        /// </param>
+        /// <param name="frameTypesToAlwaysCopy">
+        /// A list of FrameTypes that should ALWAYS be copied. 
+        /// 		e.g. If "Frame_Scans" is passed into tablesToSkip, data will still be inserted into "Frame_Scans" for these Frame Types.
+        /// </param>
+        /// <returns>
+        /// True if success, false if a problem
+        /// </returns>
+        public bool CloneUIMF(string targetDBPath, List<string> tablesToSkip, List<FrameType> frameTypesToAlwaysCopy)
+        {
+            string sCurrentTable = string.Empty;
+
+            try
+            {
+                // Get list of tables in source DB
+                Dictionary<string, string> dctTableInfo = CloneUIMFGetObjects("table");
+
+                // Delete the "sqlite_sequence" database from dctTableInfo if present
+                if (dctTableInfo.ContainsKey("sqlite_sequence"))
+                {
+                    dctTableInfo.Remove("sqlite_sequence");
+                }
+
+                // Get list of indices in source DB
+                Dictionary<string, string> dctIndexInfo = CloneUIMFGetObjects("index");
+
+                if (File.Exists(targetDBPath))
+                {
+                    File.Delete(targetDBPath);
+                }
+
+                try
+                {
+                    // Note: providing true for parseViaFramework as a workaround for reading SqLite files located on UNC or in readonly folders
+                    string sTargetConnectionString = "Data Source = " + targetDBPath +
+                                                     "; Version=3; DateTimeFormat=Ticks;";
+                    var cnTargetDB = new SQLiteConnection(sTargetConnectionString, true);
+
+                    cnTargetDB.Open();
+                    using (var cmdTargetDB = cnTargetDB.CreateCommand())
+                    {
+
+                        // Create each table
+                        foreach (KeyValuePair<string, string> kvp in dctTableInfo)
+                        {
+                            if (!string.IsNullOrEmpty(kvp.Value))
+                            {
+                                sCurrentTable = string.Copy(kvp.Key);
+                                cmdTargetDB.CommandText = kvp.Value;
+                                cmdTargetDB.ExecuteNonQuery();
+                            }
+                        }
+
+                        foreach (KeyValuePair<string, string> kvp in dctIndexInfo)
+                        {
+                            if (!string.IsNullOrEmpty(kvp.Value))
+                            {
+                                sCurrentTable = kvp.Key + " (create index)";
+                                cmdTargetDB.CommandText = kvp.Value;
+                                cmdTargetDB.ExecuteNonQuery();
+                            }
+                        }
+
+                        try
+                        {
+                            cmdTargetDB.CommandText = "ATTACH DATABASE '" + m_uimfFilePath + "' AS SourceDB;";
+                            cmdTargetDB.ExecuteNonQuery();
+
+                            // Populate each table
+                            foreach (KeyValuePair<string, string> kvp in dctTableInfo)
+                            {
+                                sCurrentTable = string.Copy(kvp.Key);
+
+                                if (!tablesToSkip.Contains(sCurrentTable))
+                                {
+                                    string sSql = "INSERT INTO main." + sCurrentTable + " SELECT * FROM SourceDB." +
+                                                  sCurrentTable + ";";
+
+                                    cmdTargetDB.CommandText = sSql;
+                                    cmdTargetDB.ExecuteNonQuery();
+                                }
+                                else
+                                {
+                                    if (sCurrentTable.ToLower() == "Frame_Scans".ToLower() &&
+                                        frameTypesToAlwaysCopy != null
+                                        && frameTypesToAlwaysCopy.Count > 0)
+                                    {
+                                        // Explicitly copy data for the frame types defined in eFrameScanFrameTypeDataToAlwaysCopy
+                                        foreach (FrameType frameType in frameTypesToAlwaysCopy)
+                                        {
+                                            string sSql = "INSERT INTO main." + sCurrentTable +
+                                                          " SELECT * FROM SourceDB." + sCurrentTable
+                                                          + " WHERE FrameNum IN (";
+
+                                            if (m_UsingLegacyFrameParameters)
+                                            {
+                                                sSql += "SELECT FrameNum " +
+                                                        "FROM Frame_Parameters " +
+                                                        "WHERE FrameType = " + GetFrameTypeInt(frameType);
+                                            }
+                                            else
+                                            {
+                                                sSql += "SELECT FrameNum " +
+                                                        "FROM Frame_Params " +
+                                                        "WHERE ParamID = " + (int)FrameParamKeyType.FrameType +
+                                                        " AND ParamValue = " + GetFrameTypeInt(frameType);
+                                            }
+
+                                            sSql += ");";
+
+                                            cmdTargetDB.CommandText = sSql;
+                                            cmdTargetDB.ExecuteNonQuery();
+                                        }
+                                    }
+                                }
+                            }
+
+                            sCurrentTable = "(DETACH DATABASE)";
+
+                            // Detach the source DB
+                            cmdTargetDB.CommandText = "DETACH DATABASE 'SourceDB';";
+                            cmdTargetDB.ExecuteNonQuery();
+                        }
+                        catch (Exception ex)
+                        {
+                            throw new Exception("Error copying data into cloned database, table " + sCurrentTable, ex);
+                        }
+
+                    }
+                    cnTargetDB.Close();
+                }
+                catch (Exception ex)
+                {
+                    throw new Exception("Error initializing cloned database, table " + sCurrentTable, ex);
+                }
+            }
+            catch (Exception ex)
+            {
+                throw new Exception("Error cloning database: " + ex.Message, ex);
+            }
+
+            return true;
+        }
+
+        /// <summary>
+        /// Dispose this class
+        /// </summary>
+        /// <exception cref="Exception">
+        /// </exception>
+        public void Dispose()
+        {
+            try
+            {
+                UnloadPrepStmts();
+
+                if (m_dbConnection != null)
+                {
+                    m_dbConnection.Close();
+                    if (m_dbConnection != null)
+                    {
+                        m_dbConnection.Dispose();
+                    }
+                }
+            }
+            catch (ObjectDisposedException)
+            {
+                // Ignore this error
+            }
+            catch (Exception ex)
+            {
+                throw new Exception("Failed to close UIMF file " + ex);
+            }
+        }
+
+        /// <summary>
+        /// Runs a query to see if the bin centric data exists in this UIMF file
+        /// </summary>
+        /// <returns>true if the bin centric data exists, false otherwise</returns>
+        public bool DoesContainBinCentricData()
+        {
+            return TableExists("Bin_Intensities");
+        }
+
+        /// <summary>
+        /// Get the frame type description.
+        /// </summary>
+        /// <param name="frameType">
+        /// Frame type.
+        /// </param>
+        /// <returns>
+        /// Frame type text<see cref="string"/>.
+        /// </returns>
+        /// <exception cref="InvalidCastException">
+        /// </exception>
+        public string FrameTypeDescription(FrameType frameType)
+        {
+            switch (frameType)
+            {
+                case FrameType.MS1:
+                    return "MS";
+                case FrameType.MS2:
+                    return "MS/MS";
+                case FrameType.Calibration:
+                    return "Calibration";
+                case FrameType.Prescan:
+                    return "Prescan";
+                default:
+                    throw new InvalidCastException("Invalid frame type: " + frameType);
+            }
+        }
+
+        /// <summary>
+        /// Returns the x,y,z arrays needed for a surface plot for the elution of the species in both the LC and drifttime dimensions
+        /// </summary>
+        /// <param name="startFrameNumber">
+        /// </param>
+        /// <param name="endFrameNumber">
+        /// </param>
+        /// <param name="frameType">
+        /// </param>
+        /// <param name="startScan">
+        /// </param>
+        /// <param name="endScan">
+        /// </param>
+        /// <param name="targetMZ">
+        /// </param>
+        /// <param name="toleranceInMZ">
+        /// </param>
+        /// <param name="frameValues">
+        /// </param>
+        /// <param name="scanValues">
+        /// </param>
+        /// <param name="intensities">
+        /// </param>
+        public void Get3DElutionProfile(
+            int startFrameNumber,
+            int endFrameNumber,
+            FrameType frameType,
+            int startScan,
+            int endScan,
+            double targetMZ,
+            double toleranceInMZ,
+            out int[] frameValues,
+            out int[] scanValues,
+            out int[] intensities)
+        {
+            if ((startFrameNumber > endFrameNumber) || (startFrameNumber < 0))
+            {
+                throw new ArgumentException(
+                    "Failed to get LCProfile. Input startFrame was greater than input endFrame. start_frame="
+                    + startFrameNumber + ", end_frame=" + endFrameNumber);
+            }
+
+            if (startScan > endScan)
+            {
+                throw new ArgumentException("Failed to get 3D profile. Input startScan was greater than input endScan");
+            }
+
+            int lengthOfOutputArrays = (endFrameNumber - startFrameNumber + 1) * (endScan - startScan + 1);
+
+            frameValues = new int[lengthOfOutputArrays];
+            scanValues = new int[lengthOfOutputArrays];
+            intensities = new int[lengthOfOutputArrays];
+
+            int[] lowerUpperBins = GetUpperLowerBinsFromMz(startFrameNumber, targetMZ, toleranceInMZ);
+
+            int[][][] frameIntensities = GetIntensityBlock(
+                startFrameNumber,
+                endFrameNumber,
+                frameType,
+                startScan,
+                endScan,
+                lowerUpperBins[0],
+                lowerUpperBins[1]);
+
+            int counter = 0;
+
+            for (int frameNumber = startFrameNumber; frameNumber <= endFrameNumber; frameNumber++)
+            {
+                for (int scan = startScan; scan <= endScan; scan++)
+                {
+                    int sumAcrossBins = 0;
+                    for (int bin = lowerUpperBins[0]; bin <= lowerUpperBins[1]; bin++)
+                    {
+                        int binIntensity =
+                            frameIntensities[frameNumber - startFrameNumber][scan - startScan][bin - lowerUpperBins[0]];
+                        sumAcrossBins += binIntensity;
+                    }
+
+                    frameValues[counter] = frameNumber;
+                    scanValues[counter] = scan;
+                    intensities[counter] = sumAcrossBins;
+                    counter++;
+                }
+            }
+        }
+
+        /// <summary>
+        /// Extracts BPI from startFrame to endFrame and startScan to endScan and returns an array
+        /// </summary>
+        /// <param name="frameType">Frame type
+        /// </param>
+        /// <param name="startFrameNumber">Start frame number (if startFrameNumber and endFrameNumber are zero, then sum across all frames)
+        /// </param>
+        /// <param name="endFrameNumber">End frame number
+        /// </param>
+        /// <param name="startScan">Start scan number (if StartScan and EndScan are zero, then sum across all scans)
+        /// </param>
+        /// <param name="endScan">End scan number
+        /// </param>
+        /// <returns>
+        /// Array of intensity values, one per frame
+        /// </returns>
+        /// <remarks>
+        /// To obtain BPI values for all scans in a given Frame, use GetFrameScans
+        /// </remarks>
+        public double[] GetBPI(FrameType frameType, int startFrameNumber, int endFrameNumber, int startScan, int endScan)
+        {
+            return GetTicOrBpi(frameType, startFrameNumber, endFrameNumber, startScan, endScan, BPI);
+        }
+
+        /// <summary>
+        /// Extracts BPI (base peak intensity, aka the largest intensity) from startFrame to endFrame and startScan to endScan and returns a dictionary for all frames
+        /// </summary>
+        /// <param name="startFrameNumber">
+        /// If startFrameNumber and endFrameNumber are 0, then returns all frames
+        /// </param>
+        /// <param name="endFrameNumber">
+        /// If startFrameNumber and endFrameNumber are 0, then returns all frames
+        /// </param>
+        /// <param name="startScan">
+        /// If startScan and endScan are 0, then uses all scans
+        /// </param>
+        /// <param name="endScan">
+        /// If startScan and endScan are 0, then uses all scans
+        /// </param>
+        /// <returns>
+        /// Dictionary where keys are frame number and values are the BPI value
+        /// </returns>
+        /// <remarks>
+        /// To obtain BPI values for all scans in a given Frame, use GetFrameScans
+        /// </remarks>
+        public Dictionary<int, double> GetBPIByFrame(
+            int startFrameNumber, int endFrameNumber,
+            int startScan, int endScan)
+        {
+            return GetTicOrBpiByFrame(
+                startFrameNumber,
+                endFrameNumber,
+                startScan,
+                endScan,
+                BPI,
+                filterByFrameType: false,
+                frameType: FrameType.MS1);
+        }
+
+        /// <summary>
+        /// Extracts BPI from startFrame to endFrame and startScan to endScan and returns a dictionary of the specified frame type
+        /// </summary>
+        /// <param name="startFrameNumber">
+        /// If startFrameNumber and endFrameNumber are 0, then returns all frames
+        /// </param>
+        /// <param name="endFrameNumber">
+        /// If startFrameNumber and endFrameNumber are 0, then returns all frames
+        /// </param>
+        /// <param name="startScan">
+        /// If startScan and endScan are 0, then uses all scans
+        /// </param>
+        /// <param name="endScan">
+        /// If startScan and endScan are 0, then uses all scans
+        /// </param>
+        /// <param name="frameType">
+        /// FrameType to return
+        /// </param>
+        /// <returns>
+        /// Dictionary where keys are frame number and values are the BPI value
+        /// </returns>
+        /// <remarks>
+        /// To obtain BPI values for all scans in a given Frame, use GetFrameScans
+        /// </remarks>
+        public Dictionary<int, double> GetBPIByFrame(
+            int startFrameNumber,
+            int endFrameNumber,
+            int startScan,
+            int endScan,
+            FrameType frameType)
+        {
+            return GetTicOrBpiByFrame(
+                startFrameNumber,
+                endFrameNumber,
+                startScan,
+                endScan,
+                BPI,
+                filterByFrameType: true,
+                frameType: frameType);
+        }
+
+        /// <summary>
+        /// Get calibration table names.
+        /// </summary>
+        /// <returns>
+        /// List of calibration table names
+        /// </returns>
+        /// <exception cref="Exception">
+        /// </exception>
+        public List<string> GetCalibrationTableNames()
+        {
+            var cmd = new SQLiteCommand(m_dbConnection)
+            {
+                CommandText =
+                    "SELECT NAME FROM Sqlite_master WHERE type='table' ORDER BY NAME"
+            };
+            var calibrationTableNames = new List<string>();
+            try
+            {
+                using (SQLiteDataReader reader = cmd.ExecuteReader())
+                {
+                    while (reader.Read())
+                    {
+                        string tableName = Convert.ToString(reader["Name"]);
+                        if (tableName.StartsWith("Calib_"))
+                        {
+                            calibrationTableNames.Add(tableName);
+                        }
+                    }
+                }
+            }
+            catch (Exception ex)
+            {
+                throw new Exception("Exception finding calibration table names: " + ex);
+            }
+
+            return calibrationTableNames;
+        }
+
+        /// <summary>
+        /// Count the number of non zero data points in a frame
+        /// </summary>
+        /// <param name="frameNumber">
+        /// The frame number.
+        /// </param>
+        /// <returns>
+        /// Sum of nonzerocount for the spectra in a frame<see cref="int"/>.
+        /// </returns>
+        public int GetCountPerFrame(int frameNumber)
+        {
+            int countPerFrame = 0;
+            m_getCountPerFrameCommand.Parameters.Clear();
+            m_getCountPerFrameCommand.Parameters.Add(new SQLiteParameter(":FrameNum", frameNumber));
+
+            try
+            {
+                using (var reader = m_getCountPerFrameCommand.ExecuteReader())
+                {
+                    while (reader.Read())
+                    {
+                        countPerFrame = reader.IsDBNull(0) ? 1 : Convert.ToInt32(reader[0]);
+                    }
+
+                }
+            }
+            catch (Exception ex)
+            {
+                Console.WriteLine("Exception looking up sum(nonzerocount) for frame " + frameNumber + ": " + ex.Message);
+                countPerFrame = 1;
+            }
+
+            return countPerFrame;
+        }
+
+        /// <summary>
+        /// Returns the drift time for the given frame and IMS scan, as computed using driftTime = averageTOFLength * scanNum / 1e6
+        /// The drift time is normalized using 'drift time * STANDARD_PRESSURE / framePressure' where STANDARD_PRESSURE = 4
+        /// </summary>
+        /// <param name="frameNum">
+        /// Frame number (1-based)
+        /// </param>
+        /// <param name="scanNum">
+        /// IMS scan number
+        /// Traditionally the first scan in a frame has been scan 0, but we switched to start with Scan 1 in 2015.
+        /// </param>
+        /// <returns>Drift time (milliseconds)</returns>
+        [Obsolete("For clarity, use GetDriftTime with parameter normalizeByPressure")]
+        public double GetDriftTime(int frameNum, int scanNum)
+        {
+            return GetDriftTime(frameNum, scanNum, normalizeByPressure: true);
+        }
+
+        /// <summary>
+        /// Returns the drift time for the given frame and IMS scan, as computed using driftTime = averageTOFLength * scanNum / 1e6
+        /// </summary>
+        /// <param name="frameNum">
+        /// Frame number (1-based)
+        /// </param>
+        /// <param name="scanNum">
+        /// IMS scan number
+        /// Traditionally the first scan in a frame has been scan 0, but we switched to start with Scan 1 in 2015.
+        /// </param>
+        /// <param name="normalizeByPressure">
+        /// If true, then this function will normalize the drift time using 'drift time * STANDARD_PRESSURE / framePressure' where STANDARD_PRESSURE = 4
+        /// </param>
+        /// <returns>Drift time (milliseconds)</returns>
+        public double GetDriftTime(int frameNum, int scanNum, bool normalizeByPressure)
+        {
+            var frameParams = GetFrameParams(frameNum);
+
+            double averageTOFLength = frameParams.GetValueDouble(FrameParamKeyType.AverageTOFLength);
+            double driftTime = averageTOFLength * scanNum / 1e6;
+
+            if (!normalizeByPressure)
+            {
+                return driftTime;
+            }
+
+            // Get the frame pressure (in torr)
+            var framePressure = GetFramePressureForCalculationOfDriftTime(frameParams);
+
+            if (double.IsNaN(framePressure) || Math.Abs(framePressure) < double.Epsilon)
+            {
+                // Return uncorrected drift time
+                return driftTime;
+            }
+
+            // Return drift time corrected for pressure
+            return driftTime * (FRAME_PRESSURE_STANDARD / framePressure);
+        }
+
+        /// <summary>
+        /// Get drift time profile for the given range
+        /// </summary>
+        /// <param name="startFrameNumber">
+        /// Start frame number.
+        /// </param>
+        /// <param name="endFrameNumber">
+        /// End frame number.
+        /// </param>
+        /// <param name="frameType">
+        /// Frame type.
+        /// </param>
+        /// <param name="startScan">
+        /// Start scan.
+        /// </param>
+        /// <param name="endScan">
+        /// End scan.
+        /// </param>
+        /// <param name="targetMZ">
+        /// Target mz.
+        /// </param>
+        /// <param name="toleranceInMZ">
+        /// Tolerance in mz.
+        /// </param>
+        /// <param name="imsScanValues">
+        /// Output: IMS scan values
+        /// </param>
+        /// <param name="intensities">
+        /// Output: intensities
+        /// </param>
+        /// <exception cref="ArgumentException">
+        /// </exception>
+        public void GetDriftTimeProfile(
+            int startFrameNumber,
+            int endFrameNumber,
+            FrameType frameType,
+            int startScan,
+            int endScan,
+            double targetMZ,
+            double toleranceInMZ,
+            ref int[] imsScanValues,
+            ref int[] intensities)
+        {
+            if ((startFrameNumber > endFrameNumber) || (startFrameNumber < 0))
+            {
+                throw new ArgumentException(
+                    "Failed to get DriftTime profile. Input startFrame was greater than input endFrame. start_frame="
+                    + startFrameNumber + ", end_frame=" + endFrameNumber);
+            }
+
+            if ((startScan > endScan) || (startScan < 0))
+            {
+                throw new ArgumentException(
+                    "Failed to get LCProfile. Input startScan was greater than input endScan. startScan=" + startScan +
+                    ", endScan="
+                    + endScan);
+            }
+
+            int lengthOfScanArray = endScan - startScan + 1;
+            imsScanValues = new int[lengthOfScanArray];
+            intensities = new int[lengthOfScanArray];
+
+            int[] lowerAndUpperBinBoundaries = GetUpperLowerBinsFromMz(startFrameNumber, targetMZ, toleranceInMZ);
+
+            int[][][] intensityBlock = GetIntensityBlock(
+                startFrameNumber,
+                endFrameNumber,
+                frameType,
+                startScan,
+                endScan,
+                lowerAndUpperBinBoundaries[0],
+                lowerAndUpperBinBoundaries[1]);
+
+            for (int scanIndex = startScan; scanIndex <= endScan; scanIndex++)
+            {
+                int frameSum = 0;
+                for (int frameIndex = startFrameNumber; frameIndex <= endFrameNumber; frameIndex++)
+                {
+                    int binSum = 0;
+                    for (int bin = lowerAndUpperBinBoundaries[0]; bin <= lowerAndUpperBinBoundaries[1]; bin++)
+                    {
+                        binSum +=
+                            intensityBlock[frameIndex - startFrameNumber][scanIndex - startScan][
+                                bin - lowerAndUpperBinBoundaries[0]];
+                    }
+
+                    frameSum += binSum;
+                }
+
+                intensities[scanIndex - startScan] = frameSum;
+                imsScanValues[scanIndex - startScan] = scanIndex;
+            }
+        }
+
+        /// <summary>
+        /// Method to provide the bytes from tables that store metadata files 
+        /// </summary>
+        /// <param name="tableName">
+        /// </param>
+        /// <returns>
+        /// Byte array
+        /// </returns>
+        public byte[] GetFileBytesFromTable(string tableName)
+        {
+            byte[] byteBuffer = null;
+
+            m_getFileBytesCommand.CommandText = "SELECT FileText from " + tableName;
+
+            if (TableExists(tableName))
+            {
+                using (var reader = m_getFileBytesCommand.ExecuteReader())
+                {
+                    while (reader.Read())
+                    {
+                        byteBuffer = (byte[])reader["FileText"];
+                    }
+                }
+
+            }
+
+            return byteBuffer;
+        }
+
+        /// <summary>
+        /// Get frame and scan list by descending intensity.
+        /// </summary>
+        /// <returns>
+        /// Stack of tuples (FrameNum, ScanNum, BPI)
+        /// </returns>
+        public Stack<int[]> GetFrameAndScanListByDescendingIntensity()
+        {
+            var frameParams = GetFrameParams(1);
+            var scansPerFrame = frameParams.Scans;
+
+            if (scansPerFrame == 0)
+            {
+                scansPerFrame = 100;
+            }
+
+            var tuples = new Stack<int[]>(m_globalParameters.NumFrames * scansPerFrame);
+
+            using (SQLiteDataReader reader = m_getFramesAndScanByDescendingIntensityCommand.ExecuteReader())
+            {
+                while (reader.Read())
+                {
+                    var values = new int[3];
+                    values[0] = reader.GetInt32(0); // FrameNum
+                    values[1] = reader.GetInt32(1); // ScanNum
+                    values[2] = reader.GetInt32(2); // BPI
+
+                    tuples.Push(values);
+                }
+            }
+
+            return tuples;
+        }
+
+        /// <summary>
+        /// Returns the frame numbers for the specified frame_type
+        /// </summary>
+        /// <param name="frameType">
+        /// The frame Type.
+        /// </param>
+        /// <returns>
+        /// Array of frame numbers
+        /// </returns>
+        public int[] GetFrameNumbers(FrameType frameType)
+        {
+            var frameNumberList = new List<int>();
+
+            using (SQLiteCommand dbCommand = m_dbConnection.CreateCommand())
+            {
+                var frameTypeValue = m_frameTypeMS1;
+
+                if (frameType != FrameType.MS1)
+                    frameTypeValue = (int)frameType;
+
+                if (m_UsingLegacyFrameParameters)
+                {
+                    dbCommand.CommandText =
+                        "SELECT DISTINCT(FrameNum) FROM Frame_Parameters WHERE FrameType = :FrameType ORDER BY FrameNum";
+                    dbCommand.Parameters.Add(new SQLiteParameter("FrameType", frameTypeValue));
+
+                    using (SQLiteDataReader reader = dbCommand.ExecuteReader())
+                    {
+                        while (reader.Read())
+                        {
+                            frameNumberList.Add(Convert.ToInt32(reader["FrameNum"]));
+                        }
+                    }
+                }
+                else
+                {
+                    dbCommand.CommandText = "SELECT FrameNum FROM Frame_Params " +
+                                            "WHERE ParamID = :ParamID AND ParamValue = :FrameType " +
+                                            "ORDER BY FrameNum";
+                    dbCommand.Parameters.Add(new SQLiteParameter("ParamID", (int)FrameParamKeyType.FrameType));
+                    dbCommand.Parameters.Add(new SQLiteParameter("FrameType", frameTypeValue));
+
+                    using (SQLiteDataReader reader = dbCommand.ExecuteReader())
+                    {
+                        while (reader.Read())
+                        {
+                            frameNumberList.Add(Convert.ToInt32(reader["FrameNum"]));
+                        }
+                    }
+                }
+            }
+
+            return frameNumberList.ToArray();
+        }
+
+        /// <summary>
+        /// Get frame parameter keys
+        /// </summary>
+        /// <returns>
+        /// Frame Parameter Keys.
+        /// </returns>
+        /// <exception cref="ArgumentOutOfRangeException">
+        /// </exception>
+        public Dictionary<FrameParamKeyType, FrameParamDef> GetFrameParameterKeys(bool forceRefresh)
+        {
+            if (m_dbConnection == null)
+            {
+                return m_frameParameterKeys;
+            }
+
+            if (!forceRefresh && m_frameParameterKeys != null)
+                return m_frameParameterKeys;
+
+            if (m_frameParameterKeys == null)
+                m_frameParameterKeys = new Dictionary<FrameParamKeyType, FrameParamDef>();
+            else
+                m_frameParameterKeys.Clear();
+
+            m_frameParameterKeys = GetFrameParameterKeys(m_dbConnection);
+
+            return m_frameParameterKeys;
+        }
+
+        /// <summary>
+        /// Get frame parameter keys
+        /// </summary>
+        /// <returns>
+        /// Frame Parameter Keys.
+        /// </returns>
+        /// <exception cref="ArgumentOutOfRangeException">
+        /// </exception>
+        public static Dictionary<FrameParamKeyType, FrameParamDef> GetFrameParameterKeys(SQLiteConnection oConnection)
+        {
+            var frameParamKeys = new Dictionary<FrameParamKeyType, FrameParamDef>();
+
+            if (!TableExists(oConnection, "Frame_Param_Keys"))
+            {
+                return GetLegacyFrameParameterKeys();
+            }
+
+            const string sqlQuery = "Select ParamID, ParamName, ParamDataType, ParamDescription From Frame_Param_Keys;";
+
+            using (var dbCommand = new SQLiteCommand(oConnection)
+            {
+                CommandText = sqlQuery
+            })
+            {
+                using (SQLiteDataReader reader = dbCommand.ExecuteReader())
+                {
+                    while (reader.Read())
+                    {
+                        int paramID = Convert.ToInt32(reader["ParamID"]);
+                        string paramName = Convert.ToString(reader["ParamName"]);
+                        string paramDataType = Convert.ToString(reader["ParamDataType"]);
+                        string paramDescription = Convert.ToString(reader["ParamDescription"]);
+
+                        try
+                        {
+                            AddFrameParamKey(frameParamKeys, paramID, paramName, paramDataType, paramDescription);
+                        }
+                        catch (Exception ex)
+                        {
+                            throw new Exception("Frame_Param_Keys table contains invalid entries: " + ex.Message, ex);
+                        }
+
+                    }
+                }
+            }
+
+            return frameParamKeys;
+        }
+
+        private static Dictionary<FrameParamKeyType, FrameParamDef> GetLegacyFrameParameterKeys()
+        {
+            var frameParamKeys = new Dictionary<FrameParamKeyType, FrameParamDef>();
+
+            AddFrameParamKey(frameParamKeys, FrameParamKeyType.StartTimeMinutes);
+            AddFrameParamKey(frameParamKeys, FrameParamKeyType.DurationSeconds);
+            AddFrameParamKey(frameParamKeys, FrameParamKeyType.Accumulations);
+            AddFrameParamKey(frameParamKeys, FrameParamKeyType.FrameType);
+            AddFrameParamKey(frameParamKeys, FrameParamKeyType.Decoded);
+            AddFrameParamKey(frameParamKeys, FrameParamKeyType.CalibrationDone);
+            AddFrameParamKey(frameParamKeys, FrameParamKeyType.Scans);
+            AddFrameParamKey(frameParamKeys, FrameParamKeyType.MultiplexingEncodingSequence);
+            AddFrameParamKey(frameParamKeys, FrameParamKeyType.MPBitOrder);
+            AddFrameParamKey(frameParamKeys, FrameParamKeyType.TOFLosses);
+            AddFrameParamKey(frameParamKeys, FrameParamKeyType.AverageTOFLength);
+            AddFrameParamKey(frameParamKeys, FrameParamKeyType.CalibrationSlope);
+            AddFrameParamKey(frameParamKeys, FrameParamKeyType.CalibrationIntercept);
+            AddFrameParamKey(frameParamKeys, FrameParamKeyType.MassCalibrationCoefficienta2);
+            AddFrameParamKey(frameParamKeys, FrameParamKeyType.MassCalibrationCoefficientb2);
+            AddFrameParamKey(frameParamKeys, FrameParamKeyType.MassCalibrationCoefficientc2);
+            AddFrameParamKey(frameParamKeys, FrameParamKeyType.MassCalibrationCoefficientd2);
+            AddFrameParamKey(frameParamKeys, FrameParamKeyType.MassCalibrationCoefficiente2);
+            AddFrameParamKey(frameParamKeys, FrameParamKeyType.MassCalibrationCoefficientf2);
+            AddFrameParamKey(frameParamKeys, FrameParamKeyType.AmbientTemperature);
+            AddFrameParamKey(frameParamKeys, FrameParamKeyType.VoltHVRack1);
+            AddFrameParamKey(frameParamKeys, FrameParamKeyType.VoltHVRack2);
+            AddFrameParamKey(frameParamKeys, FrameParamKeyType.VoltHVRack3);
+            AddFrameParamKey(frameParamKeys, FrameParamKeyType.VoltHVRack4);
+            AddFrameParamKey(frameParamKeys, FrameParamKeyType.VoltCapInlet);
+            AddFrameParamKey(frameParamKeys, FrameParamKeyType.VoltEntranceHPFIn);
+            AddFrameParamKey(frameParamKeys, FrameParamKeyType.VoltEntranceHPFOut);
+            AddFrameParamKey(frameParamKeys, FrameParamKeyType.VoltEntranceCondLmt);
+            AddFrameParamKey(frameParamKeys, FrameParamKeyType.VoltTrapOut);
+            AddFrameParamKey(frameParamKeys, FrameParamKeyType.VoltTrapIn);
+            AddFrameParamKey(frameParamKeys, FrameParamKeyType.VoltJetDist);
+            AddFrameParamKey(frameParamKeys, FrameParamKeyType.VoltQuad1);
+            AddFrameParamKey(frameParamKeys, FrameParamKeyType.VoltCond1);
+            AddFrameParamKey(frameParamKeys, FrameParamKeyType.VoltQuad2);
+            AddFrameParamKey(frameParamKeys, FrameParamKeyType.VoltCond2);
+            AddFrameParamKey(frameParamKeys, FrameParamKeyType.VoltIMSOut);
+            AddFrameParamKey(frameParamKeys, FrameParamKeyType.VoltExitHPFIn);
+            AddFrameParamKey(frameParamKeys, FrameParamKeyType.VoltExitHPFOut);
+            AddFrameParamKey(frameParamKeys, FrameParamKeyType.VoltExitCondLmt);
+            AddFrameParamKey(frameParamKeys, FrameParamKeyType.PressureFront);
+            AddFrameParamKey(frameParamKeys, FrameParamKeyType.PressureBack);
+            AddFrameParamKey(frameParamKeys, FrameParamKeyType.HighPressureFunnelPressure);
+            AddFrameParamKey(frameParamKeys, FrameParamKeyType.IonFunnelTrapPressure);
+            AddFrameParamKey(frameParamKeys, FrameParamKeyType.RearIonFunnelPressure);
+            AddFrameParamKey(frameParamKeys, FrameParamKeyType.QuadrupolePressure);
+            AddFrameParamKey(frameParamKeys, FrameParamKeyType.ESIVoltage);
+            AddFrameParamKey(frameParamKeys, FrameParamKeyType.FloatVoltage);
+            AddFrameParamKey(frameParamKeys, FrameParamKeyType.FragmentationProfile);
+
+            return frameParamKeys;
+        }
+
+        /// <summary>
+        /// Get frame parameters for specified frame
+        /// </summary>
+        /// <param name="frameNumber">
+        /// Frame number.
+        /// </param>
+        /// <returns>
+        /// Frame Parameters for the given frame<see cref="FrameParameters"/>.
+        /// </returns>
+        /// <exception cref="ArgumentOutOfRangeException">
+        /// </exception>
+        [Obsolete("Use GetFrameParams instead")]
+        public FrameParameters GetFrameParameters(int frameNumber)
+        {
+            if (frameNumber < 0)
+            {
+                throw new ArgumentOutOfRangeException("frameNumber",
+                                                      "FrameNumber should be greater than or equal to zero.");
+            }
+
+            // Check in cache first
+            FrameParams frameParameters;
+            if (m_CachedFrameParameters.TryGetValue(frameNumber, out frameParameters))
+            {
+                return FrameParamUtilities.GetLegacyFrameParameters(frameNumber, frameParameters);
+            }
+
+            frameParameters = GetFrameParams(frameNumber);
+
+            if (frameParameters == null)
+            {
+                if (frameNumber < 0)
+                {
+                    throw new ArgumentOutOfRangeException("frameNumber",
+                                                          "FrameNumber " + frameNumber + " not found in .UIMF file");
+                }
+            }
+
+            var legacyFrameParams = FrameParamUtilities.GetLegacyFrameParameters(frameNumber, frameParameters);
+            return legacyFrameParams;
+        }
+
+        /// <summary>
+        /// Reads and caches the all frame parameters in the UIMF file
+        /// </summary>
+        /// <remarks>Once the parameters are cached, calls to GetFrameParams will be instantaneous</remarks>
+        public void PreCacheAllFrameParams()
+        {
+            int cachedCount = 0;
+            for (var frameNum = 0; frameNum <= m_globalParameters.NumFrames; frameNum++)
+            {
+                if (m_CachedFrameParameters.ContainsKey(frameNum))
+                    cachedCount++;
+            }
+
+            if (cachedCount > 0 && cachedCount >= m_globalParameters.NumFrames)
+            {
+                // Nothing to do; all frames are already cached
+                return;
+            }
+
+            if (m_UsingLegacyFrameParameters)
+            {
+                PreCacheLegacyFrameParameters();
+            }
+            else
+            {
+                PreCacheFrameParams();
+            }
+
+        }
+
+        private void PreCacheFrameParams()
+        {
+            try
+            {
+                var frameParamKeys = GetFrameParameterKeys(false);
+                var frameParameters = new FrameParams();
+                var currentFrameNum = -1;
+
+                var dbCommand = m_dbConnection.CreateCommand();
+                dbCommand.CommandText = "SELECT FrameNum, ParamID, ParamValue FROM Frame_Params ORDER BY FrameNum";
+
+                using (SQLiteDataReader reader = dbCommand.ExecuteReader())
+                {
+                    // ParamID column is index 1
+                    const int idColIndex = 1;
+
+                    // ParamValue column is index 2
+                    const int valueColIndex = 2;
+                    var dtLastStatusUpdate = DateTime.UtcNow;
+
+                    while (reader.Read())
+                    {
+                        // FrameNum column is index 0
+                        int frameNum = reader.GetInt32(0);
+
+                        if (frameNum > currentFrameNum)
+                        {
+                            if (currentFrameNum > -1)
+                            {
+                                // Store the previous frame's parameters
+                                if (!m_CachedFrameParameters.ContainsKey(currentFrameNum))
+                                    m_CachedFrameParameters.Add(currentFrameNum, frameParameters);
+                            }
+
+                            currentFrameNum = frameNum;
+                            frameParameters = new FrameParams();
+
+                            if (DateTime.UtcNow.Subtract(dtLastStatusUpdate).TotalSeconds >= 2)
+                            {
+                                dtLastStatusUpdate = DateTime.UtcNow;
+                                Console.WriteLine("  Caching frame parameters, " + currentFrameNum + " / " +
+                                                  m_globalParameters.NumFrames);
+                            }
+                        }
+
+                        ReadFrameParamValue(reader, idColIndex, valueColIndex, frameParamKeys, frameParameters);
+
+                    }
+
+                    // Store the previous frame's parameters
+                    if (!m_CachedFrameParameters.ContainsKey(currentFrameNum))
+                        m_CachedFrameParameters.Add(currentFrameNum, frameParameters);
+
+                }
+
+            }
+            catch (Exception ex)
+            {
+                throw new Exception("Exception in PreCacheFrameParams: " + ex.Message);
+            }
+        }
+
+        private void PreCacheLegacyFrameParameters()
+        {
+            try
+            {
+                var dbCommand = m_dbConnection.CreateCommand();
+                dbCommand.CommandText = "SELECT * FROM Frame_Parameters ORDER BY FrameNum";
+
+                using (SQLiteDataReader reader = dbCommand.ExecuteReader())
+                {
+                    var dtLastStatusUpdate = DateTime.UtcNow;
+
+                    while (reader.Read())
+                    {
+
+                        var legacyFrameParams = GetLegacyFrameParameters(reader);
+                        var frameParamsByType = FrameParamUtilities.ConvertFrameParameters(legacyFrameParams);
+                        var frameParameters = FrameParamUtilities.ConvertStringParamsToFrameParams(frameParamsByType);
+
+                        var currentFrameNum = legacyFrameParams.FrameNum;
+
+                        if (!m_CachedFrameParameters.ContainsKey(currentFrameNum))
+                            m_CachedFrameParameters.Add(currentFrameNum, frameParameters);
+
+                        if (DateTime.UtcNow.Subtract(dtLastStatusUpdate).TotalSeconds >= 2)
+                        {
+                            dtLastStatusUpdate = DateTime.UtcNow;
+                            Console.WriteLine("  Caching frame parameters, " + currentFrameNum + " / " +
+                                              m_globalParameters.NumFrames);
+                        }
+
+                    }
+
+
+                }
+
+            }
+            catch (Exception ex)
+            {
+                throw new Exception("Exception in PreCacheLegacyFrameParameters: " + ex.Message);
+            }
+        }
+
+        /// <summary>
+        /// Get frame parameters
+        /// </summary>
+        /// <param name="frameNumber"></param>
+        /// <returns></returns>
+        public FrameParams GetFrameParams(int frameNumber)
+        {
+            if (frameNumber < 0)
+            {
+                throw new ArgumentOutOfRangeException("frameNumber",
+                                                      "FrameNumber should be greater than or equal to zero.");
+            }
+
+            // Check in cache first
+            FrameParams frameParameters;
+            if (m_CachedFrameParameters.TryGetValue(frameNumber, out frameParameters))
+            {
+                return frameParameters;
+            }
+
+            if (m_dbConnection == null)
+                throw new Exception("Database connection is null; cannot retrieve frame parameters for frame " +
+                                    frameNumber);
+
+            if (m_UsingLegacyFrameParameters)
+            {
+                m_getFrameParametersCommand.Parameters.Clear();
+                m_getFrameParametersCommand.Parameters.Add(new SQLiteParameter("FrameNum", frameNumber));
+
+                using (SQLiteDataReader reader = m_getFrameParametersCommand.ExecuteReader())
+                {
+                    if (reader.Read())
+                    {
+                        var legacyFrameParams = GetLegacyFrameParameters(reader);
+                        var frameParamsByType = FrameParamUtilities.ConvertFrameParameters(legacyFrameParams);
+                        frameParameters = FrameParamUtilities.ConvertStringParamsToFrameParams(frameParamsByType);
+                    }
+                }
+            }
+            else
+            {
+                var frameParamKeys = GetFrameParameterKeys(false);
+                frameParameters = new FrameParams();
+
+                m_getFrameParamsCommand.Parameters.Clear();
+                m_getFrameParamsCommand.Parameters.Add(new SQLiteParameter("FrameNum", frameNumber));
+
+                using (SQLiteDataReader reader = m_getFrameParamsCommand.ExecuteReader())
+                {
+                    // ParamID should be column 1
+                    int idColIndex = reader.GetOrdinal("ParamID");
+
+                    // ParamValue should be column 2
+                    int valueColIndex = reader.GetOrdinal("ParamValue");
+
+                    while (reader.Read())
+                    {
+                        ReadFrameParamValue(reader, idColIndex, valueColIndex, frameParamKeys, frameParameters);
+                    }
+
+                }
+            }
+
+            // Add to the cached parameters
+            if (frameParameters != null)
+                m_CachedFrameParameters.Add(frameNumber, frameParameters);
+
+            return frameParameters;
+
+        }
+
+        /// <summary>
+        /// Returns the key frame pressure value that is used in the calculation of drift time 
+        /// </summary>
+        /// <param name="frameNumber">
+        /// </param>
+        /// <returns>
+        /// Frame pressure used in drift time calc
+        /// </returns>
+        public double GetFramePressureForCalculationOfDriftTime(int frameNumber)
+        {
+            var frameParams = GetFrameParams(frameNumber);
+            return GetFramePressureForCalculationOfDriftTime(frameParams);
+        }
+
+        /// <summary>
+        /// Gets the frame pressure, which is used when computing normalized drift time
+        /// </summary>
+        /// <param name="frameParameters"></param>
+        /// <returns>Frame pressure, in torr</returns>
+        private double GetFramePressureForCalculationOfDriftTime(FrameParams frameParameters)
+        {
+
+            /*
+             * [gord, April 2011] A little history..
+             * Earlier UIMF files have the column 'PressureBack' but not the 
+             * newer 'RearIonFunnelPressure' or 'IonFunnelTrapPressure'
+             * 
+             * So, will first check for old format
+             * if there is a value there, will use it.  If not,
+             * look for newer columns and use these values. 
+             */
+
+            double pressure = frameParameters.GetValueDouble(FrameParamKeyType.PressureBack);
+
+            if (Math.Abs(pressure) < float.Epsilon)
+            {
+                pressure = frameParameters.GetValueDouble(FrameParamKeyType.RearIonFunnelPressure);
+            }
+
+            if (Math.Abs(pressure) < float.Epsilon)
+            {
+                pressure = frameParameters.GetValueDouble(FrameParamKeyType.IonFunnelTrapPressure);
+            }
+
+            if (frameParameters.HasParameter(FrameParamKeyType.PressureUnits))
+            {
+                pressure = ConvertPressureToTorr(pressure,
+                                                 (PressureUnits)
+                                                 frameParameters.GetValueInt32(FrameParamKeyType.PressureUnits));
+            }
+
+            return pressure;
+        }
+
+        /// <summary>
+        /// Gets information on the scans associated with a given frame
+        /// </summary>
+        /// <param name="frameNumber">Frame Number</param>
+        /// <returns>
+        /// List of ScanInfo objects, listing BPI, BPI_MZ, TIC, DriftTime, and NonZeroCount
+        /// </returns>
+        public List<ScanInfo> GetFrameScans(int frameNumber)
+        {
+            if (frameNumber < 0)
+            {
+                throw new ArgumentOutOfRangeException("frameNumber",
+                                                      "FrameNumber should be greater than or equal to zero.");
+            }
+
+            // Check in cache first
+            List<ScanInfo> scansForFrame;
+
+            if (m_CachedScanInfo.TryGetValue(frameNumber, out scansForFrame))
+            {
+                return scansForFrame;
+            }
+
+            scansForFrame = new List<ScanInfo>();
+
+            m_getFrameScansCommand.Parameters.Clear();
+            m_getFrameScansCommand.Parameters.Add(new SQLiteParameter("FrameNum", frameNumber));
+
+            using (SQLiteDataReader reader = m_getFrameScansCommand.ExecuteReader())
+            {
+                while (reader.Read())
+                {
+
+                    int scanNumber = reader.GetInt32(0);        // ScanNum
+
+                    var scanInfo = new ScanInfo(frameNumber, scanNumber)
+                    {
+                        NonZeroCount = reader.GetInt32(1),      // NonZeroCount
+                        BPI = reader.GetDouble(2),              // BPI
+                        BPI_MZ = reader.GetDouble(3),           // BPI_MZ
+                        TIC = reader.GetDouble(4),              // TIC
+                        DriftTime = GetDriftTime(frameNumber, scanNumber, true),
+                        DriftTimeUnnormalized = GetDriftTime(frameNumber, scanNumber, false)
+                    };
+
+                    scansForFrame.Add(scanInfo);
+                }
+            }
+
+            // Add to the cached parameters
+            m_CachedScanInfo.Add(frameNumber, scansForFrame);
+
+            return scansForFrame;
+        }
+
+        /// <summary>
+        /// Utility method to return the Frame Type for a particular frame number
+        /// </summary>
+        /// <param name="frameNumber">
+        /// </param>
+        /// <returns>
+        /// Frame type of the frame<see cref="FrameType"/>.
+        /// </returns>
+        public FrameType GetFrameTypeForFrame(int frameNumber)
+        {
+
+            var frameParams = GetFrameParams(frameNumber);
+            if (frameParams == null)
+            {
+                // Frame number out of range
+                throw new ArgumentOutOfRangeException("frameNumber",
+                                                      "FrameNumber " + frameNumber + " is not in the .UIMF file");
+            }
+
+            return frameParams.FrameType;
+        }
+
+        /// <summary>
+        /// Get frames and scan intensities for a given mz.
+        /// </summary>
+        /// <param name="startFrameNumber">
+        /// Start frame number.
+        /// </param>
+        /// <param name="endFrameNumber">
+        /// End frame number.
+        /// </param>
+        /// <param name="frameType">
+        /// Frame type.
+        /// </param>
+        /// <param name="startScan">
+        /// Start scan.
+        /// </param>
+        /// <param name="endScan">
+        /// Eend scan.
+        /// </param>
+        /// <param name="targetMZ">
+        /// Target mz.
+        /// </param>
+        /// <param name="toleranceInMZ">
+        /// Tolerance in mz.
+        /// </param>
+        /// <returns>
+        /// 2D array of scan intensities by frame
+        /// </returns>
+        /// <exception cref="ArgumentException">
+        /// </exception>
+        public int[][] GetFramesAndScanIntensitiesForAGivenMz(
+            int startFrameNumber,
+            int endFrameNumber,
+            FrameType frameType,
+            int startScan,
+            int endScan,
+            double targetMZ,
+            double toleranceInMZ)
+        {
+            if ((startFrameNumber > endFrameNumber) || (startFrameNumber < 0))
+            {
+                throw new ArgumentException("Failed to get 3D profile. Input startFrame was greater than input endFrame");
+            }
+
+            if (startScan > endScan || startScan < 0)
+            {
+                throw new ArgumentException("Failed to get 3D profile. Input startScan was greater than input endScan");
+            }
+
+            var intensityValues = new int[endFrameNumber - startFrameNumber + 1][];
+            int[] lowerUpperBins = GetUpperLowerBinsFromMz(startFrameNumber, targetMZ, toleranceInMZ);
+
+            int[][][] frameIntensities = GetIntensityBlock(
+                startFrameNumber,
+                endFrameNumber,
+                frameType,
+                startScan,
+                endScan,
+                lowerUpperBins[0],
+                lowerUpperBins[1]);
+
+            for (int frameNumber = startFrameNumber; frameNumber <= endFrameNumber; frameNumber++)
+            {
+                intensityValues[frameNumber - startFrameNumber] = new int[endScan - startScan + 1];
+                for (int scan = startScan; scan <= endScan; scan++)
+                {
+                    int sumAcrossBins = 0;
+                    for (int bin = lowerUpperBins[0]; bin <= lowerUpperBins[1]; bin++)
+                    {
+                        int binIntensity =
+                            frameIntensities[frameNumber - startFrameNumber][scan - startScan][bin - lowerUpperBins[0]];
+                        sumAcrossBins += binIntensity;
+                    }
+
+                    intensityValues[frameNumber - startFrameNumber][scan - startScan] = sumAcrossBins;
+                }
+            }
+
+            return intensityValues;
+        }
+
+        private int GetFrameTypeInt(FrameType frameType)
+        {
+            if (frameType.Equals(FrameType.MS1))
+                return m_frameTypeMS1;
+
+            return (int)frameType;
+        }
+
+        /// <summary>
+        /// Return the global parameters using the legacy GlobalParameters object
+        /// </summary>
+        /// <returns>
+        /// Global parameters for this UIMF library<see cref="GlobalParameters"/>.
+        /// </returns>
+        [Obsolete("Use GetGlobalParams")]
+        public GlobalParameters GetGlobalParameters()
+        {
+            return GlobalParamUtilities.GetLegacyGlobalParameters(m_globalParameters);
+        }
+
+        /// <summary>
+        /// Return the global parameters <see cref="GlobalParams"/>
+        /// </summary>
+        /// <returns></returns>
+        public GlobalParams GetGlobalParams()
+        {
+            return m_globalParameters;
+        }
+
+        /// <summary>
+        /// Get the intensity block for a given data range
+        /// </summary>
+        /// <param name="startFrameNumber">
+        /// Start frame number.
+        /// </param>
+        /// <param name="endFrameNumber">
+        /// End frame number.
+        /// </param>
+        /// <param name="frameType">
+        /// Frame type.
+        /// </param>
+        /// <param name="startScan">
+        /// Start scan.
+        /// </param>
+        /// <param name="endScan">
+        /// End scan.
+        /// </param>
+        /// <param name="startBin">
+        /// Start bin.
+        /// </param>
+        /// <param name="endBin">
+        /// End bin.
+        /// </param>
+        /// <returns>
+        /// Array of intensities; dimensions are Frame, Scan, Bin
+        /// </returns>
+        public int[][][] GetIntensityBlock(
+            int startFrameNumber,
+            int endFrameNumber,
+            FrameType frameType,
+            int startScan,
+            int endScan,
+            int startBin,
+            int endBin)
+        {
+            if (startBin < 0)
+            {
+                startBin = 0;
+            }
+
+            if (endBin > m_globalParameters.Bins)
+            {
+                endBin = m_globalParameters.Bins;
+            }
+
+            int lengthOfFrameArray = endFrameNumber - startFrameNumber + 1;
+
+            var intensities = new int[lengthOfFrameArray][][];
+            for (int i = 0; i < lengthOfFrameArray; i++)
+            {
+                intensities[i] = new int[endScan - startScan + 1][];
+                for (int j = 0; j < endScan - startScan + 1; j++)
+                {
+                    intensities[i][j] = new int[endBin - startBin + 1];
+                }
+            }
+
+            // now setup queries to retrieve data
+
+            m_getSpectrumCommand.Parameters.Clear();
+            m_getSpectrumCommand.Parameters.Add(new SQLiteParameter("FrameNum1", startFrameNumber));
+            m_getSpectrumCommand.Parameters.Add(new SQLiteParameter("FrameNum2", endFrameNumber));
+            m_getSpectrumCommand.Parameters.Add(new SQLiteParameter("ScanNum1", startScan));
+            m_getSpectrumCommand.Parameters.Add(new SQLiteParameter("ScanNum2", endScan));
+            m_getSpectrumCommand.Parameters.Add(new SQLiteParameter("FrameType", GetFrameTypeInt(frameType)));
+
+            using (SQLiteDataReader reader = m_getSpectrumCommand.ExecuteReader())
+            {
+                var decompSpectraRecord = new byte[m_globalParameters.Bins * DATASIZE];
+
+                while (reader.Read())
+                {
+                    int frameNum = Convert.ToInt32(reader["FrameNum"]);
+                    int binIndex = 0;
+
+                    var spectra = (byte[])reader["Intensities"];
+                    int scanNum = Convert.ToInt32(reader["ScanNum"]);
+
+                    // get frame number so that we can get the frame calibration parameters
+                    if (spectra.Length <= 0)
+                    {
+                        continue;
+                    }
+
+                    int outputLength = LZFCompressionUtil.Decompress(
+                        ref spectra,
+                        spectra.Length,
+                        ref decompSpectraRecord,
+                        m_globalParameters.Bins * DATASIZE);
+
+                    int numBins = outputLength / DATASIZE;
+                    for (int i = 0; i < numBins; i++)
+                    {
+                        int decodedIntensityValue = BitConverter.ToInt32(decompSpectraRecord, i * DATASIZE);
+                        if (decodedIntensityValue < 0)
+                        {
+                            binIndex += -decodedIntensityValue;
+                        }
+                        else
+                        {
+                            if (startBin <= binIndex && binIndex <= endBin)
+                            {
+                                intensities[frameNum - startFrameNumber][scanNum - startScan][binIndex - startBin] =
+                                    decodedIntensityValue;
+                            }
+
+                            binIndex++;
+                        }
+                    }
+                }
+            }
+
+            return intensities;
+        }
+
+        /// <summary>
+        /// Gets a set of intensity values that will be used for demultiplexing.
+        /// </summary>
+        /// <param name="frameNumber">
+        /// The frame where the intensity data should come from.
+        /// </param>
+        /// <param name="frameType">
+        /// The type of frame the intensity data should come from.
+        /// </param>
+        /// <param name="segmentLength">
+        /// The length of the demultiplexing segment.
+        /// </param>
+        /// <param name="scanToIndexMap">
+        /// The map that defines the re-ordering process of demultiplexing. Can be empty or null if doReorder is false.
+        /// </param>
+        /// <param name="doReorder">
+        /// Whether to re-order the data or not. This can be used to speed up the demultiplexing process.
+        /// </param>
+        /// <param name="numFramesToSum">
+        /// Number of frames to sum. Must be an odd number greater than 0.\ne.g. numFramesToSum of 3 will be +- 1 around the given frameNumber.
+        /// </param>
+        /// <returns>
+        ///  Array of intensities for a given frame; dimensions are bin and scan
+        /// </returns>
+        public double[][] GetIntensityBlockForDemultiplexing(
+            int frameNumber,
+            FrameType frameType,
+            int segmentLength,
+            Dictionary<int, int> scanToIndexMap,
+            bool doReorder,
+            int numFramesToSum = 1)
+        {
+            if (numFramesToSum < 1 || numFramesToSum % 2 != 1)
+            {
+                throw new SystemException(
+                    "Number of frames to sum must be an odd number greater than 0.\ne.g. numFramesToSum of 3 will be +- 1 around the given frameNumber.");
+            }
+
+            // This will be the +- number of frames
+            int numFramesAroundCenter = numFramesToSum / 2;
+
+            var frameParams = GetFrameParams(frameNumber);
+
+            int minFrame = frameNumber - numFramesAroundCenter;
+            int maxFrame = frameNumber + numFramesAroundCenter;
+
+            // Keep track of the total number of frames so we can alter intensity values
+            double totalFrames = 1;
+
+            // Make sure we are grabbing frames only with the given frame type
+            for (int i = frameNumber + 1; i <= maxFrame; i++)
+            {
+                if (maxFrame > m_globalParameters.NumFrames)
+                {
+                    maxFrame = i - 1;
+                    break;
+                }
+
+                FrameParams testFrameParams = GetFrameParams(i);
+
+                if (testFrameParams.FrameType == frameType)
+                {
+                    totalFrames++;
+                }
+                else
+                {
+                    maxFrame++;
+                }
+            }
+
+            for (int i = frameNumber - 1; i >= minFrame; i--)
+            {
+                if (minFrame < 1)
+                {
+                    minFrame = i + 1;
+                    break;
+                }
+
+                FrameParams testFrameParams = GetFrameParams(i);
+                if (testFrameParams.FrameType == frameType)
+                {
+                    totalFrames++;
+                }
+                else
+                {
+                    minFrame--;
+                }
+            }
+
+            double divisionFactor = 1 / totalFrames;
+
+            int numBins = m_globalParameters.Bins;
+            int numScans = frameParams.Scans;
+
+            // The number of scans has to be divisible by the given segment length
+            if (numScans % segmentLength != 0)
+            {
+                throw new Exception(
+                    "Number of scans of " + numScans + " is not divisible by the given segment length of " +
+                    segmentLength);
+            }
+
+            // Initialize the intensities 2-D array
+            var intensities = new double[numBins][];
+            for (int i = 0; i < numBins; i++)
+            {
+                intensities[i] = new double[numScans];
+            }
+
+            // Now setup queries to retrieve data
+            m_getSpectrumCommand.Parameters.Clear();
+            m_getSpectrumCommand.Parameters.Add(new SQLiteParameter("FrameNum1", minFrame));
+            m_getSpectrumCommand.Parameters.Add(new SQLiteParameter("FrameNum2", maxFrame));
+            m_getSpectrumCommand.Parameters.Add(new SQLiteParameter("ScanNum1", -1));
+            m_getSpectrumCommand.Parameters.Add(new SQLiteParameter("ScanNum2", numScans));
+            m_getSpectrumCommand.Parameters.Add(new SQLiteParameter("FrameType", GetFrameTypeInt(frameType)));
+
+            var decompSpectraRecord = new byte[m_globalParameters.Bins * DATASIZE];
+
+            using (SQLiteDataReader reader = m_getSpectrumCommand.ExecuteReader())
+            {
+                while (reader.Read())
+                {
+                    int binIndex = 0;
+
+                    var spectra = (byte[])reader["Intensities"];
+                    int scanNumber = Convert.ToInt32(reader["ScanNum"]);
+
+                    if (spectra.Length > 0)
+                    {
+                        int outputLength = LZFCompressionUtil.Decompress(
+                            ref spectra,
+                            spectra.Length,
+                            ref decompSpectraRecord,
+                            m_globalParameters.Bins * DATASIZE);
+
+                        int numReturnedBins = outputLength / DATASIZE;
+                        for (int i = 0; i < numReturnedBins; i++)
+                        {
+                            int decodedIntensityValue = BitConverter.ToInt32(decompSpectraRecord, i * DATASIZE);
+
+                            if (decodedIntensityValue < 0)
+                            {
+                                binIndex += -decodedIntensityValue;
+                            }
+                            else
+                            {
+                                if (doReorder)
+                                {
+                                    intensities[binIndex][scanToIndexMap[scanNumber]] += decodedIntensityValue * divisionFactor;
+                                }
+                                else
+                                {
+                                    intensities[binIndex][scanNumber] += decodedIntensityValue * divisionFactor;
+                                }
+
+                                binIndex++;
+                            }
+                        }
+                    }
+                }
+            }
+
+            return intensities;
+        }
+
+        /// <summary>
+        /// Get intensity values by bin for a frame
+        /// </summary>
+        /// <param name="frameNumber">
+        /// Frame number.
+        /// </param>
+        /// <returns>
+        /// Dictionary of intensity values by bin.
+        /// </returns>
+        public Dictionary<int, int>[] GetIntensityBlockOfFrame(int frameNumber)
+        {
+            var frameParams = GetFrameParams(frameNumber);
+            int numScans = frameParams.Scans;
+            FrameType frameType = frameParams.FrameType;
+
+            var dictionaryArray = new Dictionary<int, int>[numScans];
+            for (int i = 0; i < numScans; i++)
+            {
+                dictionaryArray[i] = new Dictionary<int, int>();
+            }
+
+            m_getSpectrumCommand.Parameters.Clear();
+            m_getSpectrumCommand.Parameters.Add(new SQLiteParameter("FrameNum1", frameNumber));
+            m_getSpectrumCommand.Parameters.Add(new SQLiteParameter("FrameNum2", frameNumber));
+            m_getSpectrumCommand.Parameters.Add(new SQLiteParameter("ScanNum1", -1));
+            m_getSpectrumCommand.Parameters.Add(new SQLiteParameter("ScanNum2", numScans - 1));
+            m_getSpectrumCommand.Parameters.Add(new SQLiteParameter("FrameType", GetFrameTypeInt(frameType)));
+
+            using (SQLiteDataReader reader = m_getSpectrumCommand.ExecuteReader())
+            {
+                var decompSpectraRecord = new byte[m_globalParameters.Bins * DATASIZE];
+
+                while (reader.Read())
+                {
+                    int binIndex = 0;
+
+                    var spectra = (byte[])reader["Intensities"];
+                    int scanNum = Convert.ToInt32(reader["ScanNum"]);
+
+                    Dictionary<int, int> currentBinDictionary = dictionaryArray[scanNum];
+
+                    // get frame number so that we can get the frame calibration parameters
+                    if (spectra.Length > 0)
+                    {
+                        int outputLength = LZFCompressionUtil.Decompress(
+                            ref spectra,
+                            spectra.Length,
+                            ref decompSpectraRecord,
+                            m_globalParameters.Bins * DATASIZE);
+
+                        int numBins = outputLength / DATASIZE;
+                        for (int i = 0; i < numBins; i++)
+                        {
+                            int decodedIntensityValue = BitConverter.ToInt32(decompSpectraRecord, i * DATASIZE);
+                            if (decodedIntensityValue < 0)
+                            {
+                                binIndex += -decodedIntensityValue;
+                            }
+                            else
+                            {
+                                currentBinDictionary.Add(binIndex, decodedIntensityValue);
+                                binIndex++;
+                            }
+                        }
+                    }
+                }
+            }
+
+            return dictionaryArray;
+        }
+
+        /// <summary>
+        /// Get the summed intensity values for a given data range
+        /// </summary>
+        /// <param name="startFrameNumber">
+        /// Start frame number.
+        /// </param>
+        /// <param name="endFrameNumber">
+        /// End frame number.
+        /// </param>
+        /// <param name="frameType">
+        /// Frame type.
+        /// </param>
+        /// <param name="startScan">
+        /// Start scan.
+        /// </param>
+        /// <param name="endScan">
+        /// End scan.
+        /// </param>
+        /// <param name="targetMZ">
+        /// Target mz.
+        /// </param>
+        /// <param name="toleranceInMZ">
+        /// Tolerance in mz.
+        /// </param>
+        /// <param name="frameValues">
+        /// Ouput: list of frame numbers
+        /// </param>
+        /// <param name="intensities">
+        /// Output: list of summed intensity values
+        /// </param>
+        /// <exception cref="ArgumentException">
+        /// </exception>
+        public void GetLCProfile(
+            int startFrameNumber,
+            int endFrameNumber,
+            FrameType frameType,
+            int startScan,
+            int endScan,
+            double targetMZ,
+            double toleranceInMZ,
+            out int[] frameValues,
+            out int[] intensities)
+        {
+            if ((startFrameNumber > endFrameNumber) || (startFrameNumber < 0))
+            {
+                throw new ArgumentException(
+                    "Failed to get LCProfile. Input startFrame was greater than input endFrame. start_frame="
+                    + startFrameNumber + ", end_frame=" + endFrameNumber);
+            }
+
+            frameValues = new int[endFrameNumber - startFrameNumber + 1];
+
+            int[] lowerAndUpperBinBoundaries = GetUpperLowerBinsFromMz(startFrameNumber, targetMZ, toleranceInMZ);
+            intensities = new int[endFrameNumber - startFrameNumber + 1];
+
+            int[][][] frameIntensities = GetIntensityBlock(
+                startFrameNumber,
+                endFrameNumber,
+                frameType,
+                startScan,
+                endScan,
+                lowerAndUpperBinBoundaries[0],
+                lowerAndUpperBinBoundaries[1]);
+
+            for (int frameNumber = startFrameNumber; frameNumber <= endFrameNumber; frameNumber++)
+            {
+                int scanSum = 0;
+                for (int scan = startScan; scan <= endScan; scan++)
+                {
+                    int binSum = 0;
+                    for (int bin = lowerAndUpperBinBoundaries[0]; bin <= lowerAndUpperBinBoundaries[1]; bin++)
+                    {
+                        binSum +=
+                            frameIntensities[frameNumber - startFrameNumber][scan - startScan][
+                                bin - lowerAndUpperBinBoundaries[0]];
+                    }
+
+                    scanSum += binSum;
+                }
+
+                intensities[frameNumber - startFrameNumber] = scanSum;
+                frameValues[frameNumber - startFrameNumber] = frameNumber;
+            }
+        }
+
+        /// <summary>
+        /// TGet log entries.
+        /// </summary>
+        /// <param name="entryType">
+        /// Entry type filter (ignored if blank)
+        /// </param>
+        /// <param name="postedBy">
+        /// Posted by filter (ignored if blank)
+        /// </param>
+        /// <returns>
+        /// List of log entries
+        /// </returns>
+        /// <exception cref="Exception">
+        /// </exception>
+        public SortedList<int, LogEntry> GetLogEntries(string entryType, string postedBy)
+        {
+            var lstLogEntries = new SortedList<int, LogEntry>();
+
+            if (TableExists("Log_Entries"))
+            {
+                using (SQLiteCommand dbCommand = m_dbConnection.CreateCommand())
+                {
+                    string sSql = "SELECT Entry_ID, Posted_By, Posting_Time, Type, Message FROM Log_Entries";
+                    string sWhere = string.Empty;
+
+                    if (!string.IsNullOrEmpty(entryType))
+                    {
+                        sWhere = "WHERE Type = '" + entryType + "'";
+                    }
+
+                    if (!string.IsNullOrEmpty(postedBy))
+                    {
+                        if (sWhere.Length == 0)
+                        {
+                            sWhere = "WHERE";
+                        }
+                        else
+                        {
+                            sWhere += " AND";
+                        }
+
+                        sWhere += " Posted_By = '" + postedBy + "'";
+                    }
+
+                    if (sWhere.Length > 0)
+                    {
+                        sSql += " " + sWhere;
+                    }
+
+                    sSql += " ORDER BY Entry_ID;";
+
+                    dbCommand.CommandText = sSql;
+
+                    using (SQLiteDataReader reader = dbCommand.ExecuteReader())
+                    {
+                        while (reader.Read())
+                        {
+                            try
+                            {
+                                var logEntry = new LogEntry();
+
+                                int iEntryID = Convert.ToInt32(reader["Entry_ID"]);
+                                logEntry.PostedBy = Convert.ToString(reader["Posted_By"]);
+
+                                string sPostingTime = Convert.ToString(reader["Posting_Time"]);
+                                DateTime postingTime;
+                                DateTime.TryParse(sPostingTime, out postingTime);
+                                logEntry.PostingTime = postingTime;
+
+                                logEntry.Type = Convert.ToString(reader["Type"]);
+                                logEntry.Message = Convert.ToString(reader["Message"]);
+
+                                lstLogEntries.Add(iEntryID, logEntry);
+                            }
+                            catch (Exception ex)
+                            {
+                                throw new Exception("Failed to get global parameters " + ex);
+                            }
+                        }
+                    }
+                }
+            }
+
+            return lstLogEntries;
+        }
+
+        /// <summary>
+        /// Constructs a dictionary that has the frame numbers as the key and the frame type as the value.
+        /// </summary>
+        /// <returns>Returns a dictionary object that has frame number as the key and frame type as the value.</returns>
+        /// <remarks>The first frame should be Frame Number 1</remarks>
+        public Dictionary<int, FrameType> GetMasterFrameList()
+        {
+            var masterFrameDictionary = new Dictionary<int, FrameType>();
+
+            using (SQLiteCommand dbCommand = m_dbConnection.CreateCommand())
+            {
+                if (m_UsingLegacyFrameParameters)
+                    dbCommand.CommandText = "SELECT DISTINCT(FrameNum), FrameType FROM Frame_Parameters";
+                else
+                    dbCommand.CommandText =
+                        "SELECT FrameNum, ParamValue AS FrameType FROM Frame_Params WHERE ParamID = " +
+                        (int)FrameParamKeyType.FrameType;
+
+                using (SQLiteDataReader reader = dbCommand.ExecuteReader())
+                {
+                    while (reader.Read())
+                    {
+                        int frameNumber = Convert.ToInt32(reader["FrameNum"]);
+                        int frameType = Convert.ToInt32(reader["FrameType"]);
+
+                        // If the frame type is 0, then we are dealing with an old UIMF file where the MS1 frames were labeled as 0
+                        if (frameType == 0)
+                        {
+                            frameType = 1;
+                        }
+
+                        masterFrameDictionary.Add(frameNumber, (FrameType)frameType);
+                    }
+                }
+            }
+
+            return masterFrameDictionary;
+        }
+
+        /// <summary>
+        /// Get mz calibrator.
+        /// </summary>
+        /// <param name="frameParameters">
+        /// Frame parameters.
+        /// </param>
+        /// <returns>
+        /// MZ calibrator object<see cref="MzCalibrator"/>.
+        /// </returns>
+        public MzCalibrator GetMzCalibrator(FrameParams frameParameters)
+        {
+            var calibrationSlope = frameParameters.CalibrationSlope;
+            var calibrationIntercept = frameParameters.CalibrationIntercept;
+
+            return new MzCalibrator(calibrationSlope / 10000.0, calibrationIntercept * 10000.0);
+        }
+
+        /// <summary>
+        /// Get number of frames for given frame type
+        /// </summary>
+        /// <param name="frameType">
+        /// </param>
+        /// <returns>
+        /// Number of frames<see cref="int"/>.
+        /// </returns>
+        public int GetNumberOfFrames(FrameType frameType)
+        {
+            int count = 0;
+
+            using (SQLiteCommand dbCommand = m_dbConnection.CreateCommand())
+            {
+                var frameTypeList = "0,1";
+
+                if (frameType != FrameType.MS1)
+                    frameTypeList = ((int)frameType).ToString(CultureInfo.InvariantCulture);
+
+                if (m_UsingLegacyFrameParameters)
+                    dbCommand.CommandText = "SELECT COUNT(DISTINCT(FrameNum)) AS FrameCount " +
+                                            "FROM Frame_Parameters " +
+                                            "WHERE FrameType IN (:FrameType)";
+                else
+                    dbCommand.CommandText = "SELECT COUNT(DISTINCT(FrameNum)) AS FrameCount " +
+                                            "FROM Frame_Params " +
+                                            "WHERE ParamID = " + (int)FrameParamKeyType.FrameType +
+                                            " AND ParamValue IN (:FrameType)";
+
+                dbCommand.Parameters.Add(new SQLiteParameter("FrameType", frameTypeList));
+
+                using (SQLiteDataReader reader = dbCommand.ExecuteReader())
+                {
+                    if (reader.Read())
+                    {
+                        count = Convert.ToInt32(reader["FrameCount"]);
+                    }
+                }
+            }
+
+            return count;
+        }
+
+        /// <summary>
+        /// Get the minimum TOF bin arrival time value for the given pixel bin
+        /// </summary>
+        /// <param name="bin">
+        /// Bin number
+        /// </param>
+        /// <returns>
+        /// TOF bin arrive time<see cref="double"/>.
+        /// </returns>
+        /// <remarks>The function name is misleading; does not return an m/z</remarks>
+        public double GetPixelMZ(int bin)
+        {
+            if ((m_calibrationTable != null) && (bin < m_calibrationTable.Length))
+            {
+                return m_calibrationTable[bin];
+            }
+
+            return -1;
+        }
+
+        /// <summary>
+        /// Returns the saturation level (maximum intensity value) for a single unit of measurement
+        /// </summary>
+        /// <returns>saturation level</returns>
+        [Obsolete("This assumes the detector is 8 bits; newer detectors used in 2014 are 12 bits")]
+        public int GetSaturationLevel()
+        {
+            int prescanAccumulations = m_globalParameters.GetValueInt32(GlobalParamKeyType.PrescanAccumulations, 0);
+
+            return prescanAccumulations * 255;
+        }
+
+        /// <summary>
+        /// Returns the saturation level (maximum intensity value) for a single unit of measurement
+        /// </summary>
+        /// <param name="detectorBits">Number of bits used by the detector (usually 8 or 12)</param>
+        /// <returns>saturation level</returns>
+        public int GetSaturationLevel(int detectorBits)
+        {
+            int prescanAccumulations = m_globalParameters.GetValueInt32(GlobalParamKeyType.PrescanAccumulations, 0);
+
+            return prescanAccumulations * ((int)Math.Pow(2, detectorBits) - 1);
+        }
+
+        /// <summary>
+        /// Extracts m/z values and intensities from given frame number and scan number.
+        /// Each entry into mzArray will be the m/z value that contained a non-zero intensity value.
+        /// The index of the m/z value in mzArray will match the index of the corresponding intensity value in intensityArray.
+        /// </summary>
+        /// <param name="frameNumber">
+        /// The frame number of the desired spectrum; must be an MS1 frame
+        /// </param>
+        /// <param name="scanNumber">
+        /// The scan number of the desired spectrum.  
+        /// Traditionally the first scan in a frame has been scan 0, but we switched to start with Scan 1 in 2015.
+        /// </param>
+        /// <param name="mzArray">
+        /// The m/z values that contained non-zero intensity values.
+        /// </param>
+        /// <param name="intensityArray">
+        /// The corresponding intensity values of the non-zero m/z value.
+        /// </param>
+        /// <returns>
+        /// The number of non-zero m/z values found in the resulting spectrum.
+        /// </returns>
+        public int GetSpectrum(
+            int frameNumber,
+            int scanNumber,
+            out double[] mzArray,
+            out int[] intensityArray)
+        {
+            return GetSpectrum(frameNumber, frameNumber, FrameType.MS1, scanNumber, scanNumber, out mzArray, out intensityArray);
+        }
+
+
+        /// <summary>
+        /// Extracts m/z values and intensities from given frame number and scan number.
+        /// Each entry into mzArray will be the m/z value that contained a non-zero intensity value.
+        /// The index of the m/z value in mzArray will match the index of the corresponding intensity value in intensityArray.
+        /// </summary>
+        /// <param name="frameNumber">
+        /// The frame number of the desired spectrum.
+        /// </param>
+        /// <param name="frameType">
+        /// The frame type to consider.
+        /// </param>
+        /// <param name="scanNumber">
+        /// The scan number of the desired spectrum.  
+        /// Traditionally the first scan in a frame has been scan 0, but we switched to start with Scan 1 in 2015.
+        /// </param>
+        /// <param name="mzArray">
+        /// The m/z values that contained non-zero intensity values.
+        /// </param>
+        /// <param name="intensityArray">
+        /// The corresponding intensity values of the non-zero m/z value.
+        /// </param>
+        /// <returns>
+        /// The number of non-zero m/z values found in the resulting spectrum.
+        /// </returns>
+        public int GetSpectrum(
+            int frameNumber,
+            FrameType frameType,
+            int scanNumber,
+            out double[] mzArray,
+            out int[] intensityArray)
+        {
+            return GetSpectrum(frameNumber, frameNumber, frameType, scanNumber, scanNumber, out mzArray, out intensityArray);
+        }
+
+        /// <summary>
+        /// Extracts m/z values and intensities from given frame range and scan range.
+        /// The intensity values of each m/z value are summed across the frame range. The result is a spectrum for a single frame.
+        /// Each entry into mzArray will be the m/z value that contained a non-zero intensity value.
+        /// The index of the m/z value in mzArray will match the index of the corresponding intensity value in intensityArray.
+        /// </summary>
+        /// <param name="startFrameNumber">
+        /// The start frame number of the desired spectrum.
+        /// </param>
+        /// <param name="endFrameNumber">
+        /// The end frame number of the desired spectrum.
+        /// </param>
+        /// <param name="frameType">
+        /// The frame type to consider.
+        /// </param>
+        /// <param name="startScanNumber">
+        /// The start scan number of the desired spectrum.
+        /// Traditionally the first scan in a frame has been scan 0, but we switched to start with Scan 1 in 2015.
+        /// </param>
+        /// <param name="endScanNumber">
+        /// The end scan number of the desired spectrum.
+        /// </param>
+        /// <param name="mzArray">
+        /// The m/z values that contained non-zero intensity values.
+        /// </param>
+        /// <param name="intensityArray">
+        /// The corresponding intensity values of the non-zero m/z value.
+        /// </param>
+        /// <returns>
+        /// The number of non-zero m/z values found in the resulting spectrum.
+        /// </returns>
+        public int GetSpectrum(
+            int startFrameNumber,
+            int endFrameNumber,
+            FrameType frameType,
+            int startScanNumber,
+            int endScanNumber,
+            out double[] mzArray,
+            out int[] intensityArray)
+        {
+            int nonZeroCount = 0;
+
+            SpectrumCache spectrumCache = GetOrCreateSpectrumCache(startFrameNumber, endFrameNumber, frameType);
+
+            var frameParams = GetFrameParams(startFrameNumber);
+
+            frameParams.AddUpdateValue(FrameParamKeyType.ScanNumFirst, spectrumCache.FirstScan);
+            frameParams.AddUpdateValue(FrameParamKeyType.ScanNumLast, spectrumCache.LastScan);
+
+            // Allocate the maximum possible for these arrays. Later on we will strip out the zeros.
+            // Adding 1 to the size to fix a bug in some old IMS data where the bin index could exceed the maximum bins by 1
+            mzArray = new double[m_globalParameters.Bins + 1];
+            intensityArray = new int[m_globalParameters.Bins + 1];
+
+            IList<SortedList<int, int>> cachedListOfIntensityDictionaries = spectrumCache.ListOfIntensityDictionaries;
+
+            // Validate the scan number range
+            // Traditionally the first scan in a frame has been scan 0, but we switched to start with Scan 1 in 2015
+            if (startScanNumber < 0)
+            {
+                startScanNumber = 0;
+            }
+
+            var scans = frameParams.Scans;
+            var calibrationSlope = frameParams.CalibrationSlope;
+            var calibrationIntercept = frameParams.CalibrationIntercept;
+
+            if (endScanNumber >= cachedListOfIntensityDictionaries.Count)
+            {
+                endScanNumber = cachedListOfIntensityDictionaries.Count - 1;
+            }
+
+            // If we are summing all scans together, then we can use the summed version of the spectrum cache
+            if (endScanNumber - startScanNumber + 1 >= scans)
+            {
+                IDictionary<int, int> currentIntensityDictionary = spectrumCache.SummedIntensityDictionary;
+
+                foreach (KeyValuePair<int, int> kvp in currentIntensityDictionary)
+                {
+                    int binIndex = kvp.Key;
+                    int intensity = kvp.Value;
+
+                    if (intensityArray[binIndex] == 0)
+                    {
+                        mzArray[binIndex] = ConvertBinToMZ(
+                            calibrationSlope,
+                            calibrationIntercept,
+                            m_globalParameters.BinWidth,
+                            m_globalParameters.TOFCorrectionTime,
+                            binIndex);
+                        nonZeroCount++;
+                    }
+
+                    intensityArray[binIndex] += intensity;
+                }
+            }
+            else
+            {
+                // Get the data out of the cache, making sure to sum across scans if necessary
+                for (int scanIndex = startScanNumber; scanIndex <= endScanNumber; scanIndex++)
+                {
+                    // Prior to January 2015 we used a Dictionary<int, int>, which gives faster lookups for .TryGetValue
+                    // However, a Dictionary uses roughly 2x more memory vs. a SortedList, which can cause problems for rich UIMF files
+                    // Thus, we're now using a SortedList
+                    SortedList<int, int> currentIntensityDictionary = cachedListOfIntensityDictionaries[scanIndex];
+
+                    foreach (KeyValuePair<int, int> kvp in currentIntensityDictionary)
+                    {
+                        int binIndex = kvp.Key;
+                        int intensity = kvp.Value;
+
+                        if (intensityArray[binIndex] == 0)
+                        {
+                            mzArray[binIndex] = ConvertBinToMZ(
+                                calibrationSlope,
+                                calibrationIntercept,
+                                m_globalParameters.BinWidth,
+                                m_globalParameters.TOFCorrectionTime,
+                                binIndex);
+                            nonZeroCount++;
+                        }
+
+                        intensityArray[binIndex] += intensity;
+                    }
+                }
+            }
+
+            StripZerosFromArrays(nonZeroCount, ref mzArray, ref intensityArray);
+            nonZeroCount = mzArray.Length;
+
+            return nonZeroCount;
+        }
+
+        /// <summary>
+        /// Extracts m/z values and intensities from given frame range and scan range and m/z range.
+        /// The intensity values of each m/z value are summed across the frame range. The result is a spectrum for a single frame.
+        /// Each entry into mzArray will be the m/z value that contained a non-zero intensity value.
+        /// The index of the m/z value in mzArray will match the index of the corresponding intensity value in intensityArray.
+        /// </summary>
+        /// <param name="startFrameNumber">
+        /// The start frame number of the desired spectrum.
+        /// </param>
+        /// <param name="endFrameNumber">
+        /// The end frame number of the desired spectrum.
+        /// </param>
+        /// <param name="frameType">
+        /// The frame type to consider; only used if the file has Bin-centric tables
+        /// </param>
+        /// <param name="startScanNumber">
+        /// The start scan number of the desired spectrum.
+        /// Traditionally the first scan in a frame has been scan 0, but we switched to start with Scan 1 in 2015.
+        /// </param>
+        /// <param name="endScanNumber">
+        /// The end scan number of the desired spectrum.
+        /// </param>
+        /// <param name="startMz">
+        /// The start m/z value of the desired spectrum.
+        /// </param>
+        /// <param name="endMz">
+        /// The end m/z value of the desired spectrum.
+        /// </param>
+        /// <param name="mzArray">
+        /// The m/z values that contained non-zero intensity values.
+        /// </param>
+        /// <param name="intensityArray">
+        /// The corresponding intensity values of the non-zero m/z value.
+        /// </param>
+        /// <returns>
+        /// The number of non-zero m/z values found in the resulting spectrum.
+        /// </returns>
+        public int GetSpectrum(
+            int startFrameNumber,
+            int endFrameNumber,
+            FrameType frameType,
+            int startScanNumber,
+            int endScanNumber,
+            double startMz,
+            double endMz,
+            out double[] mzArray,
+            out int[] intensityArray)
+        {
+            var frameParams = GetFrameParams(startFrameNumber);
+
+            double slope = frameParams.CalibrationSlope;
+            double intercept = frameParams.CalibrationIntercept;
+            double binWidth = m_globalParameters.BinWidth;
+            float tofCorrectionTime = m_globalParameters.TOFCorrectionTime;
+
+            int startBin = (int)Math.Floor(GetBinClosestToMZ(slope, intercept, binWidth, tofCorrectionTime, startMz)) - 1;
+            int endBin = (int)Math.Ceiling(GetBinClosestToMZ(slope, intercept, binWidth, tofCorrectionTime, endMz)) + 1;
+
+            if (startBin < 0 || endBin > m_globalParameters.Bins)
+            {
+                // If the start or end bin is outside a normal range, then just grab everything
+                return GetSpectrum(
+                    startFrameNumber,
+                    endFrameNumber,
+                    frameType,
+                    startScanNumber,
+                    endScanNumber,
+                    out mzArray,
+                    out intensityArray);
+            }
+
+            int numFrames = endFrameNumber - startFrameNumber + 1;
+            int numScans = endScanNumber - startScanNumber + 1;
+            int numBins = endBin - startBin + 1;
+
+            if ((numFrames * numScans) < numBins || !m_doesContainBinCentricData)
+            {
+                return GetSpectrum(
+                    startFrameNumber,
+                    endFrameNumber,
+                    frameType,
+                    startScanNumber,
+                    endScanNumber,
+                    startBin,
+                    endBin,
+                    out mzArray,
+                    out intensityArray);
+            }
+
+            return GetSpectrumBinCentric(
+                startFrameNumber,
+                endFrameNumber,
+                frameType,
+                startScanNumber,
+                endScanNumber,
+                startBin,
+                endBin,
+                out mzArray,
+                out intensityArray);
+        }
+
+        /// <summary>
+        /// Extracts m/z values and intensities from given frame range and scan range and bin range.
+        /// The intensity values of each m/z value are summed across the frame range. The result is a spectrum for a single frame.
+        /// Each entry into mzArray will be the m/z value that contained a non-zero intensity value.
+        /// The index of the m/z value in mzArray will match the index of the corresponding intensity value in intensityArray.
+        /// </summary>
+        /// <param name="startFrameNumber">
+        /// The start frame number of the desired spectrum.
+        /// </param>
+        /// <param name="endFrameNumber">
+        /// The end frame number of the desired spectrum.
+        /// </param>
+        /// <param name="frameType">
+        /// The frame type to consider.
+        /// </param>
+        /// <param name="startScanNumber">
+        /// The start scan number of the desired spectrum.
+        /// Traditionally the first scan in a frame has been scan 0, but we switched to start with Scan 1 in 2015.
+        /// </param>
+        /// <param name="endScanNumber">
+        /// The end scan number of the desired spectrum.
+        /// </param>
+        /// <param name="startBin">
+        /// The start bin index of the desired spectrum.
+        /// </param>
+        /// <param name="endBin">
+        /// The end bin index of the desired spectrum.
+        /// </param>
+        /// <param name="mzArray">
+        /// The m/z values that contained non-zero intensity values.
+        /// </param>
+        /// <param name="intensityArray">
+        /// The corresponding intensity values of the non-zero m/z value.
+        /// </param>
+        /// <returns>
+        /// The number of non-zero m/z values found in the resulting spectrum.
+        /// </returns>
+        public int GetSpectrum(
+            int startFrameNumber,
+            int endFrameNumber,
+            FrameType frameType,
+            int startScanNumber,
+            int endScanNumber,
+            int startBin,
+            int endBin,
+            out double[] mzArray,
+            out int[] intensityArray)
+        {
+            int nonZeroCount = 0;
+            int numBinsToConsider = endBin - startBin + 1;
+            int intensity;
+
+            // Allocate the maximum possible for these arrays. Later on we will strip out the zeros.
+            mzArray = new double[numBinsToConsider];
+            intensityArray = new int[numBinsToConsider];
+
+            SpectrumCache spectrumCache = GetOrCreateSpectrumCache(startFrameNumber, endFrameNumber, frameType);
+            var frameParams = GetFrameParams(startFrameNumber);
+            IList<SortedList<int, int>> cachedListOfIntensityDictionaries = spectrumCache.ListOfIntensityDictionaries;
+
+            // If we are summing all scans together, then we can use the summed version of the spectrum cache
+            if (endScanNumber - startScanNumber + 1 == frameParams.Scans)
+            {
+                IDictionary<int, int> summedIntensityDictionary = spectrumCache.SummedIntensityDictionary;
+
+                for (int binIndex = 0; binIndex < numBinsToConsider; binIndex++)
+                {
+                    int binNumber = binIndex + startBin;
+                    if (!summedIntensityDictionary.TryGetValue(binNumber, out intensity))
+                    {
+                        continue;
+                    }
+
+                    if (intensityArray[binIndex] == 0)
+                    {
+                        mzArray[binIndex] = ConvertBinToMZ(
+                            frameParams.CalibrationSlope,
+                            frameParams.CalibrationIntercept,
+                            m_globalParameters.BinWidth,
+                            m_globalParameters.TOFCorrectionTime,
+                            binNumber);
+                        nonZeroCount++;
+                    }
+
+                    intensityArray[binIndex] += intensity;
+                }
+            }
+            else
+            {
+                // Get the data out of the cache, making sure to sum across scans if necessary
+                for (int scanIndex = startScanNumber; scanIndex <= endScanNumber; scanIndex++)
+                {
+                    IDictionary<int, int> currentIntensityDictionary = cachedListOfIntensityDictionaries[scanIndex];
+
+                    // No need to move on if the dictionary is empty
+                    if (currentIntensityDictionary.Count == 0)
+                    {
+                        continue;
+                    }
+
+                    for (int binIndex = 0; binIndex < numBinsToConsider; binIndex++)
+                    {
+                        int binNumber = binIndex + startBin;
+                        if (!currentIntensityDictionary.TryGetValue(binNumber, out intensity))
+                        {
+                            continue;
+                        }
+
+                        if (intensityArray[binIndex] == 0)
+                        {
+                            mzArray[binIndex] = ConvertBinToMZ(
+                                frameParams.CalibrationSlope,
+                                frameParams.CalibrationIntercept,
+                                m_globalParameters.BinWidth,
+                                m_globalParameters.TOFCorrectionTime,
+                                binNumber);
+                            nonZeroCount++;
+                        }
+
+                        intensityArray[binIndex] += intensity;
+                    }
+                }
+            }
+
+            StripZerosFromArrays(nonZeroCount, ref mzArray, ref intensityArray);
+            nonZeroCount = mzArray.Length;
+
+            return nonZeroCount;
+        }
+
+        /// <summary>
+        /// Extracts intensities from given frame range and scan range.
+        /// The intensity values of each bin are summed across the frame range. The result is a spectrum for a single frame.
+        /// </summary>
+        /// <param name="frameNumber">
+        /// The frame number of the desired spectrum.
+        /// </param>
+        /// <param name="frameType">
+        /// The frame type to consider.
+        /// </param>
+        /// <param name="scanNumber">
+        /// The scan number of the desired spectrum.
+        /// Traditionally the first scan in a frame has been scan 0, but we switched to start with Scan 1 in 2015.
+        /// </param>
+        /// <returns>
+        /// The number of non-zero bins found in the resulting spectrum.
+        /// </returns>
+        public int[] GetSpectrumAsBins(int frameNumber, FrameType frameType, int scanNumber)
+        {
+            return GetSpectrumAsBins(frameNumber, frameNumber, frameType, scanNumber, scanNumber);
+        }
+
+        /// <summary>
+        /// Extracts intensities from given frame range and scan range.
+        /// The intensity values of each bin are summed across the frame range. The result is a spectrum for a single frame.
+        /// </summary>
+        /// <param name="startFrameNumber">
+        /// The start frame number of the desired spectrum.
+        /// </param>
+        /// <param name="endFrameNumber">
+        /// The end frame number of the desired spectrum.
+        /// </param>
+        /// <param name="frameType">
+        /// The frame type to consider.
+        /// </param>
+        /// <param name="startScanNumber">
+        /// The start scan number of the desired spectrum.
+        /// Traditionally the first scan in a frame has been scan 0, but we switched to start with Scan 1 in 2015.
+        /// </param>
+        /// <param name="endScanNumber">
+        /// The end scan number of the desired spectrum.
+        /// </param>
+        /// <returns>
+        /// An array containing an intensity value for each bin location, even if the intensity value is 0.
+        /// </returns>
+        public int[] GetSpectrumAsBins(
+            int startFrameNumber,
+            int endFrameNumber,
+            FrameType frameType,
+            int startScanNumber,
+            int endScanNumber)
+        {
+            m_getSpectrumCommand.Parameters.Clear();
+            m_getSpectrumCommand.Parameters.Add(new SQLiteParameter("FrameNum1", startFrameNumber));
+            m_getSpectrumCommand.Parameters.Add(new SQLiteParameter("FrameNum2", endFrameNumber));
+            m_getSpectrumCommand.Parameters.Add(new SQLiteParameter("ScanNum1", startScanNumber));
+            m_getSpectrumCommand.Parameters.Add(new SQLiteParameter("ScanNum2", endScanNumber));
+            m_getSpectrumCommand.Parameters.Add(new SQLiteParameter("FrameType", GetFrameTypeInt(frameType)));
+
+            // Adding 1 to the number of bins to fix a bug in some old IMS data where the bin index could exceed the maximum bins by 1
+            var intensityArray = new int[m_globalParameters.Bins + 1];
+
+            using (SQLiteDataReader reader = m_getSpectrumCommand.ExecuteReader())
+            {
+                var decompSpectraRecord = new byte[m_globalParameters.Bins * DATASIZE];
+
+                while (reader.Read())
+                {
+                    int binIndex = 0;
+                    var spectraRecord = (byte[])reader["Intensities"];
+
+                    if (spectraRecord.Length > 0)
+                    {
+                        int outputLength = LZFCompressionUtil.Decompress(
+                            ref spectraRecord,
+                            spectraRecord.Length,
+                            ref decompSpectraRecord,
+                            m_globalParameters.Bins * DATASIZE);
+
+                        int numBins = outputLength / DATASIZE;
+                        for (int i = 0; i < numBins; i++)
+                        {
+                            int decodedSpectraRecord = BitConverter.ToInt32(decompSpectraRecord, i * DATASIZE);
+                            if (decodedSpectraRecord < 0)
+                            {
+                                binIndex += -decodedSpectraRecord;
+                            }
+                            else
+                            {
+                                intensityArray[binIndex] += decodedSpectraRecord;
+                                binIndex++;
+                            }
+                        }
+                    }
+                }
+            }
+
+            return intensityArray;
+        }
+
+        /// <summary>
+        /// Extracts m/z values and intensities from given frame range and scan range and bin range.
+        /// The intensity values of each m/z value are summed across the frame range. The result is a spectrum for a single frame.
+        /// Each entry into mzArray will be the m/z value that contained a non-zero intensity value.
+        /// The index of the m/z value in mzArray will match the index of the corresponding intensity value in intensityArray.
+        /// </summary>
+        /// <param name="startFrameNumber">
+        /// The start frame number of the desired spectrum.
+        /// </param>
+        /// <param name="endFrameNumber">
+        /// The end frame number of the desired spectrum.
+        /// </param>
+        /// <param name="frameType">
+        /// The frame type to consider.
+        /// </param>
+        /// <param name="startScanNumber">
+        /// The start scan number of the desired spectrum.
+        /// Traditionally the first scan in a frame has been scan 0, but we switched to start with Scan 1 in 2015.
+        /// </param>
+        /// <param name="endScanNumber">
+        /// The end scan number of the desired spectrum.
+        /// </param>
+        /// <param name="startBin">
+        /// The start bin index of the desired spectrum.
+        /// </param>
+        /// <param name="endBin">
+        /// The end bin index of the desired spectrum.
+        /// </param>
+        /// <param name="mzArray">
+        /// The m/z values that contained non-zero intensity values.
+        /// </param>
+        /// <param name="intensityArray">
+        /// The corresponding intensity values of the non-zero m/z value.
+        /// </param>
+        /// <returns>
+        /// The number of non-zero m/z values found in the resulting spectrum.
+        /// </returns>
+        /// <remarks>
+        /// The UIMF file MUST have BinCentric tables when using this function; add them with method CreateBinCentricTables of the UIMFWriter class
+        /// </remarks>
+        public int GetSpectrumBinCentric(
+            int startFrameNumber,
+            int endFrameNumber,
+            FrameType frameType,
+            int startScanNumber,
+            int endScanNumber,
+            int startBin,
+            int endBin,
+            out double[] mzArray,
+            out int[] intensityArray)
+        {
+            if (!m_doesContainBinCentricData)
+            {
+                ThrowMissingBinCentricTablesException();
+            }
+
+            // Console.WriteLine("LC " + startFrameNumber + " - " + endFrameNumber + "\t IMS " + startScanNumber + " - " + endScanNumber + "\t Bin " + startBin + " - " + endBin);
+            var mzList = new List<double>();
+            var intensityList = new List<int>();
+
+            var frameParams = GetFrameParams(startFrameNumber);
+            int numImsScans = frameParams.Scans;
+
+            m_getBinDataCommand.Parameters.Clear();
+            m_getBinDataCommand.Parameters.Add(new SQLiteParameter("BinMin", startBin));
+            m_getBinDataCommand.Parameters.Add(new SQLiteParameter("BinMax", endBin));
+
+            using (SQLiteDataReader reader = m_getBinDataCommand.ExecuteReader())
+            {
+                // int maxDecompressedSPectraSize = m_globalParameters.NumFrames * frameParams.Scans * DATASIZE;
+                // byte[] decompSpectraRecord = new byte[maxDecompressedSPectraSize];
+                while (reader.Read())
+                {
+                    int binNumber = Convert.ToInt32(reader["MZ_BIN"]);
+                    int intensity = 0;
+                    int entryIndex = 0;
+
+                    // int numEntries = 0;
+
+                    var decompSpectraRecord = (byte[])reader["INTENSITIES"];
+
+                    // if (spectraRecord.Length > 0)
+                    // {
+                    // int outputLength = LZFCompressionUtil.Decompress(ref spectraRecord, spectraRecord.Length, ref decompSpectraRecord, maxDecompressedSPectraSize);
+                    // numEntries = outputLength / DATASIZE;
+                    // }
+                    for (int i = 0; i * DATASIZE < decompSpectraRecord.Length; i++)
+                    {
+                        int decodedSpectraRecord = BitConverter.ToInt32(decompSpectraRecord, i * DATASIZE);
+                        if (decodedSpectraRecord < 0)
+                        {
+                            entryIndex += -decodedSpectraRecord;
+                        }
+                        else
+                        {
+                            // Increment the entry index BEFORE storing the data so that we use the correct index (instead of having all indexes off by 1)
+                            entryIndex++;
+
+                            // Calculate LC Scan and IMS Scan of this entry
+                            int scanLc;
+                            int scanIms;
+                            CalculateFrameAndScanForEncodedIndex(entryIndex, numImsScans, out scanLc, out scanIms);
+
+                            // If we pass the LC Scan number we are interested in, then go ahead and quit
+                            if (scanLc > endFrameNumber)
+                            {
+                                break;
+                            }
+
+                            // Only add to the intensity if it is within the specified range
+                            if (scanLc >= startFrameNumber && scanIms >= startScanNumber && scanIms <= endScanNumber)
+                            {
+                                // Only consider the FrameType that was given
+                                if (GetFrameParams(scanLc).FrameType == frameType)
+                                {
+                                    intensity += decodedSpectraRecord;
+                                }
+                            }
+                        }
+                    }
+
+                    if (intensity > 0)
+                    {
+                        double mz = ConvertBinToMZ(
+                            frameParams.CalibrationSlope,
+                            frameParams.CalibrationIntercept,
+                            m_globalParameters.BinWidth,
+                            m_globalParameters.TOFCorrectionTime,
+                            binNumber);
+                        mzList.Add(mz);
+                        intensityList.Add(intensity);
+                    }
+                }
+            }
+
+            mzArray = mzList.ToArray();
+            intensityArray = intensityList.ToArray();
+
+            return mzList.Count;
+        }
+
+        /// <summary>
+        /// Extracts TIC from startFrame to endFrame and startScan to endScan and returns an array
+        /// </summary>
+        /// <param name="frameType">Frame type
+        /// </param>
+        /// <param name="startFrameNumber">Start frame number (if startFrameNumber and endFrameNumber are zero, then sum across all frames)
+        /// </param>
+        /// <param name="endFrameNumber">End frame number
+        /// </param>
+        /// <param name="startScan">Start scan (if StartScan and EndScan are zero, then sum across all scans)
+        /// </param>
+        /// <param name="endScan">End scan
+        /// </param>
+        /// <returns>
+        /// Array of intensity values, one per frame
+        /// </returns>
+        /// <remarks>
+        /// To obtain TIC values for all scans in a given Frame, use GetFrameScans
+        /// </remarks>
+        public double[] GetTIC(FrameType frameType, int startFrameNumber, int endFrameNumber, int startScan, int endScan)
+        {
+            return GetTicOrBpi(frameType, startFrameNumber, endFrameNumber, startScan, endScan, TIC);
+        }
+
+        /// <summary>
+        /// Extracts TIC from frameNum and scanNum
+        /// </summary>
+        /// <param name="frameNumber">
+        /// </param>
+        /// <param name="scanNum">
+        /// </param>
+        /// <returns>
+        /// TIC value for a single scan in a single frame.
+        /// </returns>
+        [Obsolete("This is an inefficient function and should not be used; instead use GetFrameScans")]
+        public double GetTIC(int frameNumber, int scanNum)
+        {
+            double tic = 0;
+
+            using (SQLiteCommand dbCommand = m_dbConnection.CreateCommand())
+            {
+                dbCommand.CommandText = " SELECT TIC FROM Frame_Scans " +
+                                        " WHERE FrameNum = " + frameNumber +
+                                        " AND ScanNum = " + scanNum;
+                using (SQLiteDataReader reader = dbCommand.ExecuteReader())
+                {
+                    if (reader.Read())
+                    {
+                        tic = Convert.ToDouble(reader["TIC"]);
+                    }
+                }
+            }
+
+            return tic;
+        }
+
+        /// <summary>
+        /// Extracts TIC from startFrame to endFrame and startScan to endScan and returns a dictionary for all frames
+        /// </summary>
+        /// <param name="startFrameNumber">
+        /// If startFrameNumber and endFrameNumber are 0, then returns all frames
+        /// </param>
+        /// <param name="endFrameNumber">
+        /// If startFrameNumber and endFrameNumber are 0, then returns all frames
+        /// </param>
+        /// <param name="startScan">
+        /// If startScan and endScan are 0, then uses all scans
+        /// </param>
+        /// <param name="endScan">
+        /// If startScan and endScan are 0, then uses all scans
+        /// </param>
+        /// <returns>
+        /// Dictionary where keys are frame number and values are the TIC value
+        /// </returns>
+        /// <remarks>
+        /// To obtain TIC values for all scans in a given Frame, use GetFrameScans
+        /// </remarks>
+        public Dictionary<int, double> GetTICByFrame(
+            int startFrameNumber, int endFrameNumber,
+            int startScan, int endScan)
+        {
+            return GetTicOrBpiByFrame(
+                startFrameNumber,
+                endFrameNumber,
+                startScan,
+                endScan,
+                TIC,
+                filterByFrameType: false,
+                frameType: FrameType.MS1);
+        }
+
+        /// <summary>
+        /// Extracts TIC from startFrame to endFrame and startScan to endScan and returns a dictionary of the specified frame type
+        /// </summary>
+        /// <param name="startFrameNumber">
+        /// If startFrameNumber and endFrameNumber are 0, then returns all frames
+        /// </param>
+        /// <param name="endFrameNumber">
+        /// If startFrameNumber and endFrameNumber are 0, then returns all frames
+        /// </param>
+        /// <param name="startScan">
+        /// If startScan and endScan are 0, then uses all scans
+        /// </param>
+        /// <param name="endScan">
+        /// If startScan and endScan are 0, then uses all scans
+        /// </param>
+        /// <param name="frameType">
+        /// FrameType to return
+        /// </param>
+        /// <returns>
+        /// Dictionary where keys are frame number and values are the TIC value
+        /// </returns>
+        /// <remarks>
+        /// To obtain TIC values for all scans in a given Frame, use GetFrameScans
+        /// </remarks>
+        public Dictionary<int, double> GetTICByFrame(
+            int startFrameNumber,
+            int endFrameNumber,
+            int startScan,
+            int endScan,
+            FrameType frameType)
+        {
+            return GetTicOrBpiByFrame(
+                startFrameNumber,
+                endFrameNumber,
+                startScan,
+                endScan,
+                TIC,
+                filterByFrameType: true,
+                frameType: frameType);
+        }
+
+        /// <summary>
+        /// Get the extracted ion chromatogram at the given bin for the specified frame type
+        /// </summary>
+        /// <param name="targetBin">
+        /// Target bin number
+        /// </param>
+        /// <param name="frameType">
+        /// Frame type.
+        /// </param>
+        /// <returns>
+        /// IntensityPoint list
+        /// </returns>
+        /// <remarks>
+        /// The UIMF file MUST have BinCentric tables when using this function; add them with method CreateBinCentricTables of the UIMFWriter class
+        /// </remarks>
+        public List<IntensityPoint> GetXic(int targetBin, FrameType frameType)
+        {
+            if (!m_doesContainBinCentricData)
+            {
+                ThrowMissingBinCentricTablesException();
+            }
+
+            var frameParams = GetFrameParams(1);
+            int numScans = frameParams.Scans;
+
+            FrameSetContainer frameSet = m_frameTypeInfo[frameType];
+            var frameIndexes = frameSet.FrameIndexes;
+
+            var intensityList = new List<IntensityPoint>();
+
+            m_getBinDataCommand.Parameters.Clear();
+            m_getBinDataCommand.Parameters.Add(new SQLiteParameter("BinMin", targetBin));
+            m_getBinDataCommand.Parameters.Add(new SQLiteParameter("BinMax", targetBin));
+
+            using (SQLiteDataReader reader = m_getBinDataCommand.ExecuteReader())
+            {
+                while (reader.Read())
+                {
+                    int entryIndex = 0;
+
+                    var decompSpectraRecord = (byte[])reader["INTENSITIES"];
+                    int numPossibleRecords = decompSpectraRecord.Length / DATASIZE;
+
+                    for (int i = 0; i < numPossibleRecords; i++)
+                    {
+                        int decodedSpectraRecord = BitConverter.ToInt32(decompSpectraRecord, i * DATASIZE);
+                        if (decodedSpectraRecord < 0)
+                        {
+                            entryIndex += -decodedSpectraRecord;
+                        }
+                        else
+                        {
+                            // Increment the entry index BEFORE storing the data so that we use the correct index (instead of having all indexes off by 1)
+                            entryIndex++;
+
+                            // Calculate LC Scan and IMS Scan of this entry
+                            int scanLc;
+                            int scanIms;
+                            CalculateFrameAndScanForEncodedIndex(entryIndex, numScans, out scanLc, out scanIms);
+
+                            // Skip FrameTypes that do not match the given FrameType
+                            if (GetFrameParams(scanLc).FrameType != frameType)
+                            {
+                                continue;
+                            }
+
+                            // Add intensity to the result
+                            int frameIndex = frameIndexes[scanLc];
+                            intensityList.Add(new IntensityPoint(frameIndex, scanIms, decodedSpectraRecord));
+                        }
+                    }
+                }
+            }
+
+            return intensityList;
+        }
+
+        /// <summary>
+        /// Get the extracted ion chromatogram for a given m/z for the specified frame type
+        /// </summary>
+        /// <param name="targetMz">
+        /// Target mz.
+        /// </param>
+        /// <param name="tolerance">
+        /// Tolerance.
+        /// </param>
+        /// <param name="frameType">
+        /// Frame type.
+        /// </param>
+        /// <param name="toleranceType">
+        /// Tolerance type.
+        /// </param>
+        /// <returns>
+        /// IntensityPoint list
+        /// </returns>
+        /// <remarks>
+        /// The UIMF file MUST have BinCentric tables when using this function; add them with method CreateBinCentricTables of the UIMFWriter class
+        /// </remarks>
+        public List<IntensityPoint> GetXic(
+            double targetMz,
+            double tolerance,
+            FrameType frameType,
+            ToleranceType toleranceType)
+        {
+            if (!m_doesContainBinCentricData)
+            {
+                ThrowMissingBinCentricTablesException();
+            }
+
+            var frameParams = GetFrameParams(1);
+            double slope = frameParams.CalibrationSlope;
+            double intercept = frameParams.CalibrationIntercept;
+            double binWidth = m_globalParameters.BinWidth;
+            float tofCorrectionTime = m_globalParameters.TOFCorrectionTime;
+            int numScans = frameParams.Scans;
+
+            FrameSetContainer frameSet = m_frameTypeInfo[frameType];
+            var frameIndexes = frameSet.FrameIndexes;
+
+            double mzTolerance = toleranceType == ToleranceType.Thomson ? tolerance : (targetMz / 1000000 * tolerance);
+            double lowMz = targetMz - mzTolerance;
+            double highMz = targetMz + mzTolerance;
+
+            int startBin = (int)Math.Floor(GetBinClosestToMZ(slope, intercept, binWidth, tofCorrectionTime, lowMz)) - 1;
+            int endBin = (int)Math.Ceiling(GetBinClosestToMZ(slope, intercept, binWidth, tofCorrectionTime, highMz)) + 1;
+
+            var pointDictionary = new Dictionary<IntensityPoint, IntensityPoint>();
+
+            m_getBinDataCommand.Parameters.Clear();
+            m_getBinDataCommand.Parameters.Add(new SQLiteParameter("BinMin", startBin));
+            m_getBinDataCommand.Parameters.Add(new SQLiteParameter("BinMax", endBin));
+
+            using (SQLiteDataReader reader = m_getBinDataCommand.ExecuteReader())
+            {
+                while (reader.Read())
+                {
+                    int entryIndex = 0;
+
+                    var decompSpectraRecord = (byte[])reader["INTENSITIES"];
+                    int numPossibleRecords = decompSpectraRecord.Length / DATASIZE;
+
+                    for (int i = 0; i < numPossibleRecords; i++)
+                    {
+                        int decodedSpectraRecord = BitConverter.ToInt32(decompSpectraRecord, i * DATASIZE);
+                        if (decodedSpectraRecord < 0)
+                        {
+                            entryIndex += -decodedSpectraRecord;
+                        }
+                        else
+                        {
+                            // Increment the entry index BEFORE storing the data so that we use the correct index (instead of having all indexes off by 1)
+                            entryIndex++;
+
+                            // Calculate LC Scan and IMS Scan of this entry
+                            int scanLc;
+                            int scanIms;
+                            CalculateFrameAndScanForEncodedIndex(entryIndex, numScans, out scanLc, out scanIms);
+
+                            // Skip FrameTypes that do not match the given FrameType
+                            if (GetFrameParams(scanLc).FrameType != frameType)
+                            {
+                                continue;
+                            }
+
+                            // Add intensity to the result
+                            int frameIndex = frameIndexes[scanLc];
+                            var newPoint = new IntensityPoint(frameIndex, scanIms, decodedSpectraRecord);
+
+                            IntensityPoint dictionaryValue;
+                            if (pointDictionary.TryGetValue(newPoint, out dictionaryValue))
+                            {
+                                dictionaryValue.Intensity += decodedSpectraRecord;
+                            }
+                            else
+                            {
+                                pointDictionary.Add(newPoint, newPoint);
+                            }
+                        }
+                    }
+                }
+            }
+
+            return pointDictionary.Values.OrderBy(x => x.ScanLc).ThenBy(x => x.ScanIms).ToList();
+        }
+
+        /// <summary>
+        /// Get the extracted ion chromatogram for a given m/z for the specified frame type, limiting by frame range and scan range
+        /// </summary>
+        /// <param name="targetMz">
+        /// Target mz.
+        /// </param>
+        /// <param name="tolerance">
+        /// Tolerance.
+        /// </param>
+        /// <param name="frameIndexMin">
+        /// Minimum frame index
+        /// </param>
+        /// <param name="frameIndexMax">
+        /// Maximum frame index
+        /// </param>
+        /// <param name="scanMin">
+        /// Minimum scan number
+        /// </param>
+        /// <param name="scanMax">
+        /// Maximum scan number
+        /// </param>
+        /// <param name="frameType">
+        /// Frame type
+        /// </param>
+        /// <param name="toleranceType">
+        /// Tolerance type
+        /// </param>
+        /// <returns>
+        /// IntensityPoint list
+        /// </returns>
+        /// <remarks>
+        /// The UIMF file MUST have BinCentric tables when using this function; add them with method CreateBinCentricTables of the UIMFWriter class
+        /// </remarks>
+        public List<IntensityPoint> GetXic(
+            double targetMz,
+            double tolerance,
+            int frameIndexMin,
+            int frameIndexMax,
+            int scanMin,
+            int scanMax,
+            FrameType frameType,
+            ToleranceType toleranceType)
+        {
+            if (!m_doesContainBinCentricData)
+            {
+                ThrowMissingBinCentricTablesException();
+            }
+
+            var frameParams = GetFrameParams(1);
+            double slope = frameParams.CalibrationSlope;
+            double intercept = frameParams.CalibrationIntercept;
+            double binWidth = m_globalParameters.BinWidth;
+            float tofCorrectionTime = m_globalParameters.TOFCorrectionTime;
+            int numScans = frameParams.Scans;
+
+            FrameSetContainer frameSet = m_frameTypeInfo[frameType];
+            var frameIndexes = frameSet.FrameIndexes;
+
+            double mzTolerance = toleranceType == ToleranceType.Thomson ? tolerance : (targetMz / 1000000 * tolerance);
+            double lowMz = targetMz - mzTolerance;
+            double highMz = targetMz + mzTolerance;
+
+            int startBin = (int)Math.Floor(GetBinClosestToMZ(slope, intercept, binWidth, tofCorrectionTime, lowMz)) - 1;
+            int endBin = (int)Math.Ceiling(GetBinClosestToMZ(slope, intercept, binWidth, tofCorrectionTime, highMz)) + 1;
+
+            var pointDictionary = new Dictionary<IntensityPoint, IntensityPoint>();
+
+            m_getBinDataCommand.Parameters.Clear();
+            m_getBinDataCommand.Parameters.Add(new SQLiteParameter("BinMin", startBin));
+            m_getBinDataCommand.Parameters.Add(new SQLiteParameter("BinMax", endBin));
+
+            using (SQLiteDataReader reader = m_getBinDataCommand.ExecuteReader())
+            {
+                while (reader.Read())
+                {
+                    int entryIndex = 0;
+
+                    var decompSpectraRecord = (byte[])reader["INTENSITIES"];
+                    int numPossibleRecords = decompSpectraRecord.Length / DATASIZE;
+
+                    for (int i = 0; i < numPossibleRecords; i++)
+                    {
+                        int decodedSpectraRecord = BitConverter.ToInt32(decompSpectraRecord, i * DATASIZE);
+                        if (decodedSpectraRecord < 0)
+                        {
+                            entryIndex += -decodedSpectraRecord;
+                        }
+                        else
+                        {
+                            // Increment the entry index BEFORE storing the data so that we use the correct index (instead of having all indexes off by 1)
+                            entryIndex++;
+
+                            // Calculate LC Scan and IMS Scan of this entry
+                            int scanLc;
+                            int scanIms;
+                            CalculateFrameAndScanForEncodedIndex(entryIndex, numScans, out scanLc, out scanIms);
+
+                            // Skip FrameTypes that do not match the given FrameType
+                            if (GetFrameParams(scanLc).FrameType != frameType)
+                            {
+                                continue;
+                            }
+
+                            // Get the frame index
+                            int frameIndex = frameIndexes[scanLc];
+
+                            // We can stop after we get past the max frame number given
+                            if (frameIndex > frameIndexMax)
+                            {
+                                break;
+                            }
+
+                            // Skip all frames and scans that we do not care about
+                            if (frameIndex < frameIndexMin || scanIms < scanMin || scanIms > scanMax)
+                            {
+                                continue;
+                            }
+
+                            var newPoint = new IntensityPoint(frameIndex, scanIms, decodedSpectraRecord);
+
+                            IntensityPoint dictionaryValue;
+                            if (pointDictionary.TryGetValue(newPoint, out dictionaryValue))
+                            {
+                                dictionaryValue.Intensity += decodedSpectraRecord;
+                            }
+                            else
+                            {
+                                pointDictionary.Add(newPoint, newPoint);
+                            }
+                        }
+                    }
+                }
+            }
+
+            return pointDictionary.Values.OrderBy(x => x.ScanLc).ThenBy(x => x.ScanIms).ToList();
+        }
+
+        /// <summary>
+        /// Get the extracted ion chromatogram for a given m/z for the specified frame type
+        /// </summary>
+        /// <param name="targetMz">
+        /// Target mz.
+        /// </param>
+        /// <param name="tolerance">
+        /// Tolerance.
+        /// </param>
+        /// <param name="frameType">
+        /// Frame type.
+        /// </param>
+        /// <param name="toleranceType">
+        /// Tolerance type.
+        /// </param>
+        /// <returns>
+        /// 2D array of XIC values; dimensions are frame, scan
+        /// </returns>
+        /// <remarks>
+        /// The UIMF file MUST have BinCentric tables when using this function; add them with method CreateBinCentricTables of the UIMFWriter class
+        /// </remarks>
+        public double[,] GetXicAsArray(double targetMz, double tolerance, FrameType frameType,
+                                       ToleranceType toleranceType)
+        {
+            if (!m_doesContainBinCentricData)
+            {
+                ThrowMissingBinCentricTablesException();
+            }
+
+            var frameParams = GetFrameParams(1);
+            double slope = frameParams.CalibrationSlope;
+            double intercept = frameParams.CalibrationIntercept;
+            double binWidth = m_globalParameters.BinWidth;
+            float tofCorrectionTime = m_globalParameters.TOFCorrectionTime;
+            int numScans = frameParams.Scans;
+
+            FrameSetContainer frameSet = m_frameTypeInfo[frameType];
+            int numFrames = frameSet.NumFrames;
+            var frameIndexes = frameSet.FrameIndexes;
+
+            var result = new double[numFrames, numScans];
+
+            double mzTolerance = toleranceType == ToleranceType.Thomson ? tolerance : (targetMz / 1000000 * tolerance);
+            double lowMz = targetMz - mzTolerance;
+            double highMz = targetMz + mzTolerance;
+
+            int startBin = (int)Math.Floor(GetBinClosestToMZ(slope, intercept, binWidth, tofCorrectionTime, lowMz)) - 1;
+            int endBin = (int)Math.Ceiling(GetBinClosestToMZ(slope, intercept, binWidth, tofCorrectionTime, highMz)) + 1;
+
+            m_getBinDataCommand.Parameters.Clear();
+            m_getBinDataCommand.Parameters.Add(new SQLiteParameter("BinMin", startBin));
+            m_getBinDataCommand.Parameters.Add(new SQLiteParameter("BinMax", endBin));
+
+            using (SQLiteDataReader reader = m_getBinDataCommand.ExecuteReader())
+            {
+                while (reader.Read())
+                {
+                    int entryIndex = 0;
+
+                    var decompSpectraRecord = (byte[])reader["INTENSITIES"];
+                    int numPossibleRecords = decompSpectraRecord.Length / DATASIZE;
+
+                    for (int i = 0; i < numPossibleRecords; i++)
+                    {
+                        int decodedSpectraRecord = BitConverter.ToInt32(decompSpectraRecord, i * DATASIZE);
+                        if (decodedSpectraRecord < 0)
+                        {
+                            entryIndex += -decodedSpectraRecord;
+                        }
+                        else
+                        {
+                            // Increment the entry index BEFORE storing the data so that we use the correct index (instead of having all indexes off by 1)
+                            entryIndex++;
+
+                            // Calculate LC Scan and IMS Scan of this entry
+                            int scanLc;
+                            int scanIms;
+                            CalculateFrameAndScanForEncodedIndex(entryIndex, numScans, out scanLc, out scanIms);
+
+                            // Skip FrameTypes that do not match the given FrameType
+                            if (GetFrameParams(scanLc).FrameType != frameType)
+                            {
+                                continue;
+                            }
+
+                            // Add intensity to the result
+                            int frameIndex = frameIndexes[scanLc];
+                            result[frameIndex, scanIms] += decodedSpectraRecord;
+                        }
+                    }
+                }
+            }
+
+            return result;
+        }
+
+        /// <summary>
+        /// Get the extracted ion chromatogram for a given m/z for the specified frame type, limiting by frame range and scan range
+        /// </summary>
+        /// <param name="targetMz">
+        /// Target mz.
+        /// </param>
+        /// <param name="tolerance">
+        /// Tolerance.
+        /// </param>
+        /// <param name="frameIndexMin">
+        /// Frame index min.
+        /// </param>
+        /// <param name="frameIndexMax">
+        /// Frame index max.
+        /// </param>
+        /// <param name="scanMin">
+        /// Scan min.
+        /// </param>
+        /// <param name="scanMax">
+        /// Scan max.
+        /// </param>
+        /// <param name="frameType">
+        /// Frame type.
+        /// </param>
+        /// <param name="toleranceType">
+        /// Tolerance type.
+        /// </param>
+        /// <returns>
+        /// 2D array of XIC values; dimensions are frame, scan
+        /// </returns>
+        /// <remarks>
+        /// The UIMF file MUST have BinCentric tables when using this function; add them with method CreateBinCentricTables of the UIMFWriter class
+        /// </remarks>
+        public double[,] GetXicAsArray(
+            double targetMz,
+            double tolerance,
+            int frameIndexMin,
+            int frameIndexMax,
+            int scanMin,
+            int scanMax,
+            FrameType frameType,
+            ToleranceType toleranceType)
+        {
+            if (!m_doesContainBinCentricData)
+            {
+                ThrowMissingBinCentricTablesException();
+            }
+
+            var frameParams = GetFrameParams(frameIndexMin);
+            double slope = frameParams.CalibrationSlope;
+            double intercept = frameParams.CalibrationIntercept;
+            double binWidth = m_globalParameters.BinWidth;
+            float tofCorrectionTime = m_globalParameters.TOFCorrectionTime;
+            int numScansInFrame = frameParams.Scans;
+            int numScans = scanMax - scanMin + 1;
+
+            FrameSetContainer frameSet = m_frameTypeInfo[frameType];
+            var frameIndexes = frameSet.FrameIndexes;
+            int numFrames = frameIndexMax - frameIndexMin + 1;
+
+            var result = new double[numFrames, numScans];
+
+            double mzTolerance = toleranceType == ToleranceType.Thomson ? tolerance : (targetMz / 1000000 * tolerance);
+            double lowMz = targetMz - mzTolerance;
+            double highMz = targetMz + mzTolerance;
+
+            int startBin = (int)Math.Floor(GetBinClosestToMZ(slope, intercept, binWidth, tofCorrectionTime, lowMz)) - 1;
+            int endBin = (int)Math.Ceiling(GetBinClosestToMZ(slope, intercept, binWidth, tofCorrectionTime, highMz)) + 1;
+
+            m_getBinDataCommand.Parameters.Clear();
+            m_getBinDataCommand.Parameters.Add(new SQLiteParameter("BinMin", startBin));
+            m_getBinDataCommand.Parameters.Add(new SQLiteParameter("BinMax", endBin));
+
+            using (SQLiteDataReader reader = m_getBinDataCommand.ExecuteReader())
+            {
+                while (reader.Read())
+                {
+                    int entryIndex = 0;
+
+                    var decompSpectraRecord = (byte[])reader["INTENSITIES"];
+                    int numPossibleRecords = decompSpectraRecord.Length / DATASIZE;
+
+                    for (int i = 0; i < numPossibleRecords; i++)
+                    {
+                        int decodedSpectraRecord = BitConverter.ToInt32(decompSpectraRecord, i * DATASIZE);
+                        if (decodedSpectraRecord < 0)
+                        {
+                            entryIndex += -decodedSpectraRecord;
+                        }
+                        else
+                        {
+                            // Increment the entry index BEFORE storing the data so that we use the correct index (instead of having all indexes off by 1)
+                            entryIndex++;
+
+                            // Calculate LC Scan and IMS Scan of this entry
+                            int scanLc;
+                            int scanIms;
+                            CalculateFrameAndScanForEncodedIndex(entryIndex, numScansInFrame, out scanLc, out scanIms);
+
+                            // Skip FrameTypes that do not match the given FrameType
+                            if (GetFrameParams(scanLc).FrameType != frameType)
+                            {
+                                continue;
+                            }
+
+                            // Get the frame index
+                            int frameIndex = frameIndexes[scanLc];
+
+                            // We can stop after we get past the max frame number given
+                            if (frameIndex > frameIndexMax)
+                            {
+                                break;
+                            }
+
+                            // Skip all frames and scans that we do not care about
+                            if (frameIndex < frameIndexMin || scanIms < scanMin || scanIms > scanMax)
+                            {
+                                continue;
+                            }
+
+                            // Add intensity to the result
+                            result[frameIndex - frameIndexMin, scanIms - scanMin] += decodedSpectraRecord;
+                        }
+                    }
+                }
+            }
+
+            return result;
+        }
+
+        /// <summary>
+        /// Get the extracted ion chromatogram for a given bin for the specified frame type
+        /// </summary>
+        /// <param name="targetBin">
+        /// Target bin.
+        /// </param>
+        /// <param name="frameType">
+        /// Frame type.
+        /// </param>
+        /// <returns>
+        /// 2D array of XIC values; dimensions are frame, scan
+        /// </returns>
+        public double[,] GetXicAsArray(int targetBin, FrameType frameType)
+        {
+            if (!m_doesContainBinCentricData)
+            {
+                ThrowMissingBinCentricTablesException();
+            }
+
+            FrameParams frameParameters = GetFrameParams(1);
+            int numScans = frameParameters.Scans;
+
+            FrameSetContainer frameSet = m_frameTypeInfo[frameType];
+            int numFrames = frameSet.NumFrames;
+            var frameIndexes = frameSet.FrameIndexes;
+
+            var result = new double[numFrames, numScans];
+
+            m_getBinDataCommand.Parameters.Clear();
+            m_getBinDataCommand.Parameters.Add(new SQLiteParameter("BinMin", targetBin));
+            m_getBinDataCommand.Parameters.Add(new SQLiteParameter("BinMax", targetBin));
+
+            using (SQLiteDataReader reader = m_getBinDataCommand.ExecuteReader())
+            {
+                while (reader.Read())
+                {
+                    int entryIndex = 0;
+
+                    var decompSpectraRecord = (byte[])reader["INTENSITIES"];
+                    int numPossibleRecords = decompSpectraRecord.Length / DATASIZE;
+
+                    for (int i = 0; i < numPossibleRecords; i++)
+                    {
+                        int decodedSpectraRecord = BitConverter.ToInt32(decompSpectraRecord, i * DATASIZE);
+                        if (decodedSpectraRecord < 0)
+                        {
+                            entryIndex += -decodedSpectraRecord;
+                        }
+                        else
+                        {
+                            // Increment the entry index BEFORE storing the data so that we use the correct index (instead of having all indexes off by 1)
+                            entryIndex++;
+
+                            // Calculate LC Scan and IMS Scan of this entry
+                            int scanLc;
+                            int scanIms;
+                            CalculateFrameAndScanForEncodedIndex(entryIndex, numScans, out scanLc, out scanIms);
+
+                            // Skip FrameTypes that do not match the given FrameType
+                            if (GetFrameParams(scanLc).FrameType != frameType)
+                            {
+                                continue;
+                            }
+
+                            // Add intensity to the result
+                            int frameIndex = frameIndexes[scanLc];
+                            result[frameIndex, scanIms] += decodedSpectraRecord;
+                        }
+                    }
+                }
+            }
+
+            return result;
+        }
+
+        /// <summary>
+        /// Method to check if this dataset has any MSMS data
+        /// </summary>
+        /// <returns>True if MSMS frames are present</returns>
+        public bool HasMSMSData()
+        {
+            int count = 0;
+
+            using (SQLiteCommand dbCommand = m_dbConnection.CreateCommand())
+            {
+                if (m_UsingLegacyFrameParameters)
+                    dbCommand.CommandText = "SELECT COUNT(DISTINCT(FrameNum)) AS FrameCount " +
+                                            "FROM Frame_Parameters " +
+                                            "WHERE FrameType = :FrameType";
+                else
+                    dbCommand.CommandText = "SELECT COUNT(DISTINCT(FrameNum)) AS FrameCount " +
+                                            "FROM Frame_Params " +
+                                            "WHERE ParamID = " + (int)FrameParamKeyType.FrameType +
+                                            " AND ParamValue = :FrameType";
+
+                dbCommand.Parameters.Add(new SQLiteParameter("FrameType", (int)FrameType.MS2));
+
+                using (SQLiteDataReader reader = dbCommand.ExecuteReader())
+                {
+                    if (reader.Read())
+                    {
+                        count = Convert.ToInt32(reader["FrameCount"]);
+                    }
+                }
+            }
+
+            return count > 0;
+        }
+
+        /// <summary>
+        /// Returns True if all frames with frame types 0 through 3 have CalibrationDone greater than 0 in frame_parameters
+        /// </summary>
+        /// <returns>
+        /// True if all frames in the UIMF file have been calibrated<see cref="bool"/>.
+        /// </returns>
+        public bool IsCalibrated()
+        {
+            return IsCalibrated(FrameType.Calibration);
+        }
+
+        /// <summary>
+        /// Returns True if all frames with frame types 0 through iMaxFrameTypeToExamine have CalibrationDone greater than 0 in frame_parameters
+        /// </summary>
+        /// <param name="iMaxFrameTypeToExamine">Maximum frame type to consider</param>
+        /// <returns>
+        /// True if all frames of the specified FrameType (or lower) have been calibrated<see cref="bool"/>.
+        /// </returns>
+        public bool IsCalibrated(FrameType iMaxFrameTypeToExamine)
+        {
+
+            if (m_UsingLegacyFrameParameters)
+            {
+                return IsCalibratedLegacy(iMaxFrameTypeToExamine);
+            }
+
+            int iFrameTypeCount = 0;
+            int iFrameTypeCountCalibrated = 0;
+
+            using (SQLiteCommand dbCommand = m_dbConnection.CreateCommand())
+            {
+                int currentFrameType = 0;
+
+                if (iMaxFrameTypeToExamine < 0)
+                {
+                    iMaxFrameTypeToExamine = FrameType.Prescan;
+                }
+
+                while (currentFrameType <= (int)iMaxFrameTypeToExamine)
+                {
+
+                    dbCommand.CommandText = "SELECT COUNT(DISTINCT(FrameNum)) AS FrameCount " +
+                                            "FROM Frame_Params " +
+                                            "WHERE ParamID = " + (int)FrameParamKeyType.FrameType +
+                                            " AND ParamValue = " + currentFrameType;
+
+                    int iFrameCount = 0;
+
+                    using (SQLiteDataReader reader = dbCommand.ExecuteReader())
+                    {
+                        if (reader.Read())
+                        {
+                            iFrameCount = reader.GetInt32(0);
+                        }
+                    }
+
+                    if (iFrameCount > 0)
+                    {
+                        iFrameTypeCount += 1;
+
+                        dbCommand.CommandText = "SELECT COUNT(DISTINCT(FrameNum)) AS FrameCount " +
+                                                "FROM Frame_Params " +
+                                                "WHERE FrameNum IN (SELECT FrameNum " +
+                                                "FROM Frame_Params " +
+                                                "WHERE ParamID = " + (int)FrameParamKeyType.FrameType +
+                                                " AND ParamValue = " + currentFrameType + ") " +
+                                                "AND ParamID = " + (int)FrameParamKeyType.CalibrationDone +
+                                                " AND Cast(IFNULL(ParamValue, 0) as integer) > 0 ";
+
+                        using (SQLiteDataReader reader = dbCommand.ExecuteReader())
+                        {
+                            if (reader.Read())
+                            {
+                                int iCalibratedFrameCount = reader.GetInt32(0);
+
+                                if (iFrameCount == iCalibratedFrameCount)
+                                {
+                                    iFrameTypeCountCalibrated += 1;
+                                }
+
+                            }
+                        }
+                    }
+
+                    currentFrameType++;
+                }
+
+            }
+
+            if (iFrameTypeCount > 0 && iFrameTypeCount == iFrameTypeCountCalibrated)
+            {
+                return true;
+            }
+
+            return false;
+        }
+
+        /// <summary>
+        /// Returns True if all frames with frame types 0 through iMaxFrameTypeToExamine have CalibrationDone greater than 0 in frame_parameters
+        /// </summary>
+        /// <param name="iMaxFrameTypeToExamine">Maximum frame type to consider</param>
+        /// <returns>
+        /// True if all frames in the UIMF file have been calibrated<see cref="bool"/>.
+        /// </returns>
+        private bool IsCalibratedLegacy(FrameType iMaxFrameTypeToExamine)
+        {
+            int iFrameTypeCount = -1;
+            int iFrameTypeCountCalibrated = -2;
+
+            using (SQLiteCommand dbCommand = m_dbConnection.CreateCommand())
+            {
+                dbCommand.CommandText = "SELECT FrameType, " +
+                                        "COUNT(*) AS FrameCount, " +
+                                        "SUM(IFNULL(CalibrationDone, 0)) AS FramesCalibrated " +
+                                        "FROM Frame_Parameters " +
+                                        "GROUP BY FrameType;";
+
+                using (SQLiteDataReader reader = dbCommand.ExecuteReader())
+                {
+                    while (reader.Read())
+                    {
+                        int iFrameType = -1;
+                        try
+                        {
+                            iFrameType = reader.GetInt32(0);
+                            int iFrameCount = reader.GetInt32(1);
+                            int iCalibratedFrameCount = reader.GetInt32(2);
+
+                            if (iMaxFrameTypeToExamine < 0 || iFrameType <= (int)iMaxFrameTypeToExamine)
+                            {
+                                iFrameTypeCount += 1;
+                                if (iFrameCount == iCalibratedFrameCount)
+                                {
+                                    iFrameTypeCountCalibrated += 1;
+                                }
+                            }
+                        }
+                        catch (Exception ex)
+                        {
+                            Console.WriteLine(
+                                "Exception determing if all frames are calibrated; error occurred with FrameType " +
+                                iFrameType + ": "
+                                + ex.Message);
+                        }
+                    }
+                }
+            }
+
+            if (iFrameTypeCount == iFrameTypeCountCalibrated)
+            {
+                return true;
+            }
+
+            return false;
+        }
+
+        /// <summary>
+        /// Post a new log entry to table Log_Entries
+        /// </summary>
+        /// <param name="entryType">
+        /// Log entry type (typically Normal, Error, or Warning)
+        /// </param>
+        /// <param name="message">
+        /// Log message
+        /// </param>
+        /// <param name="postedBy">
+        /// Process or application posting the log message
+        /// </param>
+        /// <remarks>
+        /// The Log_Entries table will be created if it doesn't exist
+        /// </remarks>
+        public void PostLogEntry(string entryType, string message, string postedBy)
+        {
+            DataWriter.PostLogEntry(m_dbConnection, entryType, message, postedBy);
+        }
+
+        /// <summary>
+        /// Check whether a table exists.
+        /// </summary>
+        /// <param name="tableName">
+        /// Table name.
+        /// </param>
+        /// <returns>
+        /// True if the table exists<see cref="bool"/>.
+        /// </returns>
+        public bool TableExists(string tableName)
+        {
+            return TableExists(m_dbConnection, tableName);
+        }
+
+        /// <summary>
+        /// Check whether a table has a specific column
+        /// </summary>
+        /// <param name="tableName">
+        /// Table name.
+        /// </param>
+        /// <param name="columnName">
+        /// Column name.
+        /// </param>
+        /// <returns>
+        /// True if the table has a column<see cref="bool"/>.
+        /// </returns>
+        public bool TableHasColumn(string tableName, string columnName)
+        {
+            return TableHasColumn(m_dbConnection, tableName, columnName);
+        }
+
+        /// <summary>
+        /// /// Update the calibration coefficients for all frames
+        /// </summary>
+        /// <param name="slope">
+        /// The slope value for the calibration.
+        /// </param>
+        /// <param name="intercept">
+        /// The intercept for the calibration.
+        /// </param>
+        /// <param name="isAutoCalibrating">
+        /// Optional argument that should be set to true if calibration is automatic. Defaults to false.
+        /// </param>
+        [Obsolete("Use the UpdateAllCalibrationCoefficients function in the DataWriter class")]
+        public void UpdateAllCalibrationCoefficients(float slope, float intercept, bool isAutoCalibrating = false)
+        {
+            using (var dbCommand = m_dbConnection.CreateCommand())
+            {
+                if (m_UsingLegacyFrameParameters || m_HasLegacyFrameParameters)
+                {
+                    dbCommand.CommandText = "UPDATE Frame_Parameters " +
+                                            "SET CalibrationSlope = " + slope + ", " +
+                                                "CalibrationIntercept = " + intercept;
+
+                    if (isAutoCalibrating)
+                    {
+                        dbCommand.CommandText += ", CalibrationDone = 1";
+                    }
+
+                    dbCommand.ExecuteNonQuery();
+                }
+
+                if (!m_UsingLegacyFrameParameters)
+                {
+                    // Update existing values
+                    dbCommand.CommandText = "UPDATE Frame_Params " +
+                                            "SET ParamValue = " + slope + " " +
+                                            "WHERE ParamID = " + (int)FrameParamKeyType.CalibrationSlope;
+                    dbCommand.ExecuteNonQuery();
+
+                    dbCommand.CommandText = "UPDATE Frame_Params " +
+                                            "SET ParamValue = " + intercept + " " +
+                                            "WHERE ParamID = " + (int)FrameParamKeyType.CalibrationIntercept;
+                    dbCommand.ExecuteNonQuery();
+
+                    // Add new values for any frames that do not have slope or intercept defined as frame params
+                    DataWriter.AssureAllFramesHaveFrameParam(dbCommand, FrameParamKeyType.CalibrationSlope, slope.ToString(CultureInfo.InvariantCulture));
+                    DataWriter.AssureAllFramesHaveFrameParam(dbCommand, FrameParamKeyType.CalibrationIntercept, intercept.ToString(CultureInfo.InvariantCulture));
+
+                    if (isAutoCalibrating)
+                    {
+                        dbCommand.CommandText = "UPDATE Frame_Params " +
+                                                "SET ParamValue = 1 " +
+                                                "WHERE ParamID = " + (int)FrameParamKeyType.CalibrationDone;
+                        dbCommand.ExecuteNonQuery();
+
+                        // Add new values for any frames that do not have slope or intercept defined as frame params
+                        DataWriter.AssureAllFramesHaveFrameParam(dbCommand, FrameParamKeyType.CalibrationDone, "1");
+                    }
+                }
+            }
+
+            // Update any cached frame parameters
+            var framesToUpdate = m_CachedFrameParameters.Keys.ToList();
+            foreach (var frameNumber in framesToUpdate)
+            {
+                var frameParams = m_CachedFrameParameters[frameNumber];
+
+                frameParams.AddUpdateValue(FrameParamKeyType.CalibrationSlope, slope);
+                frameParams.AddUpdateValue(FrameParamKeyType.CalibrationIntercept, intercept);
+
+                if (isAutoCalibrating)
+                {
+                    frameParams.AddUpdateValue(FrameParamKeyType.CalibrationDone, intercept);
+                }
+
+            }
+
+        }
+
+        /// <summary>
+        /// Update the calibration coefficients for a single frame
+        /// </summary>
+        /// <param name="frameNumber">
+        /// The frame number to update.
+        /// </param>
+        /// <param name="slope">
+        /// The slope value for the calibration.
+        /// </param>
+        /// <param name="intercept">
+        /// The intercept for the calibration.
+        /// </param>
+        /// <param name="isAutoCalibrating">
+        /// Optional argument that should be set to true if calibration is automatic. Defaults to false.
+        /// </param>
+        [Obsolete("Use the UpdateCalibrationCoefficients function in the DataWriter class")]
+        public void UpdateCalibrationCoefficients(
+            int frameNumber,
+            float slope,
+            float intercept,
+            bool isAutoCalibrating = false)
+        {
+
+            DataWriter.UpdateCalibrationCoefficients(this.DBConnection, frameNumber, slope, intercept, isAutoCalibrating);
+
+            var frameParams = GetFrameParams(frameNumber);
+            frameParams.AddUpdateValue(FrameParamKeyType.CalibrationSlope, slope);
+            frameParams.AddUpdateValue(FrameParamKeyType.CalibrationIntercept, intercept);
+
+            if (isAutoCalibrating)
+            {
+                frameParams.AddUpdateValue(FrameParamKeyType.CalibrationDone, 1);
+            }
+
+        }
+
+        #endregion
+
+        #region Methods
+
+        private static void AddFrameParamKey(Dictionary<FrameParamKeyType, FrameParamDef> frameParamKeys, FrameParamKeyType paramType)
+        {
+            var paramDef = FrameParamUtilities.GetParamDefByType(paramType);
+
+            if (frameParamKeys.ContainsKey(paramDef.ParamType))
+            {
+                throw new Exception("Duplicate Key ID; cannot add " + paramType);
+            }
+
+            if (frameParamKeys.Any(existingKey => String.CompareOrdinal(existingKey.Value.Name, paramDef.Name) == 0))
+            {
+                throw new Exception("Duplicate Key Name; cannot add " + paramType);
+            }
+
+            frameParamKeys.Add(paramType, paramDef);
+        }
+
+        private static void AddFrameParamKey(Dictionary<FrameParamKeyType, FrameParamDef> frameParamKeys, int paramID, string paramName, string paramDataType, string paramDescription)
+        {
+            if (string.IsNullOrWhiteSpace(paramName))
+                throw new ArgumentOutOfRangeException("paramName", "paramName cannot be empty");
+
+            FrameParamKeyType paramType = FrameParamUtilities.GetParamTypeByID(paramID);
+            if (paramType == FrameParamKeyType.Unknown)
+            {
+                // Unrecognized parameter ID; ignore this key
+                WarnUnrecognizedFrameParamID(paramID, paramName);
+                return;
+            }
+
+            var paramDef = new FrameParamDef(paramType, paramName, paramDataType, paramDescription);
+
+            if (frameParamKeys.ContainsKey(paramDef.ParamType))
+            {
+                throw new Exception("Duplicate Key; cannot add " + paramType + " (ID " + (int)paramType + ")");
+            }
+
+            if (frameParamKeys.Any(existingKey => String.CompareOrdinal(existingKey.Value.Name, paramDef.Name) == 0))
+            {
+                throw new Exception("Duplicate Key Name; cannot add " + paramType + " (ID " + (int)paramType + ")");
+            }
+
+            frameParamKeys.Add(paramType, paramDef);
+
+        }
+
+        private void CacheGlobalParameters()
+        {
+            bool usingLegacyGlobalParameters = UsingLegacyGlobalParams(m_dbConnection);
+
+            if (usingLegacyGlobalParameters)
+            {
+                // Populate the global parameters object
+                var legacyGlobalParameters = GetGlobalParametersFromTable(m_dbConnection);
+
+                var globalParamsByType = GlobalParamUtilities.ConvertGlobalParameters(legacyGlobalParameters);
+                m_globalParameters = GlobalParamUtilities.ConvertStringParamsToGlobalParams(globalParamsByType);
+                return;
+            }
+
+            m_globalParameters = new GlobalParams();
+
+            using (var dbCommand = m_dbConnection.CreateCommand())
+            {
+                dbCommand.CommandText = "SELECT ParamID, ParamValue FROM Global_Params";
+
+                using (SQLiteDataReader reader = dbCommand.ExecuteReader())
+                {
+                    while (reader.Read())
+                    {
+
+                        int paramID = Convert.ToInt32(reader["ParamID"]);
+                        string paramValue = Convert.ToString(reader["ParamValue"]);
+
+                        var paramType = GlobalParamUtilities.GetParamTypeByID(paramID);
+
+                        if (paramType == GlobalParamKeyType.Unknown)
+                        {
+                            // Unrecognized global parameter type; ignore it
+                            Console.WriteLine("Ignoring global parameter ID " + paramID + "; " +
+                                              "you need an updated copy of the UIMFLibary that supports this new parameter");
+
+                            continue;
+                        }
+
+                        m_globalParameters.AddUpdateValue(paramType, paramValue);
+                    }
+                }
+            }
+        }
+
+        /// <summary>
+        /// Examines the pressure columns to determine whether they are in torr or mTorr
+        /// </summary>
+        /// <param name="firstFrameNumber">Frame number of the first frame</param>
+        internal void DeterminePressureUnits(int firstFrameNumber)
+        {
+            try
+            {
+                // Initially assume that pressure are stored using Torr values
+                PressureIsMilliTorr = false;
+
+                var dbCommand = new SQLiteCommand(m_dbConnection);
+
+                if (m_UsingLegacyFrameParameters)
+                {
+                    DeterminePressureUnitsUsingLegacyParameters(dbCommand);
+                    return;
+                }
+
+                if (firstFrameNumber >= 0)
+                {
+                    var frameParams = GetFrameParams(firstFrameNumber);
+
+                    if (frameParams.HasParameter(FrameParamKeyType.PressureUnits))
+                    {
+                        var pressureUnits = (PressureUnits)frameParams.GetValueInt32(FrameParamKeyType.PressureUnits);
+
+                        PressureIsMilliTorr = (pressureUnits == PressureUnits.MilliTorr);
+                        return;
+                    }
+                }
+
+                // Frame parameter PressureUnits is not present in the first frame
+                // Infer the units based on the average value
+
+                bool isMilliTorr = ColumnIsMilliTorr(dbCommand, FrameParamKeyType.HighPressureFunnelPressure);
+                if (isMilliTorr)
+                {
+                    PressureIsMilliTorr = true;
+                    return;
+                }
+
+                isMilliTorr = ColumnIsMilliTorr(dbCommand, FrameParamKeyType.PressureBack);
+                if (isMilliTorr)
+                {
+                    PressureIsMilliTorr = true;
+                    return;
+                }
+
+                isMilliTorr = ColumnIsMilliTorr(dbCommand, FrameParamKeyType.IonFunnelTrapPressure);
+                if (isMilliTorr)
+                {
+                    PressureIsMilliTorr = true;
+                    return;
+                }
+
+                isMilliTorr = ColumnIsMilliTorr(dbCommand, FrameParamKeyType.RearIonFunnelPressure);
+                if (isMilliTorr)
+                {
+                    PressureIsMilliTorr = true;
+                }
+
+            }
+            catch (Exception ex)
+            {
+                Console.WriteLine("Exception determining whether pressure columns are in milliTorr: " + ex.Message);
+            }
+        }
+
+        private void DeterminePressureUnitsUsingLegacyParameters(SQLiteCommand dbCommand)
+        {
+            bool isMilliTorr;
+
+            if (!m_LegacyFrameParametersMissingColumns.Contains("HighPressureFunnelPressure"))
+            {
+                isMilliTorr = ColumnIsMilliTorr(dbCommand, DataWriter.FRAME_PARAMETERS_TABLE, "HighPressureFunnelPressure");
+                if (isMilliTorr)
+                {
+                    PressureIsMilliTorr = true;
+                    return;
+                }
+            }
+
+            if (!m_LegacyFrameParametersMissingColumns.Contains("PressureBack"))
+            {
+                isMilliTorr = ColumnIsMilliTorr(dbCommand, DataWriter.FRAME_PARAMETERS_TABLE, "PressureBack");
+                if (isMilliTorr)
+                {
+                    PressureIsMilliTorr = true;
+                    return;
+                }
+            }
+
+
+            if (!m_LegacyFrameParametersMissingColumns.Contains("IonFunnelTrapPressure"))
+            {
+                isMilliTorr = ColumnIsMilliTorr(dbCommand, DataWriter.FRAME_PARAMETERS_TABLE, "IonFunnelTrapPressure");
+                if (isMilliTorr)
+                {
+                    PressureIsMilliTorr = true;
+                    return;
+                }
+            }
+
+
+            if (!m_LegacyFrameParametersMissingColumns.Contains("RearIonFunnelPressure"))
+            {
+                isMilliTorr = ColumnIsMilliTorr(dbCommand, DataWriter.FRAME_PARAMETERS_TABLE, "RearIonFunnelPressure");
+                if (isMilliTorr)
+                {
+                    PressureIsMilliTorr = true;
+                }
+            }
+        }
+
+        /// <summary>
+        /// Check whether a pressure column in the legacy Frame_Parameters table contains millitorr values
+        /// </summary>
+        /// <param name="cmd">
+        /// SQLiteCommand object
+        /// </param>
+        /// <param name="tableName">
+        /// Table name.
+        /// </param>
+        /// <param name="columnName">
+        /// Column name.
+        /// </param>
+        /// <returns>
+        /// True if the pressure column in the given table is in millitorr<see cref="bool"/>.
+        /// </returns>
+        private static bool ColumnIsMilliTorr(SQLiteCommand cmd, string tableName, string columnName)
+        {
+            bool isMillitorr = false;
+            try
+            {
+                cmd.CommandText = "SELECT Avg(Pressure) AS AvgPressure FROM (SELECT " + columnName + " AS Pressure FROM "
+                                  + tableName + " WHERE IFNULL(" + columnName + ", 0) > 0 ORDER BY FrameNum LIMIT 25) SubQ";
+
+                object objResult = cmd.ExecuteScalar();
+                if (objResult != null && objResult != DBNull.Value)
+                {
+                    if (Convert.ToSingle(objResult) > 100)
+                    {
+                        isMillitorr = true;
+                    }
+                }
+            }
+            catch (Exception ex)
+            {
+                if (!ex.Message.StartsWith("SQL logic error or missing database"))
+                    Console.WriteLine(
+                        "Exception examining pressure column " + columnName + " in table " + tableName + ": " + ex.Message);
+            }
+
+            return isMillitorr;
+        }
+
+        /// <summary>
+        /// Check whether a pressure param contains millitorr values
+        /// </summary>
+        /// <param name="cmd">
+        /// SQLiteCommand object
+        /// </param>
+        /// <param name="paramType">
+        /// Param key to query
+        /// </param>
+        /// <returns>
+        /// True if the pressure column in the given table is in millitorr<see cref="bool"/>.
+        /// </returns>
+        /// <remarks>
+        /// This is an empirical check where we compute the average of the first 25 non-zero pressure values
+        /// If the average is greater than 100, then we assume the values are milliTorr
+        /// </remarks>
+        private static bool ColumnIsMilliTorr(SQLiteCommand cmd, FrameParamKeyType paramType)
+        {
+            bool isMillitorr = false;
+
+            try
+            {
+                cmd.CommandText = "SELECT Avg(Pressure) AS AvgPressure " +
+                                  "FROM (" +
+                                    " Select Pressure FROM (" +
+                                        "SELECT FrameNum, ParamValue AS Pressure " +
+                                        "FROM Frame_Params " +
+                                        "WHERE ParamID = " + (int)paramType + ") PressureQ " +
+                                    " WHERE Cast(IFNULL(Pressure, 0) as real) > 0 " +
+                                    " ORDER BY FrameNum LIMIT 25) SubQ";
+
+                object objResult = cmd.ExecuteScalar();
+                if (objResult != null && objResult != DBNull.Value)
+                {
+                    if (Convert.ToSingle(objResult) > 100)
+                    {
+                        isMillitorr = true;
+                    }
+                }
+            }
+            catch (Exception ex)
+            {
+                Console.WriteLine(
+                    "Exception examining pressure values for param " + paramType + " in table Frame_Params: " + ex.Message);
+            }
+
+            return isMillitorr;
+        }
+
+        /// <summary>
+        /// Remove zero-intensity entries from parallel arrays
+        /// </summary>
+        /// <param name="nonZeroCount">
+        /// Non zero count.
+        /// </param>
+        /// <param name="xDataArray">
+        /// x data array.
+        /// </param>
+        /// <param name="yDataArray">
+        /// y data array.
+        /// </param>
+        /// <typeparam name="T">
+        /// </typeparam>
+        private static void StripZerosFromArrays<T>(int nonZeroCount, ref T[] xDataArray, ref int[] yDataArray)
+        {
+            var xArrayList = new List<T>(nonZeroCount);
+            var yArrayList = new List<int>(nonZeroCount);
+
+            for (int i = 0; i < xDataArray.Length; i++)
+            {
+                int yDataPoint = yDataArray[i];
+
+                if (yDataPoint > 0)
+                {
+                    xArrayList.Add(xDataArray[i]);
+                    yArrayList.Add(yDataPoint);
+                }
+            }
+
+            xDataArray = xArrayList.ToArray();
+            yDataArray = yArrayList.ToArray();
+        }
+
+        /// <summary>
+        /// Get the value for a specified frame parameter
+        /// </summary>
+        /// <param name="reader">
+        /// Reader object
+        /// </param>
+        /// <param name="columnName">
+        /// Column name.
+        /// </param>
+        /// <param name="defaultValue">
+        /// Default value.
+        /// </param>
+        /// <returns>
+        /// The frame parameter if found, otherwise defaultValue<see cref="double"/>.
+        /// </returns>
+        private double GetLegacyFrameParamOrDefault(SQLiteDataReader reader, string columnName, double defaultValue)
+        {
+            bool columnMissing;
+            return GetLegacyFrameParamOrDefault(reader, columnName, defaultValue, out columnMissing);
+        }
+
+        /// <summary>
+        /// Get the value for a specified frame parameter
+        /// </summary>
+        /// <param name="reader">
+        /// Reader object
+        /// </param>
+        /// <param name="columnName">
+        /// Column name.
+        /// </param>
+        /// <param name="defaultValue">
+        /// Default value.
+        /// </param>
+        /// <param name="columnMissing">
+        /// Output: true if the column is missing
+        /// </param>
+        /// <returns>
+        /// The frame parameter if found, otherwise defaultValue<see cref="double"/>.
+        /// </returns>
+        private double GetLegacyFrameParamOrDefault(
+            SQLiteDataReader reader,
+            string columnName,
+            double defaultValue,
+            out bool columnMissing)
+        {
+            double result = defaultValue;
+            columnMissing = false;
+
+            try
+            {
+                result = !DBNull.Value.Equals(reader[columnName]) ? Convert.ToDouble(reader[columnName]) : defaultValue;
+            }
+            catch (IndexOutOfRangeException)
+            {
+                columnMissing = true;
+
+                if (!m_LegacyFrameParametersMissingColumns.Contains(columnName))
+                    m_LegacyFrameParametersMissingColumns.Add(columnName);
+            }
+
+            return result;
+        }
+
+        /// <summary>
+        /// Get the integer value for a specified frame parameter
+        /// </summary>
+        /// <param name="reader">
+        /// Reader object
+        /// </param>
+        /// <param name="columnName">
+        /// Column name.
+        /// </param>
+        /// <param name="defaultValue">
+        /// Default value.
+        /// </param>
+        /// <returns>
+        /// The frame parameter if found, otherwise defaultValue<see cref="double"/>.
+        /// </returns>
+        private int GetLegacyFrameParamOrDefaultInt32(SQLiteDataReader reader, string columnName, int defaultValue)
+        {
+            bool columnMissing;
+            return GetLegacyFrameParamOrDefaultInt32(reader, columnName, defaultValue, out columnMissing);
+        }
+
+        /// <summary>
+        /// Get the integer value for a specified frame parameter
+        /// </summary>
+        /// <param name="reader">
+        /// Reader object
+        /// </param>
+        /// <param name="columnName">
+        /// Column name.
+        /// </param>
+        /// <param name="defaultValue">
+        /// Default value.
+        /// </param>
+        /// <param name="columnMissing">
+        /// Output: true if the column is missing
+        /// </param>
+        /// <returns>
+        /// The frame parameter if found, otherwise defaultValue<see cref="double"/>.
+        /// </returns>
+        private int GetLegacyFrameParamOrDefaultInt32(
+            SQLiteDataReader reader,
+            string columnName,
+            int defaultValue,
+            out bool columnMissing)
+        {
+            int result = defaultValue;
+            columnMissing = false;
+
+            try
+            {
+                if (m_LegacyFrameParametersMissingColumns.Contains(columnName))
+                {
+                    columnMissing = true;
+                    return defaultValue;
+                }
+
+                result = !DBNull.Value.Equals(reader[columnName]) ? Convert.ToInt32(reader[columnName]) : defaultValue;
+            }
+            catch (IndexOutOfRangeException)
+            {
+                columnMissing = true;
+
+                if (!m_LegacyFrameParametersMissingColumns.Contains(columnName))
+                    m_LegacyFrameParametersMissingColumns.Add(columnName);
+            }
+
+            return result;
+        }
+
+        /// <summary>
+        /// Calculates the LC and IMS scans of an encoded index.
+        /// </summary>
+        /// <param name="encodedIndex">
+        /// The encoded index.
+        /// </param>
+        /// <param name="numImsScansInFrame">
+        /// The number of IMS scans.
+        /// </param>
+        /// <param name="scanLc">
+        /// The resulting LC Scan number.
+        /// </param>
+        /// <param name="scanIms">
+        /// The resulting IMS Scan number.
+        /// </param>
+        private void CalculateFrameAndScanForEncodedIndex(
+            int encodedIndex,
+            int numImsScansInFrame,
+            out int scanLc,
+            out int scanIms)
+        {
+            scanLc = encodedIndex / numImsScansInFrame;
+            scanIms = encodedIndex % numImsScansInFrame;
+        }
+
+        /// <summary>
+        /// Lookup the names of the given objects in a UIMF library
+        /// </summary>
+        /// <param name="sObjectType">
+        /// Object type to find, either table or index
+        /// </param>
+        /// <returns>
+        /// Dictionary with object name as the key and Sql creation code as the value
+        /// </returns>
+        private Dictionary<string, string> CloneUIMFGetObjects(string sObjectType)
+        {
+            var sObjects = new Dictionary<string, string>(StringComparer.CurrentCultureIgnoreCase);
+
+            var cmd = new SQLiteCommand(m_dbConnection)
+            {
+                CommandText =
+                    "SELECT name, sql FROM main.sqlite_master WHERE type='"
+                    + sObjectType + "' ORDER BY NAME"
+            };
+
+            using (SQLiteDataReader reader = cmd.ExecuteReader())
+            {
+                while (reader.Read())
+                {
+                    sObjects.Add(Convert.ToString(reader["Name"]), Convert.ToString(reader["sql"]));
+                }
+            }
+
+            return sObjects;
+        }
+
+        /// <summary>
+        /// Converts the specified pressure value to Torr
+        /// </summary>
+        /// <param name="pressure">Pressure value, in Torr or milliTorr</param>
+        /// <param name="pressureUnits">Current units for pressure</param>
+        /// <returns>Pressure value, in Torr</returns>
+        public double ConvertPressureToTorr(double pressure, PressureUnits pressureUnits)
+        {
+            switch (pressureUnits)
+            {
+                case PressureUnits.Torr:
+                    // Conversion not needed
+                    return pressure;
+                case PressureUnits.MilliTorr:
+                    return pressure / 1000.0;
+                default:
+                    throw new Exception("Unsupported units " + pressureUnits + "; unable to convert to Torr");
+            }
+        }
+
+
+        /// <summary>
+        /// Determines if the MS1 Frames of this file are labeled as 0 or 1. 
+        /// Note that MS1 frames should recorded as '1'. But we need to
+        /// support legacy UIMF files which have values of '0' for MS1. 
+        /// The determined value is stored in a class-wide variable for later use.
+        /// Exception is thrown if both 0 and 1 are found.
+        /// </summary>
+        private void DetermineFrameTypes()
+        {
+            var frameTypeList = new List<int>();
+
+            using (SQLiteCommand dbCommand = m_dbConnection.CreateCommand())
+            {
+                if (m_UsingLegacyFrameParameters)
+                {
+                    dbCommand.CommandText = "SELECT DISTINCT(FrameType) FROM Frame_Parameters";
+                }
+                else
+                {
+                    dbCommand.CommandText = "SELECT DISTINCT(ParamValue) AS FrameType FROM Frame_Params WHERE ParamID = " + (int)FrameParamKeyType.FrameType;
+                }
+
+                using (SQLiteDataReader reader = dbCommand.ExecuteReader())
+                {
+                    while (reader.Read())
+                    {
+                        frameTypeList.Add(Convert.ToInt32(reader["FrameType"]));
+                    }
+                }
+
+            }
+
+            if (frameTypeList.Contains(0))
+            {
+                if (frameTypeList.Contains(1))
+                {
+                    throw new Exception("FrameTypes of 0 and 1 found. Not a valid UIMF file.");
+                }
+
+                m_frameTypeMS1 = 0;
+            }
+            else
+            {
+                m_frameTypeMS1 = 1;
+            }
+        }
+
+        /// <summary>
+        /// This will fill out information about each frame type
+        /// </summary>
+        private void FillOutFrameInfo()
+        {
+            if (m_frameTypeInfo.Any())
+            {
+                return;
+            }
+
+            int[] ms1FrameNumbers = GetFrameNumbers(FrameType.MS1);
+            var ms1FrameTypeInfo = new FrameSetContainer(m_globalParameters.NumFrames);
+            foreach (int ms1FrameNumber in ms1FrameNumbers)
+            {
+                ms1FrameTypeInfo.AddFrame(ms1FrameNumber);
+            }
+
+            int[] ms2FrameNumbers = GetFrameNumbers(FrameType.MS2);
+            var ms2FrameTypeInfo = new FrameSetContainer(m_globalParameters.NumFrames);
+            foreach (int ms2FrameNumber in ms2FrameNumbers)
+            {
+                ms2FrameTypeInfo.AddFrame(ms2FrameNumber);
+            }
+
+            m_frameTypeInfo.Add(FrameType.MS1, ms1FrameTypeInfo);
+            m_frameTypeInfo.Add(FrameType.MS2, ms2FrameTypeInfo);
+        }
+
+        /// <summary>
+        /// Get the spectrum cache (create it if missing)
+        /// </summary>
+        /// <param name="startFrameNumber">
+        /// Start frame number.
+        /// </param>
+        /// <param name="endFrameNumber">
+        /// End frame number.
+        /// </param>
+        /// <param name="frameType">
+        /// Frame type.
+        /// </param>
+        /// <returns>
+        /// SpectrumCache object<see cref="SpectrumCache"/>.
+        /// </returns>
+        private SpectrumCache GetOrCreateSpectrumCache(int startFrameNumber, int endFrameNumber, FrameType frameType)
+        {
+            foreach (SpectrumCache possibleSpectrumCache in m_spectrumCacheList)
+            {
+                if (possibleSpectrumCache.StartFrameNumber == startFrameNumber &&
+                    possibleSpectrumCache.EndFrameNumber == endFrameNumber)
+                {
+                    return possibleSpectrumCache;
+                }
+            }
+
+            // Initialize List of arrays that will be used for the cache
+            int numScansInFrame = GetFrameParams(startFrameNumber).Scans;
+
+            // Previously a list of dictionaries, now a list of SortedList objects
+            IList<SortedList<int, int>> listOfIntensityDictionaries = new List<SortedList<int, int>>(numScansInFrame);
+
+            var summedIntensityDictionary = new Dictionary<int, int>();
+
+            // Initialize each array that will be used for the cache
+            // In UIMF files from IMS04, if Frame_Parameters.Scans = 360 then Frame_Scans will have scans 0 through 359
+            // In UIMF files from IMS08, prior to December 1, 2014, if Frame_Parameters.Scans = 374 then Frame_Scans will have scans 0 through 373
+            // in UIMF files from IMS08, after December 1, 2014     if Frame_Parameters.Scans = 374 then Frame_Scans will have scans 1 through 374
+
+            for (int i = 0; i < numScansInFrame; i++)
+            {
+                listOfIntensityDictionaries.Add(new SortedList<int, int>());
+            }
+
+            m_getSpectrumCommand.Parameters.Clear();
+            m_getSpectrumCommand.Parameters.Add(new SQLiteParameter("FrameNum1", startFrameNumber));
+            m_getSpectrumCommand.Parameters.Add(new SQLiteParameter("FrameNum2", endFrameNumber));
+            m_getSpectrumCommand.Parameters.Add(new SQLiteParameter("ScanNum1", 1));
+            m_getSpectrumCommand.Parameters.Add(new SQLiteParameter("ScanNum2", numScansInFrame));
+            m_getSpectrumCommand.Parameters.Add(new SQLiteParameter("FrameType", GetFrameTypeInt(frameType)));
+
+            // Keep track of the actual minimum and maximum scan values
+            int minScan = numScansInFrame;
+            int maxScan = -1;
+
+            using (SQLiteDataReader reader = m_getSpectrumCommand.ExecuteReader())
+            {
+                var decompSpectraRecord = new byte[m_globalParameters.Bins * DATASIZE];
+
+                while (reader.Read())
+                {
+                    int binIndex = 0;
+                    var spectraRecord = (byte[])reader["Intensities"];
+                    if (spectraRecord.Length > 0)
+                    {
+                        int scanNum = Convert.ToInt32(reader["ScanNum"]);
+
+                        minScan = Math.Min(minScan, scanNum);
+                        maxScan = Math.Max(maxScan, scanNum);
+
+                        int outputLength = LZFCompressionUtil.Decompress(
+                            ref spectraRecord,
+                            spectraRecord.Length,
+                            ref decompSpectraRecord,
+                            m_globalParameters.Bins * DATASIZE);
+                        int numBins = outputLength / DATASIZE;
+
+                        while (true)
+                        {
+                            // Possibly add one or more additional items to listOfIntensityDictionaries
+                            if (scanNum >= listOfIntensityDictionaries.Count)
+                                listOfIntensityDictionaries.Add(new SortedList<int, int>());
+                            else
+                                break;
+                        }
+
+                        SortedList<int, int> currentIntensityDictionary = listOfIntensityDictionaries[scanNum];
+
+                        for (int i = 0; i < numBins; i++)
+                        {
+                            int decodedSpectraRecord = BitConverter.ToInt32(decompSpectraRecord, i * DATASIZE);
+                            if (decodedSpectraRecord < 0)
+                            {
+                                binIndex += -decodedSpectraRecord;
+                            }
+                            else
+                            {
+                                int currentValue;
+                                if (currentIntensityDictionary.TryGetValue(binIndex, out currentValue))
+                                {
+                                    currentIntensityDictionary[binIndex] += decodedSpectraRecord;
+                                    summedIntensityDictionary[binIndex] += decodedSpectraRecord;
+                                }
+                                else
+                                {
+                                    currentIntensityDictionary.Add(binIndex, decodedSpectraRecord);
+
+                                    // Check the summed dictionary
+                                    if (summedIntensityDictionary.TryGetValue(binIndex, out currentValue))
+                                    {
+                                        summedIntensityDictionary[binIndex] += decodedSpectraRecord;
+                                    }
+                                    else
+                                    {
+                                        summedIntensityDictionary.Add(binIndex, decodedSpectraRecord);
+                                    }
+                                }
+
+                                binIndex++;
+                            }
+                        }
+                    }
+                }
+            }
+
+            // Remove the oldest spectrum in the cache
+            if (m_spectrumCacheList.Count >= m_spectraToCache)
+            {
+                m_spectrumCacheList.RemoveAt(0);
+            }
+
+            // Possibly remove additional spectra if the spectrum cache is using a lot of memory
+            while (m_spectrumCacheList.Count > 2)
+            {
+                var memoryUsageMB = m_spectrumCacheList.Sum(item => item.MemoryUsageEstimateMB);
+
+                if (memoryUsageMB > m_maxSpectrumCacheMemoryMB)
+                {
+                    m_spectrumCacheList.RemoveAt(0);
+                }
+                else
+                {
+                    break;
+                }
+
+            }
+
+            if (maxScan < 0)
+            {
+                minScan = 0;
+                maxScan = 0;
+            }
+
+            // Create the new spectrum cache
+            var spectrumCache = new SpectrumCache(
+                startFrameNumber,
+                endFrameNumber,
+                listOfIntensityDictionaries,
+                summedIntensityDictionary,
+                minScan,
+                maxScan);
+
+            m_spectrumCacheList.Add(spectrumCache);
+
+            return spectrumCache;
+        }
+
+        /// <summary>
+        /// Get TIC or BPI for scans of given frame type in given frame range
+        /// Optionally filter on scan range
+        /// </summary>
+        /// <param name="frameType">Frame type
+        /// </param>
+        /// <param name="startFrameNumber">Start frame number (if startFrameNumber and endFrameNumber are zero, then sum across all frames)
+        /// </param>
+        /// <param name="endFrameNumber">End frame number
+        /// </param>
+        /// <param name="startScan">Start scan (if StartScan and EndScan are zero, then sum across all scans)
+        /// </param>
+        /// <param name="endScan">End scan
+        /// </param>
+        /// <param name="fieldName">Field name to retrieve (BPI or TIC)
+        /// </param>
+        /// <returns>
+        /// Array of intensity values, one per frame
+        /// </returns>
+        private double[] GetTicOrBpi(
+            FrameType frameType,
+            int startFrameNumber,
+            int endFrameNumber,
+            int startScan,
+            int endScan,
+            string fieldName)
+        {
+            Dictionary<int, double> dctTicOrBPI = GetTicOrBpiByFrame(
+                startFrameNumber,
+                endFrameNumber,
+                startScan,
+                endScan,
+                fieldName,
+                filterByFrameType: true,
+                frameType: frameType);
+
+            var data = new double[dctTicOrBPI.Count];
+
+            int index = 0;
+            foreach (double Value in dctTicOrBPI.Values)
+            {
+                data[index] = Value;
+                index++;
+            }
+
+            return data;
+        }
+
+        /// <summary>
+        /// Get TIC or BPI for scans of given frame type in given frame range
+        /// Optionally filter on scan range
+        /// </summary>
+        /// <param name="startFrameNumber">Start frame number (if startFrameNumber and endFrameNumber are zero, then sum across all frames)
+        /// </param>
+        /// <param name="endFrameNumber">End frame number
+        /// </param>
+        /// <param name="startScan">Start scan (if StartScan and EndScan are zero, then sum across all scans)
+        /// </param>
+        /// <param name="endScan">End scan
+        /// </param>
+        /// <param name="fieldName">Field name to retrieve (BPI or TIC)
+        /// </param>
+        /// <param name="filterByFrameType">Whether or not to filter by Frame Type
+        /// </param>
+        /// <param name="frameType">Frame type to filter on
+        /// </param>
+        /// <returns>
+        /// Dictionary where keys are frame number and values are the TIC or BPI value
+        /// </returns>
+        private Dictionary<int, double> GetTicOrBpiByFrame(
+            int startFrameNumber,
+            int endFrameNumber,
+            int startScan,
+            int endScan,
+            string fieldName,
+            bool filterByFrameType,
+            FrameType frameType)
+        {
+            // Make sure endFrame is valid
+            if (endFrameNumber < startFrameNumber)
+            {
+                endFrameNumber = startFrameNumber;
+            }
+
+            var dctTicOrBPI = new Dictionary<int, double>();
+
+
+            // Construct the SQL
+            string sql = " SELECT Frame_Scans.FrameNum, Sum(Frame_Scans." + fieldName + ") AS Value "
+                       + " FROM Frame_Scans";
+
+            string whereClause = string.Empty;
+
+            if (filterByFrameType)
+            {
+                // Need to tie in the Frame_Params or Frame_Parameters tabe
+
+                if (m_UsingLegacyFrameParameters)
+                {
+                    sql += " INNER JOIN Frame_Parameters AS FP ON Frame_Scans.FrameNum = FP.FrameNum ";
+                }
+                else
+                {
+                    sql += " INNER JOIN Frame_Params AS FP ON Frame_Scans.FrameNum = FP.FrameNum AND FP.ParamID = 4";
+                }
+            }
+
+            if (!(startFrameNumber == 0 && endFrameNumber == 0))
+            {
+                // Filter by frame number
+                whereClause = "Frame_Scans.FrameNum >= " + startFrameNumber + " AND " +
+                              "Frame_Scans.FrameNum <= " + endFrameNumber;
+            }
+
+            if (filterByFrameType)
+            {
+                // Filter by frame type
+                if (!string.IsNullOrEmpty(whereClause))
+                {
+                    whereClause += " AND ";
+                }
+
+                if (m_UsingLegacyFrameParameters)
+                {
+                    whereClause += "FP.FrameType = " + GetFrameTypeInt(frameType);
+                }
+                else
+                {
+                    whereClause += "FP.ParamValue = " + GetFrameTypeInt(frameType);
+                }
+            }
+
+            if (!(startScan == 0 && endScan == 0))
+            {
+                // Filter by scan number
+                if (!string.IsNullOrEmpty(whereClause))
+                {
+                    whereClause += " AND ";
+                }
+
+                whereClause += "Frame_Scans.ScanNum >= " + startScan + " AND Frame_Scans.ScanNum <= " + endScan;
+            }
+
+            if (!string.IsNullOrEmpty(whereClause))
+            {
+                sql += " WHERE " + whereClause;
+            }
+
+
+            // Finalize the Sql command
+            sql += " GROUP BY Frame_Scans.FrameNum ORDER BY Frame_Scans.FrameNum";
+
+            using (SQLiteCommand dbcmdUIMF = m_dbConnection.CreateCommand())
+            {
+                dbcmdUIMF.CommandText = sql;
+                using (SQLiteDataReader reader = dbcmdUIMF.ExecuteReader())
+                {
+                    while (reader.Read())
+                    {
+                        // Read the data: FrameNum and Value
+                        dctTicOrBPI.Add(reader.GetInt32(0), reader.GetDouble(1));
+                    }
+                }
+            }
+
+            return dctTicOrBPI;
+        }
+
+        /// <summary>
+        /// Get the two bins closest to the specified m/z
+        /// </summary>
+        /// <param name="frameNumber">
+        /// Frame to search
+        /// </param>
+        /// <param name="targetMZ">
+        /// mz to find
+        /// </param>
+        /// <param name="toleranceInMZ">
+        /// mz tolerance
+        /// </param>
+        /// <returns>
+        /// Two element array of the closet bins
+        /// </returns>
+        private int[] GetUpperLowerBinsFromMz(int frameNumber, double targetMZ, double toleranceInMZ)
+        {
+            var bins = new int[2];
+            double lowerMZ = targetMZ - toleranceInMZ;
+            double upperMZ = targetMZ + toleranceInMZ;
+
+            var frameParams = GetFrameParams(frameNumber);
+
+            var a2 = frameParams.GetValueDouble(FrameParamKeyType.MassCalibrationCoefficienta2);
+            var b2 = frameParams.GetValueDouble(FrameParamKeyType.MassCalibrationCoefficientb2);
+            var c2 = frameParams.GetValueDouble(FrameParamKeyType.MassCalibrationCoefficientc2);
+            var d2 = frameParams.GetValueDouble(FrameParamKeyType.MassCalibrationCoefficientd2);
+            var e2 = frameParams.GetValueDouble(FrameParamKeyType.MassCalibrationCoefficiente2);
+            var f2 = frameParams.GetValueDouble(FrameParamKeyType.MassCalibrationCoefficientf2);
+
+            bool polynomialCalibrantsAreUsed = Math.Abs(a2) > float.Epsilon ||
+                                               Math.Abs(b2) > float.Epsilon ||
+                                               Math.Abs(c2) > float.Epsilon ||
+                                               Math.Abs(d2) > float.Epsilon ||
+                                               Math.Abs(e2) > float.Epsilon ||
+                                               Math.Abs(f2) > float.Epsilon;
+
+            if (polynomialCalibrantsAreUsed)
+            {
+                // note: the reason for this is that we are trying to get the closest bin for a given m/z.  But when a polynomial formula is used to adjust the m/z, it gets
+                // much more complicated.  So someone else can figure that out  :)
+                throw new NotImplementedException(
+                    "DriftTime profile extraction hasn't been implemented for UIMF files containing polynomial calibration constants.");
+            }
+
+            double lowerBin = GetBinClosestToMZ(
+                frameParams.CalibrationSlope,
+                frameParams.CalibrationIntercept,
+                m_globalParameters.BinWidth,
+                m_globalParameters.TOFCorrectionTime,
+                lowerMZ);
+            double upperBin = GetBinClosestToMZ(
+                frameParams.CalibrationSlope,
+                frameParams.CalibrationIntercept,
+                m_globalParameters.BinWidth,
+                m_globalParameters.TOFCorrectionTime,
+                upperMZ);
+            bins[0] = (int)Math.Round(lowerBin, 0);
+            bins[1] = (int)Math.Round(upperBin, 0);
+            return bins;
+        }
+
+        /// <summary>
+        /// Load prep statements
+        /// </summary>
+        private void LoadPrepStmts()
+        {
+            m_getFileBytesCommand = m_dbConnection.CreateCommand();
+
+            m_getFrameParametersCommand = m_dbConnection.CreateCommand();
+            m_getFrameParametersCommand.CommandText = "SELECT * FROM Frame_Parameters WHERE FrameNum = :FrameNum";
+
+            m_getFrameParamsCommand = m_dbConnection.CreateCommand();
+            m_getFrameParamsCommand.CommandText = "SELECT FrameNum, ParamID, ParamValue FROM Frame_Params WHERE FrameNum = :FrameNum";
+
+            m_getFramesAndScanByDescendingIntensityCommand = m_dbConnection.CreateCommand();
+            m_getFramesAndScanByDescendingIntensityCommand.CommandText =
+                "SELECT FrameNum, ScanNum, BPI FROM Frame_Scans ORDER BY BPI";
+
+            m_getFrameScansCommand = m_dbConnection.CreateCommand();
+            m_getFrameScansCommand.CommandText =
+                "SELECT ScanNum, NonZeroCount, BPI, BPI_MZ, TIC FROM Frame_Scans where FrameNum = :FrameNum";
+
+            m_getSpectrumCommand = m_dbConnection.CreateCommand();
+
+            if (m_UsingLegacyFrameParameters)
+            {
+                m_getSpectrumCommand.CommandText = "SELECT FS.ScanNum, FS.FrameNum, FS.Intensities " +
+                                                   "FROM Frame_Scans FS JOIN " +
+                                                        "Frame_Parameters FP ON (FS.FrameNum = FP.FrameNum) " +
+                                                   "WHERE FS.FrameNum >= :FrameNum1 AND " +
+                                                         "FS.FrameNum <= :FrameNum2 AND " +
+                                                         "FS.ScanNum >= :ScanNum1 AND " +
+                                                         "FS.ScanNum <= :ScanNum2 AND " +
+                                                         "FP.FrameType = :FrameType";
+            }
+            else
+            {
+                m_getSpectrumCommand.CommandText = "SELECT ScanNum, FrameNum, Intensities " +
+                                                   "FROM Frame_Scans " +
+                                                   "WHERE FrameNum >= :FrameNum1 AND " +
+                                                         "FrameNum <= :FrameNum2 AND " +
+                                                         "ScanNum >= :ScanNum1 AND " +
+                                                         "ScanNum <= :ScanNum2 AND " +
+                                                         "FrameNum IN (" +
+                                                              "SELECT FrameNum " +
+                                                              "FROM Frame_Params " +
+                                                              "WHERE ParamID = " + (int)FrameParamKeyType.FrameType +
+                                                               " AND ParamValue = :FrameType " +
+                                                                "AND FrameNum >= :FrameNum1 " +
+                                                                "AND FrameNum <= :FrameNum2)";
+            }
+
+            m_getCountPerFrameCommand = m_dbConnection.CreateCommand();
+            m_getCountPerFrameCommand.CommandText =
+                "SELECT sum(NonZeroCount) FROM Frame_Scans WHERE FrameNum = :FrameNum AND NOT NonZeroCount IS NULL";
+
+            m_getBinDataCommand = m_dbConnection.CreateCommand();
+            m_getBinDataCommand.CommandText =
+                "SELECT MZ_BIN, INTENSITIES FROM Bin_Intensities WHERE MZ_BIN >= :BinMin AND MZ_BIN <= :BinMax;";
+        }
+
+        /// <summary>
+        /// Populate frame parameters
+        /// </summary>
+        /// <param name="fp">
+        /// Frame parameters object
+        /// </param>
+        /// <param name="reader">
+        /// Reader object
+        /// </param>
+        /// <exception cref="Exception">
+        /// </exception>
+#pragma warning disable 612, 618
+        private FrameParameters GetLegacyFrameParameters(SQLiteDataReader reader)
+#pragma warning restore 612, 618
+        {
+            try
+            {
+                bool columnMissing;
+
+#pragma warning disable 612, 618
+                var fp = new FrameParameters
+#pragma warning restore 612, 618
+                {
+                    FrameNum = Convert.ToInt32(reader["FrameNum"]),
+                    StartTime = Convert.ToDouble(reader["StartTime"])
+                };
+
+                if (fp.StartTime > 1E+17)
+                {
+                    // StartTime is stored as Ticks in this file
+                    // Auto-compute the correct start time
+                    DateTime dtRunStarted;
+                    var dateStarted = m_globalParameters.GetValue(GlobalParamKeyType.DateStarted, string.Empty);
+                    if (DateTime.TryParse(dateStarted, out dtRunStarted))
+                    {
+                        long lngTickDifference = (Int64)fp.StartTime - dtRunStarted.Ticks;
+                        if (lngTickDifference >= 0)
+                        {
+                            fp.StartTime = dtRunStarted.AddTicks(lngTickDifference).Subtract(dtRunStarted).TotalMinutes;
+                        }
+                    }
+                }
+
+                fp.Duration = Convert.ToDouble(reader["Duration"]);
+                fp.Accumulations = Convert.ToInt32(reader["Accumulations"]);
+
+                int frameTypeInt = Convert.ToInt16(reader["FrameType"]);
+
+                // If the frametype is 0, then this is an older UIMF file where the MS1 frames were labeled as 0.
+                if (frameTypeInt == 0)
+                {
+                    fp.FrameType = FrameType.MS1;
+                }
+                else
+                {
+                    fp.FrameType = (FrameType)frameTypeInt;
+                }
+
+                fp.Scans = Convert.ToInt32(reader["Scans"]);
+                fp.IMFProfile = Convert.ToString(reader["IMFProfile"]);
+                fp.TOFLosses = Convert.ToDouble(reader["TOFLosses"]);
+                fp.AverageTOFLength = Convert.ToDouble(reader["AverageTOFLength"]);
+                fp.CalibrationSlope = Convert.ToDouble(reader["CalibrationSlope"]);
+                fp.CalibrationIntercept = Convert.ToDouble(reader["CalibrationIntercept"]);
+                fp.Temperature = Convert.ToDouble(reader["Temperature"]);
+                fp.voltHVRack1 = Convert.ToDouble(reader["voltHVRack1"]);
+                fp.voltHVRack2 = Convert.ToDouble(reader["voltHVRack2"]);
+                fp.voltHVRack3 = Convert.ToDouble(reader["voltHVRack3"]);
+                fp.voltHVRack4 = Convert.ToDouble(reader["voltHVRack4"]);
+                fp.voltCapInlet = Convert.ToDouble(reader["voltCapInlet"]); // 14, Capillary Inlet Voltage
+
+                if (m_LegacyFrameParametersMissingColumns.Contains("voltEntranceHPFIn"))
+                    columnMissing = true;
+                else
+                    fp.voltEntranceHPFIn = GetLegacyFrameParamOrDefault(reader, "voltEntranceHPFIn", 0, out columnMissing); // 15, HPF In Voltage
+
+                if (columnMissing)
+                {
+                    // Legacy column names are present
+                    fp.voltEntranceHPFIn = GetLegacyFrameParamOrDefault(reader, "voltEntranceIFTIn", 0);
+                    fp.voltEntranceHPFOut = GetLegacyFrameParamOrDefault(reader, "voltEntranceIFTOut", 0);
+                }
+                else
+                {
+                    fp.voltEntranceHPFOut = GetLegacyFrameParamOrDefault(reader, "voltEntranceHPFOut", 0); // 16, HPF Out Voltage
+                }
+
+                fp.voltEntranceCondLmt = Convert.ToDouble(reader["voltEntranceCondLmt"]); // 17, Cond Limit Voltage
+                fp.voltTrapOut = Convert.ToDouble(reader["voltTrapOut"]); // 18, Trap Out Voltage
+                fp.voltTrapIn = Convert.ToDouble(reader["voltTrapIn"]); // 19, Trap In Voltage
+                fp.voltJetDist = Convert.ToDouble(reader["voltJetDist"]); // 20, Jet Disruptor Voltage
+                fp.voltQuad1 = Convert.ToDouble(reader["voltQuad1"]); // 21, Fragmentation Quadrupole Voltage
+                fp.voltCond1 = Convert.ToDouble(reader["voltCond1"]); // 22, Fragmentation Conductance Voltage
+                fp.voltQuad2 = Convert.ToDouble(reader["voltQuad2"]); // 23, Fragmentation Quadrupole Voltage
+                fp.voltCond2 = Convert.ToDouble(reader["voltCond2"]); // 24, Fragmentation Conductance Voltage
+                fp.voltIMSOut = Convert.ToDouble(reader["voltIMSOut"]); // 25, IMS Out Voltage
+
+                if (m_LegacyFrameParametersMissingColumns.Contains("voltExitHPFIn"))
+                    columnMissing = true;
+                else
+                    fp.voltExitHPFIn = GetLegacyFrameParamOrDefault(reader, "voltExitHPFIn", 0, out columnMissing); // 26, HPF In Voltage
+
+                if (columnMissing)
+                {
+                    // Legacy column names are present
+                    fp.voltExitHPFIn = GetLegacyFrameParamOrDefault(reader, "voltExitIFTIn", 0);
+                    fp.voltExitHPFOut = GetLegacyFrameParamOrDefault(reader, "voltExitIFTOut", 0);
+                }
+                else
+                {
+                    fp.voltExitHPFOut = GetLegacyFrameParamOrDefault(reader, "voltExitHPFOut", 0); // 27, HPF Out Voltage
+                }
+
+                fp.voltExitCondLmt = Convert.ToDouble(reader["voltExitCondLmt"]); // 28, Cond Limit Voltage
+                fp.PressureFront = Convert.ToDouble(reader["PressureFront"]);
+                fp.PressureBack = Convert.ToDouble(reader["PressureBack"]);
+                fp.MPBitOrder = Convert.ToInt16(reader["MPBitOrder"]);
+                fp.FragmentationProfile = FrameParamUtilities.ConvertByteArrayToFragmentationSequence((byte[])reader["FragmentationProfile"]);
+
+                if (m_LegacyFrameParametersMissingColumns.Contains("HighPressureFunnelPressure"))
+                    columnMissing = true;
+                else
+                    fp.HighPressureFunnelPressure = GetLegacyFrameParamOrDefault(reader, "HighPressureFunnelPressure", 0, out columnMissing);
+
+                if (columnMissing)
+                {
+                    if (m_errMessageCounter < 2)
+                    {
+                        Console.WriteLine(
+                            "Warning: this UIMF file is created with an old version of IMF2UIMF (HighPressureFunnelPressure is missing from the Frame_Parameters table); please get the newest version from \\\\floyd\\software");
+                        m_errMessageCounter++;
+                    }
+                }
+                else
+                {
+                    fp.IonFunnelTrapPressure = GetLegacyFrameParamOrDefault(reader, "IonFunnelTrapPressure", 0);
+                    fp.RearIonFunnelPressure = GetLegacyFrameParamOrDefault(reader, "RearIonFunnelPressure", 0);
+                    fp.QuadrupolePressure = GetLegacyFrameParamOrDefault(reader, "QuadrupolePressure", 0);
+                    fp.ESIVoltage = GetLegacyFrameParamOrDefault(reader, "ESIVoltage", 0);
+                    fp.FloatVoltage = GetLegacyFrameParamOrDefault(reader, "FloatVoltage", 0);
+                    fp.CalibrationDone = GetLegacyFrameParamOrDefaultInt32(reader, "CalibrationDone", 0);
+                    fp.Decoded = GetLegacyFrameParamOrDefaultInt32(reader, "Decoded", 0);
+
+                    if (PressureIsMilliTorr)
+                    {
+                        // Divide each of the pressures by 1000 to convert from milliTorr to Torr
+                        fp.HighPressureFunnelPressure /= 1000.0;
+                        fp.IonFunnelTrapPressure /= 1000.0;
+                        fp.RearIonFunnelPressure /= 1000.0;
+                        fp.QuadrupolePressure /= 1000.0;
+                    }
+                }
+
+                if (m_LegacyFrameParametersMissingColumns.Contains("a2"))
+                    columnMissing = true;
+                else
+                    fp.a2 = GetLegacyFrameParamOrDefault(reader, "a2", 0, out columnMissing);
+
+                if (columnMissing)
+                {
+                    fp.b2 = 0;
+                    fp.c2 = 0;
+                    fp.d2 = 0;
+                    fp.e2 = 0;
+                    fp.f2 = 0;
+                    if (m_errMessageCounter < 2)
+                    {
+                        Console.WriteLine(
+                            "Warning: this UIMF file is created with an old version of IMF2UIMF (b2 calibration column is missing from the Frame_Parameters table); please get the newest version from \\\\floyd\\software");
+                        m_errMessageCounter++;
+                    }
+                }
+                else
+                {
+                    fp.b2 = GetLegacyFrameParamOrDefault(reader, "b2", 0);
+                    fp.c2 = GetLegacyFrameParamOrDefault(reader, "c2", 0);
+                    fp.d2 = GetLegacyFrameParamOrDefault(reader, "d2", 0);
+                    fp.e2 = GetLegacyFrameParamOrDefault(reader, "e2", 0);
+                    fp.f2 = GetLegacyFrameParamOrDefault(reader, "f2", 0);
+                }
+
+                return fp;
+            }
+            catch (Exception ex)
+            {
+                throw new Exception("Failed to access frame parameters table " + ex);
+            }
+        }
+
+        /// <summary>
+        /// Reads the frame parameter ID and value of the given row in the reader, then stores in frameParameters
+        /// </summary>
+        /// <param name="reader">Reader object</param>
+        /// <param name="idColIndex">Index of the column with the ParamID</param>
+        /// <param name="valueColIndex">Index of the column with the ParamValue</param>
+        /// <param name="frameParamKeys">Frame parameter lookup dictionary</param>
+        /// <param name="frameParameters">FrameParams object</param>
+        private void ReadFrameParamValue(
+            SQLiteDataReader reader,
+            int idColIndex,
+            int valueColIndex,
+            Dictionary<FrameParamKeyType, FrameParamDef> frameParamKeys,
+            FrameParams frameParameters)
+        {
+            // Columns returned by the reader should be
+            // FrameNum, ParamID, ParamValue
+
+            int paramID = reader.GetInt32(idColIndex);
+            string paramValue = reader.GetString(valueColIndex);
+
+            var paramType = FrameParamUtilities.GetParamTypeByID(paramID);
+
+            FrameParamDef paramDef;
+            if (frameParamKeys.TryGetValue(paramType, out paramDef))
+            {
+                frameParameters.AddUpdateValue(paramDef, paramValue);
+                return;
+            }
+
+            // Entry not defined in frameParamKeys
+            // Ignore this parameter
+            WarnUnrecognizedFrameParamID(paramID, "UnknownParamName");
+        }
+
+        /// <summary>
+        // Unload the prep statements
+        /// </summary>
+        private void UnloadPrepStmts()
+        {
+
+            if (m_getCountPerFrameCommand != null)
+                m_getCountPerFrameCommand.Dispose();
+
+            if (m_getFileBytesCommand != null)
+                m_getFileBytesCommand.Dispose();
+
+            if (m_getFrameParametersCommand != null)
+                m_getFrameParametersCommand.Dispose();
+
+            if (m_getFrameParamsCommand != null)
+                m_getFrameParamsCommand.Dispose();
+
+            if (m_getFramesAndScanByDescendingIntensityCommand != null)
+                m_getFramesAndScanByDescendingIntensityCommand.Dispose();
+
+            if (m_getFrameScansCommand != null)
+                m_getFrameScansCommand.Dispose();
+
+            if (m_getSpectrumCommand != null)
+                m_getSpectrumCommand.Dispose();
+
+        }
+
+        private static void ThrowMissingBinCentricTablesException()
+        {
+            throw new Exception("UIMF File is missing the Bin_Intensities table; " +
+                                "use the DataWriter class to add it by calling function CreateBinCentricTables");
+        }
+
+        private bool UsingLegacyFrameParams(SQLiteConnection sqLiteConnection, out bool hasLegacyFrameParameters)
+        {
+            hasLegacyFrameParameters = TableExists(sqLiteConnection, DataWriter.FRAME_PARAMETERS_TABLE);
+
+            if (TableExists(sqLiteConnection, DataWriter.FRAME_PARAMS_TABLE))
+                return false;
+
+            return true;
+        }
+
+        private bool UsingLegacyGlobalParams(SQLiteConnection sqLiteConnection)
+        {
+            bool usingLegacyParams = TableExists(sqLiteConnection, "Global_Parameters");
+
+            if (TableExists(sqLiteConnection, "Global_Params"))
+                usingLegacyParams = false;
+
+            return usingLegacyParams;
+        }
+
+        private static void WarnUnrecognizedFrameParamID(int paramID, string paramName)
+        {
+            if (!m_UnrecognizedFrameParamTypes.Contains(paramID))
+            {
+                m_UnrecognizedFrameParamTypes.Add(paramID);
+                Console.WriteLine("Ignoring frame parameter " + paramName + " (ID " + paramID + "); " +
+                                  "you need an updated copy of the UIMFLibary that supports this new parameter");
+            }
+
+        }
+
+        #endregion
+
+    }
 }